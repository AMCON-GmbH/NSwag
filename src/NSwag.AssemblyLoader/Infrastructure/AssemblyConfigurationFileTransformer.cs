--- conflicted
+++ resolved
@@ -1,72 +1,3 @@
-<<<<<<< HEAD
-//-----------------------------------------------------------------------
-// <copyright file="AssemblyConfigurationFileTransformer.cs" company="NSwag">
-//     Copyright (c) Rico Suter. All rights reserved.
-// </copyright>
-// <license>https://github.com/NSwag/NSwag/blob/master/LICENSE.md</license>
-// <author>Rico Suter, mail@rsuter.com</author>
-//-----------------------------------------------------------------------
-
-using System;
-using System.IO;
-using System.Reflection;
-using System.Text;
-using System.Text.RegularExpressions;
-
-namespace NSwag.CodeGeneration.Infrastructure
-{
-    internal class AssemblyConfigurationFileTransformer : IDisposable
-    {
-        private string _transformedConfigurationPath = null;
-
-        public string GetConfigurationPath(string assemblyDirectory)
-        {
-            var configPath = GetOriginalConfigurationPath(assemblyDirectory);
-            if (configPath != null)
-            {
-                var content = File.ReadAllText(configPath, Encoding.UTF8);
-                configPath = configPath + ".nswagtemp";
-
-                // Transform Newtonsoft.Json binding redirect so that all code uses the same JSON classes
-                content = Regex.Replace(content, "<assemblyIdentity name=\"Newtonsoft.Json\"((.|\n|\r)*?)</dependentAssembly>",
-                    match => Regex.Replace(match.Value, "oldVersion=\"(.*?)\"", "oldVersion=\"0.0.0.0-9999.0.0.0\""),
-                    RegexOptions.Singleline);
-
-                File.WriteAllText(configPath, content, Encoding.UTF8);
-                _transformedConfigurationPath = configPath;
-                return configPath;
-            }
-
-            return Path.Combine(Path.GetDirectoryName(Assembly.GetExecutingAssembly().Location), "App.config");
-        }
-
-        public void Dispose()
-        {
-            if (_transformedConfigurationPath != null)
-            {
-                File.Delete(_transformedConfigurationPath);
-                _transformedConfigurationPath = null; 
-            }
-        }
-
-        private string GetOriginalConfigurationPath(string assemblyDirectory)
-        {
-            var config = Path.Combine(assemblyDirectory, "App.config");
-            if (File.Exists(config))
-                return config;
-
-            config = Path.Combine(assemblyDirectory, "Web.config");
-            if (File.Exists(config))
-                return config;
-
-            config = Path.Combine(assemblyDirectory, "../Web.config");
-            if (File.Exists(config))
-                return config;
-
-            return null;
-        }
-    }
-=======
 //-----------------------------------------------------------------------
 // <copyright file="AssemblyConfigurationFileTransformer.cs" company="NSwag">
 //     Copyright (c) Rico Suter. All rights reserved.
@@ -164,5 +95,4 @@
             return null;
         }
     }
->>>>>>> f3786820
 }