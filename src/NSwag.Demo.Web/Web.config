--- conflicted
+++ resolved
@@ -1,75 +1,71 @@
-﻿<?xml version="1.0" encoding="utf-8"?>
-<configuration>
-    <appSettings>
-        <add key="owin:AutomaticAppStartup" value="false" />
-    </appSettings>
-    <system.web>
-        <compilation debug="true" targetFramework="4.5" />
-        <httpRuntime targetFramework="4.5" />
-    </system.web>
-    <runtime>
-        <assemblyBinding xmlns="urn:schemas-microsoft-com:asm.v1">
-            <dependentAssembly>
-                <assemblyIdentity name="Microsoft.Owin" publicKeyToken="31bf3856ad364e35" />
-                <bindingRedirect oldVersion="1.0.0.0-3.0.0.0" newVersion="3.0.0.0" />
-            </dependentAssembly>
-            <dependentAssembly>
-                <assemblyIdentity name="Microsoft.Owin.Security.OAuth" publicKeyToken="31bf3856ad364e35" />
-                <bindingRedirect oldVersion="1.0.0.0-3.0.0.0" newVersion="3.0.0.0" />
-            </dependentAssembly>
-            <dependentAssembly>
-                <assemblyIdentity name="Microsoft.Owin.Security.Cookies" publicKeyToken="31bf3856ad364e35" />
-                <bindingRedirect oldVersion="1.0.0.0-3.0.0.0" newVersion="3.0.0.0" />
-            </dependentAssembly>
-            <dependentAssembly>
-                <assemblyIdentity name="Microsoft.Owin.Security" publicKeyToken="31bf3856ad364e35" />
-                <bindingRedirect oldVersion="1.0.0.0-3.0.0.0" newVersion="3.0.0.0" />
-            </dependentAssembly>
-            <dependentAssembly>
-                <assemblyIdentity name="Newtonsoft.Json" culture="neutral" publicKeyToken="30ad4fe6b2a6aeed" />
-                <bindingRedirect oldVersion="0.0.0.0-9.0.0.0" newVersion="9.0.0.0" />
-            </dependentAssembly>
-            <dependentAssembly>
-                <assemblyIdentity name="System.Web.Optimization" publicKeyToken="31bf3856ad364e35" />
-                <bindingRedirect oldVersion="1.0.0.0-1.1.0.0" newVersion="1.1.0.0" />
-            </dependentAssembly>
-            <dependentAssembly>
-                <assemblyIdentity name="WebGrease" publicKeyToken="31bf3856ad364e35" />
-                <bindingRedirect oldVersion="1.0.0.0-1.5.2.14234" newVersion="1.5.2.14234" />
-            </dependentAssembly>
-            <dependentAssembly>
-                <assemblyIdentity name="System.Web.Http" publicKeyToken="31bf3856ad364e35" culture="neutral" />
-                <bindingRedirect oldVersion="0.0.0.0-5.2.3.0" newVersion="5.2.3.0" />
-            </dependentAssembly>
-            <dependentAssembly>
-                <assemblyIdentity name="NJsonSchema" publicKeyToken="c2f9c3bdfae56102" culture="neutral" />
-<<<<<<< HEAD
-                <bindingRedirect oldVersion="0.0.0.0-5.9.6144.17989" newVersion="5.9.6144.17989" />
-=======
-                <bindingRedirect oldVersion="0.0.0.0-5.10.6148.26188" newVersion="5.10.6148.26188" />
->>>>>>> 5d35432c
-            </dependentAssembly>
-            <dependentAssembly>
-                <assemblyIdentity name="System.Web.Helpers" publicKeyToken="31bf3856ad364e35" />
-                <bindingRedirect oldVersion="1.0.0.0-3.0.0.0" newVersion="3.0.0.0" />
-            </dependentAssembly>
-            <dependentAssembly>
-                <assemblyIdentity name="System.Web.WebPages" publicKeyToken="31bf3856ad364e35" />
-                <bindingRedirect oldVersion="1.0.0.0-3.0.0.0" newVersion="3.0.0.0" />
-            </dependentAssembly>
-            <dependentAssembly>
-                <assemblyIdentity name="System.Web.Mvc" publicKeyToken="31bf3856ad364e35" />
-                <bindingRedirect oldVersion="1.0.0.0-5.2.3.0" newVersion="5.2.3.0" />
-            </dependentAssembly>
-        </assemblyBinding>
-    </runtime>
-    <system.webServer>
-        <modules runAllManagedModulesForAllRequests="true"></modules>
-        <handlers>
-            <remove name="ExtensionlessUrlHandler-Integrated-4.0" />
-            <remove name="OPTIONSVerbHandler" />
-            <remove name="TRACEVerbHandler" />
-            <add name="ExtensionlessUrlHandler-Integrated-4.0" path="*." verb="*" type="System.Web.Handlers.TransferRequestHandler" preCondition="integratedMode,runtimeVersionv4.0" />
-        </handlers>
-    </system.webServer>
-</configuration>
+﻿<?xml version="1.0" encoding="utf-8"?>
+<configuration>
+    <appSettings>
+        <add key="owin:AutomaticAppStartup" value="false" />
+    </appSettings>
+    <system.web>
+        <compilation debug="true" targetFramework="4.5" />
+        <httpRuntime targetFramework="4.5" />
+    </system.web>
+    <runtime>
+        <assemblyBinding xmlns="urn:schemas-microsoft-com:asm.v1">
+            <dependentAssembly>
+                <assemblyIdentity name="Microsoft.Owin" publicKeyToken="31bf3856ad364e35" />
+                <bindingRedirect oldVersion="1.0.0.0-3.0.0.0" newVersion="3.0.0.0" />
+            </dependentAssembly>
+            <dependentAssembly>
+                <assemblyIdentity name="Microsoft.Owin.Security.OAuth" publicKeyToken="31bf3856ad364e35" />
+                <bindingRedirect oldVersion="1.0.0.0-3.0.0.0" newVersion="3.0.0.0" />
+            </dependentAssembly>
+            <dependentAssembly>
+                <assemblyIdentity name="Microsoft.Owin.Security.Cookies" publicKeyToken="31bf3856ad364e35" />
+                <bindingRedirect oldVersion="1.0.0.0-3.0.0.0" newVersion="3.0.0.0" />
+            </dependentAssembly>
+            <dependentAssembly>
+                <assemblyIdentity name="Microsoft.Owin.Security" publicKeyToken="31bf3856ad364e35" />
+                <bindingRedirect oldVersion="1.0.0.0-3.0.0.0" newVersion="3.0.0.0" />
+            </dependentAssembly>
+            <dependentAssembly>
+                <assemblyIdentity name="Newtonsoft.Json" culture="neutral" publicKeyToken="30ad4fe6b2a6aeed" />
+                <bindingRedirect oldVersion="0.0.0.0-9.0.0.0" newVersion="9.0.0.0" />
+            </dependentAssembly>
+            <dependentAssembly>
+                <assemblyIdentity name="System.Web.Optimization" publicKeyToken="31bf3856ad364e35" />
+                <bindingRedirect oldVersion="1.0.0.0-1.1.0.0" newVersion="1.1.0.0" />
+            </dependentAssembly>
+            <dependentAssembly>
+                <assemblyIdentity name="WebGrease" publicKeyToken="31bf3856ad364e35" />
+                <bindingRedirect oldVersion="1.0.0.0-1.5.2.14234" newVersion="1.5.2.14234" />
+            </dependentAssembly>
+            <dependentAssembly>
+                <assemblyIdentity name="System.Web.Http" publicKeyToken="31bf3856ad364e35" culture="neutral" />
+                <bindingRedirect oldVersion="0.0.0.0-5.2.3.0" newVersion="5.2.3.0" />
+            </dependentAssembly>
+            <dependentAssembly>
+                <assemblyIdentity name="NJsonSchema" publicKeyToken="c2f9c3bdfae56102" culture="neutral" />
+                <bindingRedirect oldVersion="0.0.0.0-5.10.6148.26188" newVersion="5.10.6148.26188" />
+            </dependentAssembly>
+            <dependentAssembly>
+                <assemblyIdentity name="System.Web.Helpers" publicKeyToken="31bf3856ad364e35" />
+                <bindingRedirect oldVersion="1.0.0.0-3.0.0.0" newVersion="3.0.0.0" />
+            </dependentAssembly>
+            <dependentAssembly>
+                <assemblyIdentity name="System.Web.WebPages" publicKeyToken="31bf3856ad364e35" />
+                <bindingRedirect oldVersion="1.0.0.0-3.0.0.0" newVersion="3.0.0.0" />
+            </dependentAssembly>
+            <dependentAssembly>
+                <assemblyIdentity name="System.Web.Mvc" publicKeyToken="31bf3856ad364e35" />
+                <bindingRedirect oldVersion="1.0.0.0-5.2.3.0" newVersion="5.2.3.0" />
+            </dependentAssembly>
+        </assemblyBinding>
+    </runtime>
+    <system.webServer>
+        <modules runAllManagedModulesForAllRequests="true"></modules>
+        <handlers>
+            <remove name="ExtensionlessUrlHandler-Integrated-4.0" />
+            <remove name="OPTIONSVerbHandler" />
+            <remove name="TRACEVerbHandler" />
+            <add name="ExtensionlessUrlHandler-Integrated-4.0" path="*." verb="*" type="System.Web.Handlers.TransferRequestHandler" preCondition="integratedMode,runtimeVersionv4.0" />
+        </handlers>
+    </system.webServer>
+</configuration>