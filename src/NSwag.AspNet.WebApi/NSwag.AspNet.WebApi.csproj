<<<<<<< HEAD
﻿<?xml version="1.0" encoding="utf-8"?>
<Project ToolsVersion="14.0" DefaultTargets="Build" xmlns="http://schemas.microsoft.com/developer/msbuild/2003">
  <Import Project="$(MSBuildExtensionsPath)\$(MSBuildToolsVersion)\Microsoft.Common.props" Condition="Exists('$(MSBuildExtensionsPath)\$(MSBuildToolsVersion)\Microsoft.Common.props')" />
  <PropertyGroup>
    <Configuration Condition=" '$(Configuration)' == '' ">Debug</Configuration>
    <Platform Condition=" '$(Platform)' == '' ">AnyCPU</Platform>
    <ProjectGuid>{E5AC8F27-F9E2-4E98-AC98-6F9361132A2E}</ProjectGuid>
    <OutputType>Library</OutputType>
    <AppDesignerFolder>Properties</AppDesignerFolder>
    <RootNamespace>NSwag.AspNet.WebApi</RootNamespace>
    <AssemblyName>NSwag.AspNet.WebApi</AssemblyName>
    <TargetFrameworkVersion>v4.5</TargetFrameworkVersion>
    <FileAlignment>512</FileAlignment>
  </PropertyGroup>
  <PropertyGroup>
    <SignAssembly>true</SignAssembly>
    <AssemblyOriginatorKeyFile>NSwag.snk</AssemblyOriginatorKeyFile>
  </PropertyGroup>
  <PropertyGroup Condition=" '$(Configuration)|$(Platform)' == 'Debug|AnyCPU' ">
    <DebugSymbols>true</DebugSymbols>
    <DebugType>full</DebugType>
    <Optimize>false</Optimize>
    <OutputPath>bin\Debug\</OutputPath>
    <DefineConstants>DEBUG;TRACE</DefineConstants>
    <ErrorReport>prompt</ErrorReport>
    <WarningLevel>4</WarningLevel>
    <DocumentationFile>bin\Debug\NSwag.AspNet.WebApi.XML</DocumentationFile>
    <TreatWarningsAsErrors>true</TreatWarningsAsErrors>
  </PropertyGroup>
  <PropertyGroup Condition=" '$(Configuration)|$(Platform)' == 'Release|AnyCPU' ">
    <DebugType>pdbonly</DebugType>
    <Optimize>true</Optimize>
    <OutputPath>bin\Release\</OutputPath>
    <DefineConstants>TRACE</DefineConstants>
    <ErrorReport>prompt</ErrorReport>
    <WarningLevel>4</WarningLevel>
    <DocumentationFile>bin\Release\NSwag.AspNet.WebApi.XML</DocumentationFile>
    <TreatWarningsAsErrors>true</TreatWarningsAsErrors>
  </PropertyGroup>
  <PropertyGroup Condition="'$(Configuration)|$(Platform)' == 'Debug|x64'">
    <DebugSymbols>true</DebugSymbols>
    <OutputPath>bin\x64\Debug\</OutputPath>
    <DefineConstants>DEBUG;TRACE</DefineConstants>
    <DocumentationFile>bin\Debug\NSwag.AspNet.WebApi.XML</DocumentationFile>
    <TreatWarningsAsErrors>true</TreatWarningsAsErrors>
    <DebugType>full</DebugType>
    <PlatformTarget>x64</PlatformTarget>
    <ErrorReport>prompt</ErrorReport>
    <CodeAnalysisRuleSet>MinimumRecommendedRules.ruleset</CodeAnalysisRuleSet>
  </PropertyGroup>
  <PropertyGroup Condition="'$(Configuration)|$(Platform)' == 'Release|x64'">
    <OutputPath>bin\x64\Release\</OutputPath>
    <DefineConstants>TRACE</DefineConstants>
    <DocumentationFile>bin\Release\NSwag.AspNet.WebApi.XML</DocumentationFile>
    <Optimize>true</Optimize>
    <TreatWarningsAsErrors>true</TreatWarningsAsErrors>
    <DebugType>pdbonly</DebugType>
    <PlatformTarget>x64</PlatformTarget>
    <ErrorReport>prompt</ErrorReport>
    <CodeAnalysisRuleSet>MinimumRecommendedRules.ruleset</CodeAnalysisRuleSet>
  </PropertyGroup>
  <ItemGroup>
    <Reference Include="Newtonsoft.Json, Version=9.0.0.0, Culture=neutral, PublicKeyToken=30ad4fe6b2a6aeed, processorArchitecture=MSIL">
      <HintPath>..\packages\Newtonsoft.Json.9.0.1\lib\net45\Newtonsoft.Json.dll</HintPath>
      <Private>True</Private>
    </Reference>
    <Reference Include="System" />
    <Reference Include="System.Core" />
    <Reference Include="System.Net.Http.Formatting, Version=5.2.3.0, Culture=neutral, PublicKeyToken=31bf3856ad364e35, processorArchitecture=MSIL">
      <HintPath>..\packages\Microsoft.AspNet.WebApi.Client.5.2.3\lib\net45\System.Net.Http.Formatting.dll</HintPath>
      <Private>True</Private>
    </Reference>
    <Reference Include="System.Web.Http, Version=5.2.3.0, Culture=neutral, PublicKeyToken=31bf3856ad364e35, processorArchitecture=MSIL">
      <HintPath>..\packages\Microsoft.AspNet.WebApi.Core.5.2.3\lib\net45\System.Web.Http.dll</HintPath>
      <Private>True</Private>
    </Reference>
    <Reference Include="System.Xml.Linq" />
    <Reference Include="System.Data.DataSetExtensions" />
    <Reference Include="Microsoft.CSharp" />
    <Reference Include="System.Data" />
    <Reference Include="System.Net.Http" />
    <Reference Include="System.Xml" />
  </ItemGroup>
  <ItemGroup>
    <Compile Include="JsonExceptionFilterAttribute.cs" />
    <Compile Include="Properties\AssemblyInfo.cs" />
  </ItemGroup>
  <ItemGroup>
    <None Include="NSwag.AspNet.WebApi.nuspec" />
    <None Include="NSwag.snk" />
    <None Include="packages.config" />
  </ItemGroup>
  <ItemGroup>
    <ProjectReference Include="..\NSwag.Annotations\NSwag.Annotations.csproj">
      <Project>{ca084154-e758-4a44-938d-7806af2dd886}</Project>
      <Name>NSwag.Annotations</Name>
    </ProjectReference>
  </ItemGroup>
  <Import Project="$(MSBuildToolsPath)\Microsoft.CSharp.targets" />
  <!-- To modify your build process, add your task inside one of the targets below and uncomment it. 
       Other similar extension points exist, see Microsoft.Common.targets.
  <Target Name="BeforeBuild">
  </Target>
  <Target Name="AfterBuild">
  </Target>
  -->
=======
﻿<Project Sdk="Microsoft.NET.Sdk">
  <PropertyGroup>
    <TargetFrameworks>net45</TargetFrameworks>
    <Description>NSwag: The Swagger API toolchain for .NET and TypeScript</Description>
    <Version>11.0.0</Version>
    <PackageTags>Swagger Documentation WebApi AspNet TypeScript CodeGen</PackageTags>
    <Copyright>Copyright © Rico Suter, 2017</Copyright>
    <PackageLicenseUrl>https://github.com/NSwag/NSwag/blob/master/LICENSE.md</PackageLicenseUrl>
    <PackageProjectUrl>http://NSwag.org</PackageProjectUrl>
    <GeneratePackageOnBuild>True</GeneratePackageOnBuild>
    <SignAssembly>True</SignAssembly>
    <AssemblyOriginatorKeyFile>NSwag.snk</AssemblyOriginatorKeyFile>
    <Authors>Rico Suter</Authors>
    <PackageIconUrl>https://raw.githubusercontent.com/NSwag/NSwag/master/assets/NuGetIcon.png</PackageIconUrl>
    <Company />
  </PropertyGroup>
  <PropertyGroup Condition="'$(Configuration)|$(TargetFramework)|$(Platform)'=='Debug|net45|AnyCPU'">
    <DefineConstants>TRACE;DEBUG;NET45</DefineConstants>
  </PropertyGroup>
  <ItemGroup>
    <PackageReference Include="NJsonSchema" Version="9.1.1" />
    <PackageReference Include="Microsoft.AspNet.WebApi.Core" Version="5.2.3" />
    <PackageReference Include="Microsoft.AspNet.WebApi.Client" Version="5.2.3" />
  </ItemGroup>
  <ItemGroup>
    <ProjectReference Include="..\NSwag.Annotations\NSwag.Annotations.csproj" />
  </ItemGroup>
  <ItemGroup>
    <Folder Include="Properties\" />
  </ItemGroup>
>>>>>>> 707b7c28
</Project><|MERGE_RESOLUTION|>--- conflicted
+++ resolved
@@ -1,111 +1,3 @@
-<<<<<<< HEAD
-﻿<?xml version="1.0" encoding="utf-8"?>
-<Project ToolsVersion="14.0" DefaultTargets="Build" xmlns="http://schemas.microsoft.com/developer/msbuild/2003">
-  <Import Project="$(MSBuildExtensionsPath)\$(MSBuildToolsVersion)\Microsoft.Common.props" Condition="Exists('$(MSBuildExtensionsPath)\$(MSBuildToolsVersion)\Microsoft.Common.props')" />
-  <PropertyGroup>
-    <Configuration Condition=" '$(Configuration)' == '' ">Debug</Configuration>
-    <Platform Condition=" '$(Platform)' == '' ">AnyCPU</Platform>
-    <ProjectGuid>{E5AC8F27-F9E2-4E98-AC98-6F9361132A2E}</ProjectGuid>
-    <OutputType>Library</OutputType>
-    <AppDesignerFolder>Properties</AppDesignerFolder>
-    <RootNamespace>NSwag.AspNet.WebApi</RootNamespace>
-    <AssemblyName>NSwag.AspNet.WebApi</AssemblyName>
-    <TargetFrameworkVersion>v4.5</TargetFrameworkVersion>
-    <FileAlignment>512</FileAlignment>
-  </PropertyGroup>
-  <PropertyGroup>
-    <SignAssembly>true</SignAssembly>
-    <AssemblyOriginatorKeyFile>NSwag.snk</AssemblyOriginatorKeyFile>
-  </PropertyGroup>
-  <PropertyGroup Condition=" '$(Configuration)|$(Platform)' == 'Debug|AnyCPU' ">
-    <DebugSymbols>true</DebugSymbols>
-    <DebugType>full</DebugType>
-    <Optimize>false</Optimize>
-    <OutputPath>bin\Debug\</OutputPath>
-    <DefineConstants>DEBUG;TRACE</DefineConstants>
-    <ErrorReport>prompt</ErrorReport>
-    <WarningLevel>4</WarningLevel>
-    <DocumentationFile>bin\Debug\NSwag.AspNet.WebApi.XML</DocumentationFile>
-    <TreatWarningsAsErrors>true</TreatWarningsAsErrors>
-  </PropertyGroup>
-  <PropertyGroup Condition=" '$(Configuration)|$(Platform)' == 'Release|AnyCPU' ">
-    <DebugType>pdbonly</DebugType>
-    <Optimize>true</Optimize>
-    <OutputPath>bin\Release\</OutputPath>
-    <DefineConstants>TRACE</DefineConstants>
-    <ErrorReport>prompt</ErrorReport>
-    <WarningLevel>4</WarningLevel>
-    <DocumentationFile>bin\Release\NSwag.AspNet.WebApi.XML</DocumentationFile>
-    <TreatWarningsAsErrors>true</TreatWarningsAsErrors>
-  </PropertyGroup>
-  <PropertyGroup Condition="'$(Configuration)|$(Platform)' == 'Debug|x64'">
-    <DebugSymbols>true</DebugSymbols>
-    <OutputPath>bin\x64\Debug\</OutputPath>
-    <DefineConstants>DEBUG;TRACE</DefineConstants>
-    <DocumentationFile>bin\Debug\NSwag.AspNet.WebApi.XML</DocumentationFile>
-    <TreatWarningsAsErrors>true</TreatWarningsAsErrors>
-    <DebugType>full</DebugType>
-    <PlatformTarget>x64</PlatformTarget>
-    <ErrorReport>prompt</ErrorReport>
-    <CodeAnalysisRuleSet>MinimumRecommendedRules.ruleset</CodeAnalysisRuleSet>
-  </PropertyGroup>
-  <PropertyGroup Condition="'$(Configuration)|$(Platform)' == 'Release|x64'">
-    <OutputPath>bin\x64\Release\</OutputPath>
-    <DefineConstants>TRACE</DefineConstants>
-    <DocumentationFile>bin\Release\NSwag.AspNet.WebApi.XML</DocumentationFile>
-    <Optimize>true</Optimize>
-    <TreatWarningsAsErrors>true</TreatWarningsAsErrors>
-    <DebugType>pdbonly</DebugType>
-    <PlatformTarget>x64</PlatformTarget>
-    <ErrorReport>prompt</ErrorReport>
-    <CodeAnalysisRuleSet>MinimumRecommendedRules.ruleset</CodeAnalysisRuleSet>
-  </PropertyGroup>
-  <ItemGroup>
-    <Reference Include="Newtonsoft.Json, Version=9.0.0.0, Culture=neutral, PublicKeyToken=30ad4fe6b2a6aeed, processorArchitecture=MSIL">
-      <HintPath>..\packages\Newtonsoft.Json.9.0.1\lib\net45\Newtonsoft.Json.dll</HintPath>
-      <Private>True</Private>
-    </Reference>
-    <Reference Include="System" />
-    <Reference Include="System.Core" />
-    <Reference Include="System.Net.Http.Formatting, Version=5.2.3.0, Culture=neutral, PublicKeyToken=31bf3856ad364e35, processorArchitecture=MSIL">
-      <HintPath>..\packages\Microsoft.AspNet.WebApi.Client.5.2.3\lib\net45\System.Net.Http.Formatting.dll</HintPath>
-      <Private>True</Private>
-    </Reference>
-    <Reference Include="System.Web.Http, Version=5.2.3.0, Culture=neutral, PublicKeyToken=31bf3856ad364e35, processorArchitecture=MSIL">
-      <HintPath>..\packages\Microsoft.AspNet.WebApi.Core.5.2.3\lib\net45\System.Web.Http.dll</HintPath>
-      <Private>True</Private>
-    </Reference>
-    <Reference Include="System.Xml.Linq" />
-    <Reference Include="System.Data.DataSetExtensions" />
-    <Reference Include="Microsoft.CSharp" />
-    <Reference Include="System.Data" />
-    <Reference Include="System.Net.Http" />
-    <Reference Include="System.Xml" />
-  </ItemGroup>
-  <ItemGroup>
-    <Compile Include="JsonExceptionFilterAttribute.cs" />
-    <Compile Include="Properties\AssemblyInfo.cs" />
-  </ItemGroup>
-  <ItemGroup>
-    <None Include="NSwag.AspNet.WebApi.nuspec" />
-    <None Include="NSwag.snk" />
-    <None Include="packages.config" />
-  </ItemGroup>
-  <ItemGroup>
-    <ProjectReference Include="..\NSwag.Annotations\NSwag.Annotations.csproj">
-      <Project>{ca084154-e758-4a44-938d-7806af2dd886}</Project>
-      <Name>NSwag.Annotations</Name>
-    </ProjectReference>
-  </ItemGroup>
-  <Import Project="$(MSBuildToolsPath)\Microsoft.CSharp.targets" />
-  <!-- To modify your build process, add your task inside one of the targets below and uncomment it. 
-       Other similar extension points exist, see Microsoft.Common.targets.
-  <Target Name="BeforeBuild">
-  </Target>
-  <Target Name="AfterBuild">
-  </Target>
-  -->
-=======
 ﻿<Project Sdk="Microsoft.NET.Sdk">
   <PropertyGroup>
     <TargetFrameworks>net45</TargetFrameworks>
@@ -136,5 +28,4 @@
   <ItemGroup>
     <Folder Include="Properties\" />
   </ItemGroup>
->>>>>>> 707b7c28
 </Project>