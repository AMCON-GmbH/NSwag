﻿//-----------------------------------------------------------------------
// <copyright file="AspNetCoreToSwaggerGeneratorCommandEntryPoint.cs" company="NSwag">
//     Copyright (c) Rico Suter. All rights reserved.
// </copyright>
// <license>https://github.com/NSwag/NSwag/blob/master/LICENSE.md</license>
// <author>Rico Suter, mail@rsuter.com</author>
//-----------------------------------------------------------------------

using System;
using System.IO;
using System.Reflection;
using System.Threading.Tasks;
using Microsoft.AspNetCore.Hosting;
using Microsoft.AspNetCore.Mvc.ApiExplorer;
using Microsoft.Extensions.DependencyInjection;
using Newtonsoft.Json;
using NSwag.SwaggerGeneration.AspNetCore;

namespace NSwag.Commands.SwaggerGeneration.AspNetCore
{
    /// <summary>In-process entry point for the aspnetcore2swagger command.</summary>
    internal class AspNetCoreToSwaggerGeneratorCommandEntryPoint
    {
        public static void Process(string commandContent, string outputFile, string applicationName)
        {
<<<<<<< HEAD
            var webHost = GetWebHost(applicationName);
            var apiDescriptionProvider = webHost.Services.GetRequiredService<IApiDescriptionGroupCollectionProvider>();

            var assemblyLoader = new AssemblyLoader.AssemblyLoader();
            var command = JsonConvert.DeserializeObject<AspNetCoreToSwaggerCommand>(commandContent);
=======
            var command = JsonConvert.DeserializeObject<AspNetCoreToSwaggerCommand>(commandContent);

            var previousWorkingDirectory = command.ChangeWorkingDirectory();
            var serviceProvider = GetServiceProvider(applicationName);
            var apiDescriptionProvider = serviceProvider.GetRequiredService<IApiDescriptionGroupCollectionProvider>();

            var assemblyLoader = new AssemblyLoader.AssemblyLoader();
            command.InitializeCustomTypes(assemblyLoader);
>>>>>>> 20eac8dd

            var settings = Task.Run(async () => await command.CreateSettingsAsync(assemblyLoader, webHost)).GetAwaiter().GetResult();
            var generator = new AspNetCoreToSwaggerGenerator(settings);
            var document = generator.GenerateAsync(apiDescriptionProvider.ApiDescriptionGroups).GetAwaiter().GetResult();

            var json = command.PostprocessDocument(document);
            Directory.SetCurrentDirectory(previousWorkingDirectory);

            var outputPathDirectory = Path.GetDirectoryName(outputFile);
            Directory.CreateDirectory(outputPathDirectory);
            File.WriteAllText(outputFile, json);
        }

        private static IWebHost GetWebHost(string applicationName)
        {
            var assemblyName = new AssemblyName(applicationName);
            var assembly = Assembly.Load(assemblyName);

            if (assembly.EntryPoint == null)
            {
                throw new InvalidOperationException($"Unable to locate the program entry point for {assemblyName}.");
            }

            var entryPointType = assembly.EntryPoint.DeclaringType;
            var buildWebHostMethod = entryPointType.GetMethod("BuildWebHost");
            var args = new string[0];

            IWebHost webHost = null;
            if (buildWebHostMethod != null)
            {
                var result = buildWebHostMethod.Invoke(null, new object[] { args });
                webHost = (IWebHost)result;
            }
            else
            {
                var createWebHostMethod = entryPointType?.GetMethod("CreateWebHostBuilder");
                if (createWebHostMethod != null)
                {
                    var webHostBuilder = (IWebHostBuilder)createWebHostMethod.Invoke(null, new object[] { args });
                    webHost = webHostBuilder.Build();
                }
            }

            if (webHost != null)
            {
                return webHost;
            }

            throw new InvalidOperationException($"aspnet2swaggercommand requires the entry point type {entryPointType.FullName} to have " +
                                                $"either an BuildWebHost or CreateWebHostBuilder method. " +
                                                $"See https://docs.microsoft.com/en-us/aspnet/core/fundamentals/hosting?tabs=aspnetcore2x " +
                                                $"for suggestions on ways to refactor your startup type.");
        }
    }
}<|MERGE_RESOLUTION|>--- conflicted
+++ resolved
@@ -23,22 +23,14 @@
     {
         public static void Process(string commandContent, string outputFile, string applicationName)
         {
-<<<<<<< HEAD
+            var command = JsonConvert.DeserializeObject<AspNetCoreToSwaggerCommand>(commandContent);
+
+            var previousWorkingDirectory = command.ChangeWorkingDirectory();
             var webHost = GetWebHost(applicationName);
             var apiDescriptionProvider = webHost.Services.GetRequiredService<IApiDescriptionGroupCollectionProvider>();
 
             var assemblyLoader = new AssemblyLoader.AssemblyLoader();
-            var command = JsonConvert.DeserializeObject<AspNetCoreToSwaggerCommand>(commandContent);
-=======
-            var command = JsonConvert.DeserializeObject<AspNetCoreToSwaggerCommand>(commandContent);
-
-            var previousWorkingDirectory = command.ChangeWorkingDirectory();
-            var serviceProvider = GetServiceProvider(applicationName);
-            var apiDescriptionProvider = serviceProvider.GetRequiredService<IApiDescriptionGroupCollectionProvider>();
-
-            var assemblyLoader = new AssemblyLoader.AssemblyLoader();
             command.InitializeCustomTypes(assemblyLoader);
->>>>>>> 20eac8dd
 
             var settings = Task.Run(async () => await command.CreateSettingsAsync(assemblyLoader, webHost)).GetAwaiter().GetResult();
             var generator = new AspNetCoreToSwaggerGenerator(settings);
