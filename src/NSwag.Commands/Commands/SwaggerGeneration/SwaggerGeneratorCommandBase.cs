--- conflicted
+++ resolved
@@ -26,13 +26,8 @@
 namespace NSwag.Commands.SwaggerGeneration
 {
     /// <inheritdoc />
-<<<<<<< HEAD
-    public abstract class SwaggerGeneratorCommandBase<TSettings> : IsolatedSwaggerOutputCommandBase
+    public abstract class SwaggerGeneratorCommandBase<TSettings> : IsolatedSwaggerOutputCommandBase<TSettings>
         where TSettings : SwaggerGeneratorSettings, new()
-=======
-    public abstract class SwaggerGeneratorCommandBase<T> : IsolatedSwaggerOutputCommandBase<T>
-        where T : SwaggerGeneratorSettings, new()
->>>>>>> cffdb99f
     {
         /// <summary>Initializes a new instance of the <see cref="SwaggerGeneratorCommandBase{T}"/> class.</summary>
         protected SwaggerGeneratorCommandBase()
@@ -41,11 +36,7 @@
         }
 
         [JsonIgnore]
-<<<<<<< HEAD
         protected TSettings Settings { get; }
-=======
-        public override T Settings { get; }
->>>>>>> cffdb99f
 
         [Argument(Name = nameof(DefaultPropertyNameHandling), IsRequired = false, Description = "The default property name handling ('Default' or 'CamelCase').")]
         public PropertyNameHandling DefaultPropertyNameHandling
