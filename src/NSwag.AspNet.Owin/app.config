--- conflicted
+++ resolved
@@ -1,35 +1,18 @@
-<<<<<<< HEAD
-﻿<?xml version="1.0" encoding="utf-8"?>
-=======
 <?xml version="1.0" encoding="utf-8"?>
->>>>>>> 707b7c28
 <configuration>
     <runtime>
         <assemblyBinding xmlns="urn:schemas-microsoft-com:asm.v1">
             <dependentAssembly>
-<<<<<<< HEAD
-                <assemblyIdentity name="NJsonSchema" publicKeyToken="c2f9c3bdfae56102" culture="neutral" />
-                <bindingRedirect oldVersion="0.0.0.0-8.0.6242.20238" newVersion="8.0.6242.20238" />
-            </dependentAssembly>
-            <dependentAssembly>
-                <assemblyIdentity name="Newtonsoft.Json" publicKeyToken="30ad4fe6b2a6aeed" culture="neutral" />
-                <bindingRedirect oldVersion="0.0.0.0-9.0.0.0" newVersion="9.0.0.0" />
-=======
                 <assemblyIdentity name="NJsonSchema" publicKeyToken="c2f9c3bdfae56102" culture="neutral"/>
                 <bindingRedirect oldVersion="0.0.0.0-9.1.1.0" newVersion="9.1.1.0"/>
             </dependentAssembly>
             <dependentAssembly>
                 <assemblyIdentity name="Newtonsoft.Json" publicKeyToken="30ad4fe6b2a6aeed" culture="neutral"/>
                 <bindingRedirect oldVersion="0.0.0.0-9.0.0.0" newVersion="9.0.0.0"/>
->>>>>>> 707b7c28
             </dependentAssembly>
         </assemblyBinding>
     </runtime>
     <startup>
-<<<<<<< HEAD
-        <supportedRuntime version="v4.0" sku=".NETFramework,Version=v4.5" />
-=======
         <supportedRuntime version="v4.0" sku=".NETFramework,Version=v4.5"/>
->>>>>>> 707b7c28
     </startup>
 </configuration>