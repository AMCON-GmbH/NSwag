﻿<#@ template visibility="internal" #>
<#@ import namespace="NJsonSchema" #>
<#@ import namespace="CodeGeneration.TypeScript" #>

<#if(Model.HasOperations){#>
<#if(Model.GenerateClientInterfaces){#>
export interface I<#=Model.Class#> {
<#foreach(var operation in Model.Operations){#>
<#if(operation.HasDocumentation){#>    /**
<#if(operation.HasSummary){#>     * <#=operation.Summary#>
<#}#><#foreach(var parameter in operation.Parameters){#>
<#if(parameter.HasDescription){#>     * @<#=parameter.VariableName#> <#=parameter.Description ?? ""#>
<#}#><#}#><#if(operation.HasResultDescription){#>     * @return <#=operation.ResultDescription#>
<#}#><#if(operation.IsDeprecated){#>     * @deprecated
<#}#>     */
<#}#>    <#=operation.ActualOperationName#>(<#foreach(var parameter in operation.Parameters){#><#=parameter.VariableName#><#if(Model.GenerateOptionalParameters && parameter.IsOptional){#>?<#}#>: <#=parameter.Type#><#if(!parameter.IsLast){#>, <#}#><#}#>);
<#}#>}
<#}#>

export class <#=Model.Class#> <#if(Model.HasClientBaseClass){#>extends <#=Model.ClientBaseClass#> <#}#><#if(Model.GenerateClientInterfaces){#>implements I<#=Model.Class#> <#}#>{
    private baseUrl: string<#if(Model.SupportsStrictNullChecks){#> | undefined<#}#> = undefined; 
<<<<<<< HEAD
    private http: ng.IHttpService; 
=======
    private http: ng.IHttpService<#if(Model.SupportsStrictNullChecks){#> | null<#}#> = null; 
>>>>>>> 538fb5ac
    protected jsonParseReviver: <#if(Model.SupportsStrictNullChecks){#>((key: string, value: any) => any) | undefined<#}else{#>(key: string, value: any) => any<#}#> = undefined;

    constructor($http: ng.IHttpService, baseUrl?: string) {
<#if(Model.HasClientBaseClass){#>
        super();
<#}#>
        this.http = $http; 
        this.baseUrl = baseUrl !== undefined ? baseUrl : "<#=Model.BaseUrl#>"; 
    }
<#if(Model.HasExtensionClass && !Model.HasClientBaseClass){#>
<#  if(Model.UseTransformOptionsMethod){#>

    protected transformOptions(options: any) {
        throw new Error("transformOptions is not implemented.");
    }
<#  }#>
<#  if(Model.UseTransformResultMethod){#>

    protected transformResult(url: string, _response: any, processor: (_response: any) => any) {
        return processor(_response);
    }
<#  }#>
<#}#>
<#foreach(var operation in Model.Operations){#>

<#if(operation.HasDocumentation){#>    /**
<#if(operation.HasSummary){#>     * <#=operation.Summary#>
<#}#><#foreach(var parameter in operation.Parameters){#>
<#if(parameter.HasDescription){#>     * @<#=parameter.VariableName#> <#=parameter.Description ?? ""#>
<#}#><#}#><#if(operation.HasResultDescription){#>     * @return <#=operation.ResultDescription#>
<#}#><#if(operation.IsDeprecated){#>     * @deprecated
<#}#>     */
<#}#>    <#=operation.ActualOperationName#>(<#foreach(var parameter in operation.Parameters){#><#=parameter.VariableName#><#if(Model.GenerateOptionalParameters && parameter.IsOptional){#>?<#}#>: <#=parameter.Type#><#if(!parameter.IsLast){#>, <#}#><#}#>) {
        <#=TypeScriptTemplatePartGenerator.RenderRequestUrlCode(operation, 2)#>

        <#=TypeScriptTemplatePartGenerator.RenderRequestBodyCode(operation, 2)#>

        var options_ = <ng.IRequestConfig>{
            url: url_,
            method: "<#=operation.HttpMethodUpper.ToUpperInvariant()#>",
            data: content_,
            transformResponse: [], 
            headers: {
<#foreach(var parameter in operation.HeaderParameters){#>
                "<#=parameter.Name#>": <#=parameter.VariableName#>, 
<#}#>
<#if(operation.HasFormParameters){#>                'Content-Type': undefined, 
<#}else{#>
                "Content-Type": "<#=operation.Consumes#>; charset=UTF-8", 
<#}#>
                "Accept": "<#=operation.Produces#>; charset=UTF-8"
            }
        };

<#if(Model.UseTransformOptionsMethod){#>
        return this.transformOptions(options_).then(transformedOptions_ => {
            return this.http(transformedOptions_);
        }).then((_response) => {
<#}else{#>
        return this.http(options_).then((_response) => {
<#}#>
<#if(Model.UseTransformResultMethod){#>
            return this.transformResult(url_, _response, (_response) => this.process<#=operation.ActualOperationNameUpper#>(_response));
<#}else{#>
            return this.process<#=operation.ActualOperationNameUpper#>(_response);
<#}#>
        }, (_response) => {
            if (_response.status)
<#if(Model.UseTransformResultMethod){#>
                return this.transformResult(url_, _response, (_response) => this.process<#=operation.ActualOperationNameUpper#>(_response));
<#}else{#>
                return this.process<#=operation.ActualOperationNameUpper#>(_response);
<#}#>
            throw _response;
        });
    }

    protected process<#=operation.ActualOperationNameUpper#>(_response: any) {
        const _responseText = _response.data;
        const _status = _response.status; 

        <#=TypeScriptTemplatePartGenerator.RenderProcessResponseCode(operation, 2)#>
    }
<#}#>

    <#=TypeScriptTemplatePartGenerator.RenderClientMethodsCode(Model, 1)#>
}
<#}#><|MERGE_RESOLUTION|>--- conflicted
+++ resolved
@@ -19,11 +19,7 @@
 
 export class <#=Model.Class#> <#if(Model.HasClientBaseClass){#>extends <#=Model.ClientBaseClass#> <#}#><#if(Model.GenerateClientInterfaces){#>implements I<#=Model.Class#> <#}#>{
     private baseUrl: string<#if(Model.SupportsStrictNullChecks){#> | undefined<#}#> = undefined; 
-<<<<<<< HEAD
-    private http: ng.IHttpService; 
-=======
     private http: ng.IHttpService<#if(Model.SupportsStrictNullChecks){#> | null<#}#> = null; 
->>>>>>> 538fb5ac
     protected jsonParseReviver: <#if(Model.SupportsStrictNullChecks){#>((key: string, value: any) => any) | undefined<#}else{#>(key: string, value: any) => any<#}#> = undefined;
 
     constructor($http: ng.IHttpService, baseUrl?: string) {
