--- conflicted
+++ resolved
@@ -36,7 +36,7 @@
             VariableName = variableName;
 
             _operation = operation;
-            _parameter = parameter;
+             _parameter = parameter;
             _settings = settings;
             _clientGeneratorBase = clientGeneratorBase;
         }
@@ -46,7 +46,6 @@
 
         /// <summary>Gets the name.</summary>
         public string Name { get; }
-
         /// <summary>Gets the variable name in (usually lowercase).</summary>
         public string VariableName { get; }
 
@@ -103,16 +102,11 @@
             _clientGeneratorBase.GetType(Schema.Item.ActualSchema, IsNullable, "Response") != "string";
 
         /// <summary>Gets a value indicating whether the parameter is of type object array.</summary>
-<<<<<<< HEAD
         public bool IsObjectArray => IsArray && (Schema.Item?.Type == JsonObjectType.Object || Schema.Item?.IsAnyType == true);
-        
-=======
-        public bool IsObjectArray => IsArray && Schema.Item?.Type == JsonObjectType.Object;
 
->>>>>>> 66030c48
         // TODO: Find way to remove TypeScript only properties
 
         /// <summary>Gets or sets a value indicating whether to use a DTO class.</summary>
         public bool UseDtoClass { get; set; } = false;
     }
-}
+}