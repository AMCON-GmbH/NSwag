--- conflicted
+++ resolved
@@ -1,189 +1,111 @@
-//-----------------------------------------------------------------------
-// <copyright file="OperationModel.cs" company="NSwag">
-//     Copyright (c) Rico Suter. All rights reserved.
-// </copyright>
-// <license>https://github.com/NSwag/NSwag/blob/master/LICENSE.md</license>
-// <author>Rico Suter, mail@rsuter.com</author>
-//-----------------------------------------------------------------------
-
-using System.Collections.Generic;
-using System.Linq;
-using NJsonSchema.CodeGeneration;
-
-namespace NSwag.CodeGeneration.CodeGenerators.Models
-{
-<<<<<<< HEAD
-    /// <summary>This is model which contains information about single operation. It will be passed into <see cref="ITemplate"/> to generate client.</summary>
-    public class OperationModel
-    {
-        /// <summary>Gets the identifier.</summary>
-        public string Id => Operation.OperationId;
-
-        /// <summary>Gets or sets the path.</summary>
-        public string Path { get; set; }
-
-        /// <summary>Gets or sets the Swagger operation.</summary>
-        public SwaggerOperation Operation { get; set; }
-
-=======
-    /// <summary>The Swagger operation template model.</summary>
-    public class OperationModel
-    {
-        /// <summary>Gets or sets the operation.</summary>
-        public SwaggerOperation Operation { get; set; }
-
-        /// <summary>Gets the operation ID.</summary>
-        public string Id => Operation.OperationId;
-
-        /// <summary>Gets or sets the HTTP path (i.e. the absolute route).</summary>
-        public string Path { get; set; }
-
->>>>>>> 7ea5d058
-        /// <summary>Gets or sets the HTTP method.</summary>
-        public SwaggerOperationMethod HttpMethod { get; set; }
-
-        /// <summary>Gets or sets the name of the operation.</summary>
-        public string OperationName { get; set; }
-
-<<<<<<< HEAD
-        /// <summary>Gets the HTTP method as upper case.</summary>
-        public string HttpMethodUpper => ConversionUtilities.ConvertToUpperCamelCase(HttpMethod.ToString(), false);
-
-        /// <summary>Gets the HTTP method as lower case.</summary>
-        public string HttpMethodLower => ConversionUtilities.ConvertToLowerCamelCase(HttpMethod.ToString(), false);
-
-        /// <summary>Gets a value indicating whether this operation is get or delete method.</summary>
-        public bool IsGetOrDelete => HttpMethod == SwaggerOperationMethod.Get || HttpMethod == SwaggerOperationMethod.Delete;
-
-        /// <summary>Gets the operation name as lower case.</summary>
-        public string OperationNameLower => ConversionUtilities.ConvertToLowerCamelCase(OperationName, false);
-
-        /// <summary>Gets the operation name as upper case.</summary>
-        public string OperationNameUpper => ConversionUtilities.ConvertToUpperCamelCase(OperationName, false);
-
-        /// <summary>Gets or sets the type of the result.</summary>
-        public string ResultType { get; set; }
-
-        /// <summary>Gets or sets a value indicating whether this operation has result type.</summary>
-        public bool HasResultType { get; set; }
-
-        /// <summary>Gets or sets the result description.</summary>
-        public string ResultDescription { get; set; }
-
-        /// <summary>Gets a value indicating whether this operation has result description.</summary>
-        public bool HasResultDescription => !string.IsNullOrEmpty(ResultDescription);
-
-        /// <summary>Gets or sets the type of the exception if any.</summary>
-=======
-        /// <summary>Gets the HTTP method in uppercase.</summary>
-        public string HttpMethodUpper => ConversionUtilities.ConvertToUpperCamelCase(HttpMethod.ToString(), false);
-
-        /// <summary>Gets the HTTP method in lowercase.</summary>
-        public string HttpMethodLower => ConversionUtilities.ConvertToLowerCamelCase(HttpMethod.ToString(), false);
-
-        /// <summary>Gets a value indicating whether the HTTP method is GET or DELETE.</summary>
-        public bool IsGetOrDelete => HttpMethod == SwaggerOperationMethod.Get || HttpMethod == SwaggerOperationMethod.Delete;
-
-        /// <summary>Gets the operation name in lowercase.</summary>
-        public string OperationNameLower => ConversionUtilities.ConvertToLowerCamelCase(OperationName, false);
-
-        /// <summary>Gets the operation name in uppercase.</summary>
-        public string OperationNameUpper => ConversionUtilities.ConvertToUpperCamelCase(OperationName, false);
-
-        /// <summary>Gets or sets a value indicating whether the operation has a result type (i.e. not void).</summary>
-        public bool HasResultType { get; set; }
-
-        /// <summary>Gets or sets the type of the result.</summary>
-        public string ResultType { get; set; }
-
-        /// <summary>Gets a value indicating whether the result has description.</summary>
-        public bool HasResultDescription => !string.IsNullOrEmpty(ResultDescription);
-
-        /// <summary>Gets or sets the result description.</summary>
-        public string ResultDescription { get; set; }
-
-        /// <summary>Gets or sets the type of the exception.</summary>
->>>>>>> 7ea5d058
-        public string ExceptionType { get; set; }
-
-        /// <summary>Gets or sets the responses.</summary>
-        public List<ResponseModel> Responses { get; set; }
-
-<<<<<<< HEAD
-=======
-        /// <summary>Gets a value indicating whether the operation has default response.</summary>
-        public bool HasDefaultResponse => DefaultResponse != null;
-
->>>>>>> 7ea5d058
-        /// <summary>Gets or sets the default response.</summary>
-        public ResponseModel DefaultResponse { get; set; }
-
-        /// <summary>Gets or sets the parameters.</summary>
-        public IEnumerable<ParameterModel> Parameters { get; set; }
-
-<<<<<<< HEAD
-        /// <summary>Gets a value indicating whether this operation has default response.</summary>
-        public bool HasDefaultResponse => DefaultResponse != null;
-
-        /// <summary>Gets a value indicating whether this operation has only default response.</summary>
-        public bool HasOnlyDefaultResponse => Responses.Count == 0 && HasDefaultResponse;
-
-        /// <summary>Gets a value indicating whether this operation has content.</summary>
-=======
-        /// <summary>Gets a value indicating whether the operation has only a default response.</summary>
-        public bool HasOnlyDefaultResponse => Responses.Count == 0 && HasDefaultResponse;
-
-        /// <summary>Gets a value indicating whether the operation has content parameter.</summary>
->>>>>>> 7ea5d058
-        public bool HasContent => ContentParameter != null;
-
-        /// <summary>Gets the content parameter.</summary>
-        public ParameterModel ContentParameter => Parameters.SingleOrDefault(p => p.Kind == SwaggerParameterKind.Body);
-
-        /// <summary>Gets the path parameters.</summary>
-        public IEnumerable<ParameterModel> PathParameters => Parameters.Where(p => p.Kind == SwaggerParameterKind.Path);
-
-        /// <summary>Gets the query parameters.</summary>
-        public IEnumerable<ParameterModel> QueryParameters => Parameters.Where(p => p.Kind == SwaggerParameterKind.Query);
-
-        /// <summary>Gets the header parameters.</summary>
-        public IEnumerable<ParameterModel> HeaderParameters => Parameters.Where(p => p.Kind == SwaggerParameterKind.Header);
-
-<<<<<<< HEAD
-        /// <summary>Gets the form parameters.</summary>
-        public IEnumerable<ParameterModel> FormParameters => Parameters.Where(p => p.Kind == SwaggerParameterKind.FormData);
-
-        /// <summary>Gets the summary.</summary>
-        public string Summary => ConversionUtilities.TrimWhiteSpaces(Operation.Summary);
-
-        /// <summary>Gets a value indicating whether this operation has summary.</summary>
-        public bool HasSummary => !string.IsNullOrEmpty(Summary);
-
-        /// <summary>Gets a value indicating whether this operation has documentation.</summary>
-        public bool HasDocumentation => HasSummary || HasResultDescription || Parameters.Any(p => p.HasDescription) || Operation.IsDeprecated;
-
-        /// <summary>Gets or sets a value indicating whether this operation has form parameters.</summary>
-        public bool HasFormParameters { get; set; }
-
-        /// <summary>Gets a value indicating whether this operation is deprecated.</summary>
-=======
-        /// <summary>Gets or sets a value indicating whether the operation has form parameters.</summary>
-        public bool HasFormParameters { get; set; }
-
-        /// <summary>Gets the form parameters.</summary>
-        public IEnumerable<ParameterModel> FormParameters => Parameters.Where(p => p.Kind == SwaggerParameterKind.FormData);
-
-        /// <summary>Gets a value indicating whether the operation has summary.</summary>
-        public bool HasSummary => !string.IsNullOrEmpty(Summary);
-
-        /// <summary>Gets the summary text.</summary>
-        public string Summary => ConversionUtilities.TrimWhiteSpaces(Operation.Summary);
-
-        /// <summary>Gets a value indicating whether the operation has any documentation.</summary>
-        public bool HasDocumentation => HasSummary || HasResultDescription || Parameters.Any(p => p.HasDescription) || Operation.IsDeprecated;
-
-        /// <summary>Gets a value indicating whether the operation is deprecated.</summary>
->>>>>>> 7ea5d058
-        public bool IsDeprecated => Operation.IsDeprecated;
-    }
+//-----------------------------------------------------------------------
+// <copyright file="OperationModel.cs" company="NSwag">
+//     Copyright (c) Rico Suter. All rights reserved.
+// </copyright>
+// <license>https://github.com/NSwag/NSwag/blob/master/LICENSE.md</license>
+// <author>Rico Suter, mail@rsuter.com</author>
+//-----------------------------------------------------------------------
+
+using System.Collections.Generic;
+using System.Linq;
+using NJsonSchema.CodeGeneration;
+
+namespace NSwag.CodeGeneration.CodeGenerators.Models
+{
+    /// <summary>The Swagger operation template model.</summary>
+    public class OperationModel
+    {
+        /// <summary>Gets or sets the operation.</summary>
+        public SwaggerOperation Operation { get; set; }
+
+        /// <summary>Gets the operation ID.</summary>
+        public string Id => Operation.OperationId;
+
+        /// <summary>Gets or sets the HTTP path (i.e. the absolute route).</summary>
+        public string Path { get; set; }
+
+        /// <summary>Gets or sets the HTTP method.</summary>
+        public SwaggerOperationMethod HttpMethod { get; set; }
+
+        /// <summary>Gets or sets the name of the operation.</summary>
+        public string OperationName { get; set; }
+
+        /// <summary>Gets the HTTP method in uppercase.</summary>
+        public string HttpMethodUpper => ConversionUtilities.ConvertToUpperCamelCase(HttpMethod.ToString(), false);
+
+        /// <summary>Gets the HTTP method in lowercase.</summary>
+        public string HttpMethodLower => ConversionUtilities.ConvertToLowerCamelCase(HttpMethod.ToString(), false);
+
+        /// <summary>Gets a value indicating whether the HTTP method is GET or DELETE.</summary>
+        public bool IsGetOrDelete => HttpMethod == SwaggerOperationMethod.Get || HttpMethod == SwaggerOperationMethod.Delete;
+
+        /// <summary>Gets the operation name in lowercase.</summary>
+        public string OperationNameLower => ConversionUtilities.ConvertToLowerCamelCase(OperationName, false);
+
+        /// <summary>Gets the operation name in uppercase.</summary>
+        public string OperationNameUpper => ConversionUtilities.ConvertToUpperCamelCase(OperationName, false);
+
+        /// <summary>Gets or sets a value indicating whether the operation has a result type (i.e. not void).</summary>
+        public bool HasResultType { get; set; }
+
+        /// <summary>Gets or sets the type of the result.</summary>
+        public string ResultType { get; set; }
+
+        /// <summary>Gets a value indicating whether the result has description.</summary>
+        public bool HasResultDescription => !string.IsNullOrEmpty(ResultDescription);
+
+        /// <summary>Gets or sets the result description.</summary>
+        public string ResultDescription { get; set; }
+
+        /// <summary>Gets or sets the type of the exception.</summary>
+        public string ExceptionType { get; set; }
+
+        /// <summary>Gets or sets the responses.</summary>
+        public List<ResponseModel> Responses { get; set; }
+
+        /// <summary>Gets a value indicating whether the operation has default response.</summary>
+        public bool HasDefaultResponse => DefaultResponse != null;
+
+        /// <summary>Gets or sets the default response.</summary>
+        public ResponseModel DefaultResponse { get; set; }
+
+        /// <summary>Gets or sets the parameters.</summary>
+        public IEnumerable<ParameterModel> Parameters { get; set; }
+
+        /// <summary>Gets a value indicating whether the operation has only a default response.</summary>
+        public bool HasOnlyDefaultResponse => Responses.Count == 0 && HasDefaultResponse;
+
+        /// <summary>Gets a value indicating whether the operation has content parameter.</summary>
+        public bool HasContent => ContentParameter != null;
+
+        /// <summary>Gets the content parameter.</summary>
+        public ParameterModel ContentParameter => Parameters.SingleOrDefault(p => p.Kind == SwaggerParameterKind.Body);
+
+        /// <summary>Gets the path parameters.</summary>
+        public IEnumerable<ParameterModel> PathParameters => Parameters.Where(p => p.Kind == SwaggerParameterKind.Path);
+
+        /// <summary>Gets the query parameters.</summary>
+        public IEnumerable<ParameterModel> QueryParameters => Parameters.Where(p => p.Kind == SwaggerParameterKind.Query);
+
+        /// <summary>Gets the header parameters.</summary>
+        public IEnumerable<ParameterModel> HeaderParameters => Parameters.Where(p => p.Kind == SwaggerParameterKind.Header);
+
+        /// <summary>Gets or sets a value indicating whether the operation has form parameters.</summary>
+        public bool HasFormParameters { get; set; }
+
+        /// <summary>Gets the form parameters.</summary>
+        public IEnumerable<ParameterModel> FormParameters => Parameters.Where(p => p.Kind == SwaggerParameterKind.FormData);
+
+        /// <summary>Gets a value indicating whether the operation has summary.</summary>
+        public bool HasSummary => !string.IsNullOrEmpty(Summary);
+
+        /// <summary>Gets the summary text.</summary>
+        public string Summary => ConversionUtilities.TrimWhiteSpaces(Operation.Summary);
+
+        /// <summary>Gets a value indicating whether the operation has any documentation.</summary>
+        public bool HasDocumentation => HasSummary || HasResultDescription || Parameters.Any(p => p.HasDescription) || Operation.IsDeprecated;
+
+        /// <summary>Gets a value indicating whether the operation is deprecated.</summary>
+        public bool IsDeprecated => Operation.IsDeprecated;
+    }
 }