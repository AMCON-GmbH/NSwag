--- conflicted
+++ resolved
@@ -1,112 +1,74 @@
-//-----------------------------------------------------------------------
-// <copyright file="ResponseModel.cs" company="NSwag">
-//     Copyright (c) Rico Suter. All rights reserved.
-// </copyright>
-// <license>https://github.com/NSwag/NSwag/blob/master/LICENSE.md</license>
-// <author>Rico Suter, mail@rsuter.com</author>
-//-----------------------------------------------------------------------
-
-using System;
-using System.Collections.Generic;
-using System.Linq;
-using NJsonSchema;
-
-namespace NSwag.CodeGeneration.CodeGenerators.Models
-{
-<<<<<<< HEAD
-    /// <summary>This is response model which will be passed into client generation template.</summary>
-=======
-    /// <summary>The response template model.</summary>
->>>>>>> 7ea5d058
-    public class ResponseModel
-    {
-        private readonly SwaggerResponse _response;
-        private readonly ClientGeneratorBase _clientGeneratorBase;
-
-<<<<<<< HEAD
-        /// <summary>Initializes a new instance of the <see cref="ResponseModel"/> class.</summary>
-=======
-        /// <summary>Initializes a new instance of the <see cref="ResponseModel" /> class.</summary>
->>>>>>> 7ea5d058
-        /// <param name="response">The response.</param>
-        /// <param name="clientGeneratorBase">The client generator base.</param>
-        public ResponseModel(KeyValuePair<string, SwaggerResponse> response, ClientGeneratorBase clientGeneratorBase)
-        {
-            _response = response.Value;
-            _clientGeneratorBase = clientGeneratorBase;
-
-            StatusCode = response.Key;
-        }
-
-<<<<<<< HEAD
-        /// <summary>Gets the status code.</summary>
-        public string StatusCode { get; }
-
-        /// <summary>Gets the type.</summary>
-        public string Type => _clientGeneratorBase.GetType(_response.ActualResponseSchema, IsNullable, "Response");
-
-        /// <summary>Gets a value indicating whether response has type.</summary>
-        public bool HasType => Schema != null;
-
-        /// <summary>Gets a value indicating whether response was successful.</summary>
-        public bool IsSuccess => HttpUtilities.IsSuccessStatusCode(StatusCode);
-
-        /// <summary>Gets a value indicating whether response has date.</summary>
-        public bool IsDate => _clientGeneratorBase.GetType(_response.ActualResponseSchema, IsNullable, "Response") == "Date";
-
-        /// <summary>Gets a value indicating whether response has file.</summary>
-=======
-        /// <summary>Gets the HTTP status code.</summary>
-        public string StatusCode { get; }
-
-        /// <summary>Gets the type of the response.</summary>
-        public string Type => _clientGeneratorBase.GetType(_response.ActualResponseSchema, IsNullable, "Response");
-
-        /// <summary>Gets a value indicating whether the response has a type (i.e. not void).</summary>
-        public bool HasType => Schema != null;
-
-        /// <summary>Gets a value indicating whether this is success response.</summary>
-        public bool IsSuccess => HttpUtilities.IsSuccessStatusCode(StatusCode);
-
-        /// <summary>Gets a value indicating whether the response is of type date.</summary>
-        public bool IsDate => _clientGeneratorBase.GetType(_response.ActualResponseSchema, IsNullable, "Response") == "Date";
-
-        /// <summary>Gets a value indicating whether this is a file response.</summary>
->>>>>>> 7ea5d058
-        public bool IsFile => Schema != null && Schema.ActualSchema.Type == JsonObjectType.File;
-
-        /// <summary>Gets the actual response schema.</summary>
-        public JsonSchema4 ActualResponseSchema => _response.ActualResponseSchema;
-
-        /// <summary>Gets the schema.</summary>
-        private JsonSchema4 Schema => _response.Schema?.ActualSchema;
-
-<<<<<<< HEAD
-        /// <summary> Gets a value indicating whether response type is nullable.</summary>
-        public bool IsNullable => _response.IsNullable(_clientGeneratorBase.BaseSettings.CodeGeneratorSettings.NullHandling);
-
-        /// <summary>Gets a value indicating whether response type inherits from <see cref="Exception"/>.</summary>
-=======
-        /// <summary>Gets a value indicating whether the response is nullable.</summary>
-        public bool IsNullable => _response.IsNullable(_clientGeneratorBase.BaseSettings.CodeGeneratorSettings.NullHandling);
-
-        /// <summary>Gets a value indicating whether the response type inherits from exception.</summary>
->>>>>>> 7ea5d058
-        public bool TypeInheritsFromException => _response
-            .ActualResponseSchema?
-            .InheritedSchemas
-            .Any(s => new[] { "innerexception", "message", "source", "stacktrace" }.All(p => s.ActualSchema.Properties.Any(i => i.Key.ToLowerInvariant() == p))) == true;
-
-        // TODO: Find way to remove TypeScript only properties
-
-        /// <summary>Gets or sets the data conversion code.</summary>
-        public string DataConversionCode { get; set; }
-
-<<<<<<< HEAD
-        /// <summary>Gets or sets a value indicating whether DTO class should be used.</summary>
-=======
-        /// <summary>Gets or sets a value indicating whether to use a DTO class.</summary>
->>>>>>> 7ea5d058
-        public bool UseDtoClass { get; set; }
-    }
+//-----------------------------------------------------------------------
+// <copyright file="ResponseModel.cs" company="NSwag">
+//     Copyright (c) Rico Suter. All rights reserved.
+// </copyright>
+// <license>https://github.com/NSwag/NSwag/blob/master/LICENSE.md</license>
+// <author>Rico Suter, mail@rsuter.com</author>
+//-----------------------------------------------------------------------
+
+using System;
+using System.Collections.Generic;
+using System.Linq;
+using NJsonSchema;
+
+namespace NSwag.CodeGeneration.CodeGenerators.Models
+{
+    /// <summary>This is response model which will be passed into client generation template.</summary>
+    public class ResponseModel
+    {
+        private readonly SwaggerResponse _response;
+        private readonly ClientGeneratorBase _clientGeneratorBase;
+
+        /// <summary>Initializes a new instance of the <see cref="ResponseModel" /> class.</summary>
+        /// <param name="response">The response.</param>
+        /// <param name="clientGeneratorBase">The client generator base.</param>
+        public ResponseModel(KeyValuePair<string, SwaggerResponse> response, ClientGeneratorBase clientGeneratorBase)
+        {
+            _response = response.Value;
+            _clientGeneratorBase = clientGeneratorBase;
+
+            StatusCode = response.Key;
+        }
+
+        /// <summary>Gets the HTTP status code.</summary>
+        public string StatusCode { get; }
+
+        /// <summary>Gets the type of the response.</summary>
+        public string Type => _clientGeneratorBase.GetType(_response.ActualResponseSchema, IsNullable, "Response");
+
+        /// <summary>Gets a value indicating whether the response has a type (i.e. not void).</summary>
+        public bool HasType => Schema != null;
+
+        /// <summary>Gets a value indicating whether this is success response.</summary>
+        public bool IsSuccess => HttpUtilities.IsSuccessStatusCode(StatusCode);
+
+        /// <summary>Gets a value indicating whether the response is of type date.</summary>
+        public bool IsDate => _clientGeneratorBase.GetType(_response.ActualResponseSchema, IsNullable, "Response") == "Date";
+
+        /// <summary>Gets a value indicating whether this is a file response.</summary>
+        public bool IsFile => Schema != null && Schema.ActualSchema.Type == JsonObjectType.File;
+
+        /// <summary>Gets the actual response schema.</summary>
+        public JsonSchema4 ActualResponseSchema => _response.ActualResponseSchema;
+
+        /// <summary>Gets the schema.</summary>
+        private JsonSchema4 Schema => _response.Schema?.ActualSchema;
+
+        /// <summary>Gets a value indicating whether the response is nullable.</summary>
+        public bool IsNullable => _response.IsNullable(_clientGeneratorBase.BaseSettings.CodeGeneratorSettings.NullHandling);
+
+        /// <summary>Gets a value indicating whether response type inherits from <see cref="Exception"/>.</summary>
+        public bool TypeInheritsFromException => _response
+            .ActualResponseSchema?
+            .InheritedSchemas
+            .Any(s => new[] { "innerexception", "message", "source", "stacktrace" }.All(p => s.ActualSchema.Properties.Any(i => i.Key.ToLowerInvariant() == p))) == true;
+
+        // TODO: Find way to remove TypeScript only properties
+
+        /// <summary>Gets or sets the data conversion code.</summary>
+        public string DataConversionCode { get; set; }
+
+        /// <summary>Gets or sets a value indicating whether to use a DTO class.</summary>
+        public bool UseDtoClass { get; set; }
+    }
 }