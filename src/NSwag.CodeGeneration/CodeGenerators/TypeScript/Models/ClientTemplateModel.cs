//-----------------------------------------------------------------------
// <copyright file="ClientTemplateModel.cs" company="NSwag">
//     Copyright (c) Rico Suter. All rights reserved.
// </copyright>
// <license>https://github.com/NSwag/NSwag/blob/master/LICENSE.md</license>
// <author>Rico Suter, mail@rsuter.com</author>
//-----------------------------------------------------------------------

using System.Collections.Generic;
using System.Linq;
using NJsonSchema.CodeGeneration.TypeScript;
using NSwag.CodeGeneration.CodeGenerators.Models;

namespace NSwag.CodeGeneration.CodeGenerators.TypeScript.Models
{
<<<<<<< HEAD
    /// <summary>This is base model used in TypeScript client generation process. It is passed to T4 template.</summary>
    public class ClientTemplateModel
    {
        /// <summary>Initializes a new instance of the <see cref="ClientTemplateModel"/> class.</summary>
=======
    /// <summary>The TypeScript client template model.</summary>
    public class ClientTemplateModel
    {
        /// <summary>Initializes a new instance of the <see cref="ClientTemplateModel" /> class.</summary>
>>>>>>> 7ea5d058
        /// <param name="controllerName">Name of the controller.</param>
        /// <param name="operations">The operations.</param>
        /// <param name="service">The service.</param>
        /// <param name="settings">The settings.</param>
        public ClientTemplateModel(string controllerName, IList<OperationModel> operations, SwaggerService service, SwaggerToTypeScriptClientGeneratorSettings settings)
        {
            Class = controllerName;
            IsExtended = settings.TypeScriptGeneratorSettings.ExtendedClasses?.Any(c => c + "Base" == controllerName) == true;

            HasOperations = operations.Any();
            Operations = operations;
            UsesKnockout = settings.TypeScriptGeneratorSettings.TypeStyle == TypeScriptTypeStyle.KnockoutClass;

            BaseUrl = service.BaseUrl;
            GenerateClientInterfaces = settings.GenerateClientInterfaces;

            PromiseType = settings.PromiseType == TypeScript.PromiseType.Promise ? "Promise" : "Q.Promise";
            PromiseConstructor = settings.PromiseType == TypeScript.PromiseType.Promise ? "new Promise" : "Q.Promise";
        }

        /// <summary>Gets the class name.</summary>
        public string Class { get; }

<<<<<<< HEAD
        /// <summary>Gets a value indicating whether this instance is extended.</summary>
        public bool IsExtended { get; }

        /// <summary>Gets a value indicating whether this instance has <see cref="Operations"/>.</summary>
        public bool HasOperations { get; }

        /// <summary>Gets the operations lists.</summary>
        public IList<OperationModel> Operations { get; }

        /// <summary>Gets a value indicating whether template should generate client which uses Knockout library.</summary>
        public bool UsesKnockout { get; }

        /// <summary>Gets the base URL.</summary>
        public string BaseUrl { get; }

        /// <summary>Gets a value indicating whether generate process should generate client interfaces.</summary>
        public bool GenerateClientInterfaces { get; }

        /// <summary>Gets the type of the promise.</summary>
        public string PromiseType { get; }

        /// <summary>Gets the promise constructor.</summary>
=======
        /// <summary>Gets a value indicating whether the client is extended with an extension class.</summary>
        public bool IsExtended { get; }

        /// <summary>Gets a value indicating whether the client has operations.</summary>
        public bool HasOperations { get; }

        /// <summary>Gets the operations.</summary>
        public IList<OperationModel> Operations { get; }

        /// <summary>Gets a value indicating whether the client uses KnockoutJS.</summary>
        public bool UsesKnockout { get; }

        /// <summary>Gets the service base URL.</summary>
        public string BaseUrl { get; }

        /// <summary>Gets a value indicating whether to generate client interfaces.</summary>
        public bool GenerateClientInterfaces { get; }

        /// <summary>Gets the promise type.</summary>
        public string PromiseType { get; }

        /// <summary>Gets the promise constructor code.</summary>
>>>>>>> 7ea5d058
        public string PromiseConstructor { get; }
    }
}<|MERGE_RESOLUTION|>--- conflicted
+++ resolved
@@ -1,99 +1,67 @@
-//-----------------------------------------------------------------------
-// <copyright file="ClientTemplateModel.cs" company="NSwag">
-//     Copyright (c) Rico Suter. All rights reserved.
-// </copyright>
-// <license>https://github.com/NSwag/NSwag/blob/master/LICENSE.md</license>
-// <author>Rico Suter, mail@rsuter.com</author>
-//-----------------------------------------------------------------------
-
-using System.Collections.Generic;
-using System.Linq;
-using NJsonSchema.CodeGeneration.TypeScript;
-using NSwag.CodeGeneration.CodeGenerators.Models;
-
-namespace NSwag.CodeGeneration.CodeGenerators.TypeScript.Models
-{
-<<<<<<< HEAD
-    /// <summary>This is base model used in TypeScript client generation process. It is passed to T4 template.</summary>
-    public class ClientTemplateModel
-    {
-        /// <summary>Initializes a new instance of the <see cref="ClientTemplateModel"/> class.</summary>
-=======
-    /// <summary>The TypeScript client template model.</summary>
-    public class ClientTemplateModel
-    {
-        /// <summary>Initializes a new instance of the <see cref="ClientTemplateModel" /> class.</summary>
->>>>>>> 7ea5d058
-        /// <param name="controllerName">Name of the controller.</param>
-        /// <param name="operations">The operations.</param>
-        /// <param name="service">The service.</param>
-        /// <param name="settings">The settings.</param>
-        public ClientTemplateModel(string controllerName, IList<OperationModel> operations, SwaggerService service, SwaggerToTypeScriptClientGeneratorSettings settings)
-        {
-            Class = controllerName;
-            IsExtended = settings.TypeScriptGeneratorSettings.ExtendedClasses?.Any(c => c + "Base" == controllerName) == true;
-
-            HasOperations = operations.Any();
-            Operations = operations;
-            UsesKnockout = settings.TypeScriptGeneratorSettings.TypeStyle == TypeScriptTypeStyle.KnockoutClass;
-
-            BaseUrl = service.BaseUrl;
-            GenerateClientInterfaces = settings.GenerateClientInterfaces;
-
-            PromiseType = settings.PromiseType == TypeScript.PromiseType.Promise ? "Promise" : "Q.Promise";
-            PromiseConstructor = settings.PromiseType == TypeScript.PromiseType.Promise ? "new Promise" : "Q.Promise";
-        }
-
-        /// <summary>Gets the class name.</summary>
-        public string Class { get; }
-
-<<<<<<< HEAD
-        /// <summary>Gets a value indicating whether this instance is extended.</summary>
-        public bool IsExtended { get; }
-
-        /// <summary>Gets a value indicating whether this instance has <see cref="Operations"/>.</summary>
-        public bool HasOperations { get; }
-
-        /// <summary>Gets the operations lists.</summary>
-        public IList<OperationModel> Operations { get; }
-
-        /// <summary>Gets a value indicating whether template should generate client which uses Knockout library.</summary>
-        public bool UsesKnockout { get; }
-
-        /// <summary>Gets the base URL.</summary>
-        public string BaseUrl { get; }
-
-        /// <summary>Gets a value indicating whether generate process should generate client interfaces.</summary>
-        public bool GenerateClientInterfaces { get; }
-
-        /// <summary>Gets the type of the promise.</summary>
-        public string PromiseType { get; }
-
-        /// <summary>Gets the promise constructor.</summary>
-=======
-        /// <summary>Gets a value indicating whether the client is extended with an extension class.</summary>
-        public bool IsExtended { get; }
-
-        /// <summary>Gets a value indicating whether the client has operations.</summary>
-        public bool HasOperations { get; }
-
-        /// <summary>Gets the operations.</summary>
-        public IList<OperationModel> Operations { get; }
-
-        /// <summary>Gets a value indicating whether the client uses KnockoutJS.</summary>
-        public bool UsesKnockout { get; }
-
-        /// <summary>Gets the service base URL.</summary>
-        public string BaseUrl { get; }
-
-        /// <summary>Gets a value indicating whether to generate client interfaces.</summary>
-        public bool GenerateClientInterfaces { get; }
-
-        /// <summary>Gets the promise type.</summary>
-        public string PromiseType { get; }
-
-        /// <summary>Gets the promise constructor code.</summary>
->>>>>>> 7ea5d058
-        public string PromiseConstructor { get; }
-    }
+//-----------------------------------------------------------------------
+// <copyright file="ClientTemplateModel.cs" company="NSwag">
+//     Copyright (c) Rico Suter. All rights reserved.
+// </copyright>
+// <license>https://github.com/NSwag/NSwag/blob/master/LICENSE.md</license>
+// <author>Rico Suter, mail@rsuter.com</author>
+//-----------------------------------------------------------------------
+
+using System.Collections.Generic;
+using System.Linq;
+using NJsonSchema.CodeGeneration.TypeScript;
+using NSwag.CodeGeneration.CodeGenerators.Models;
+
+namespace NSwag.CodeGeneration.CodeGenerators.TypeScript.Models
+{
+    /// <summary>This is base model used in TypeScript client generation process. It is passed to T4 template.</summary>
+    public class ClientTemplateModel
+    {
+        /// <summary>Initializes a new instance of the <see cref="ClientTemplateModel" /> class.</summary>
+        /// <param name="controllerName">Name of the controller.</param>
+        /// <param name="operations">The operations.</param>
+        /// <param name="service">The service.</param>
+        /// <param name="settings">The settings.</param>
+        public ClientTemplateModel(string controllerName, IList<OperationModel> operations, SwaggerService service, SwaggerToTypeScriptClientGeneratorSettings settings)
+        {
+            Class = controllerName;
+            IsExtended = settings.TypeScriptGeneratorSettings.ExtendedClasses?.Any(c => c + "Base" == controllerName) == true;
+
+            HasOperations = operations.Any();
+            Operations = operations;
+            UsesKnockout = settings.TypeScriptGeneratorSettings.TypeStyle == TypeScriptTypeStyle.KnockoutClass;
+
+            BaseUrl = service.BaseUrl;
+            GenerateClientInterfaces = settings.GenerateClientInterfaces;
+
+            PromiseType = settings.PromiseType == TypeScript.PromiseType.Promise ? "Promise" : "Q.Promise";
+            PromiseConstructor = settings.PromiseType == TypeScript.PromiseType.Promise ? "new Promise" : "Q.Promise";
+        }
+
+        /// <summary>Gets the class name.</summary>
+        public string Class { get; }
+
+        /// <summary>Gets a value indicating whether the client is extended with an extension class.</summary>
+        public bool IsExtended { get; }
+
+        /// <summary>Gets a value indicating whether the client has operations.</summary>
+        public bool HasOperations { get; }
+
+        /// <summary>Gets the operations.</summary>
+        public IList<OperationModel> Operations { get; }
+
+        /// <summary>Gets a value indicating whether the client uses KnockoutJS.</summary>
+        public bool UsesKnockout { get; }
+
+        /// <summary>Gets the service base URL.</summary>
+        public string BaseUrl { get; }
+
+        /// <summary>Gets a value indicating whether to generate client interfaces.</summary>
+        public bool GenerateClientInterfaces { get; }
+
+        /// <summary>Gets the promise type.</summary>
+        public string PromiseType { get; }
+
+        /// <summary>Gets the promise constructor code.</summary>
+        public string PromiseConstructor { get; }
+    }
 }