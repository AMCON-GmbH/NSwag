﻿<?xml version="1.0" encoding="utf-8"?>
<Project ToolsVersion="12.0" DefaultTargets="Build" xmlns="http://schemas.microsoft.com/developer/msbuild/2003">
  <Import Project="$(MSBuildExtensionsPath)\$(MSBuildToolsVersion)\Microsoft.Common.props" Condition="Exists('$(MSBuildExtensionsPath)\$(MSBuildToolsVersion)\Microsoft.Common.props')" />
  <PropertyGroup>
    <Configuration Condition=" '$(Configuration)' == '' ">Debug</Configuration>
    <Platform Condition=" '$(Platform)' == '' ">AnyCPU</Platform>
    <ProjectGuid>{75B3F91D-687E-4FB3-AD45-CCFA3C406DB4}</ProjectGuid>
    <OutputType>Library</OutputType>
    <AppDesignerFolder>Properties</AppDesignerFolder>
    <RootNamespace>NSwag.CodeGeneration</RootNamespace>
    <AssemblyName>NSwag.CodeGeneration</AssemblyName>
    <TargetFrameworkVersion>v4.5</TargetFrameworkVersion>
    <FileAlignment>512</FileAlignment>
    <ProjectTypeGuids>{786C830F-07A1-408B-BD7F-6EE04809D6DB};{FAE04EC0-301F-11D3-BF4B-00C04F79EFBC}</ProjectTypeGuids>
    <TargetFrameworkProfile>Profile259</TargetFrameworkProfile>
  </PropertyGroup>
  <PropertyGroup>
    <SignAssembly>true</SignAssembly>
    <AssemblyOriginatorKeyFile>NSwag.snk</AssemblyOriginatorKeyFile>
  </PropertyGroup>
  <PropertyGroup Condition=" '$(Configuration)|$(Platform)' == 'Debug|AnyCPU' ">
    <DebugSymbols>true</DebugSymbols>
    <DebugType>full</DebugType>
    <Optimize>false</Optimize>
    <OutputPath>bin\Debug\</OutputPath>
    <DefineConstants>DEBUG;TRACE</DefineConstants>
    <ErrorReport>prompt</ErrorReport>
    <WarningLevel>4</WarningLevel>
    <TreatWarningsAsErrors>true</TreatWarningsAsErrors>
    <DocumentationFile>bin\Debug\NSwag.CodeGeneration.xml</DocumentationFile>
  </PropertyGroup>
  <PropertyGroup Condition=" '$(Configuration)|$(Platform)' == 'Release|AnyCPU' ">
    <DebugType>pdbonly</DebugType>
    <Optimize>true</Optimize>
    <OutputPath>bin\Release\</OutputPath>
    <DefineConstants>TRACE</DefineConstants>
    <ErrorReport>prompt</ErrorReport>
    <WarningLevel>4</WarningLevel>
    <DocumentationFile>bin\Release\NSwag.CodeGeneration.xml</DocumentationFile>
    <TreatWarningsAsErrors>true</TreatWarningsAsErrors>
  </PropertyGroup>
  <PropertyGroup Condition="'$(Configuration)|$(Platform)' == 'Debug|x64'">
    <DebugSymbols>true</DebugSymbols>
    <OutputPath>bin\x64\Debug\</OutputPath>
    <DefineConstants>DEBUG;TRACE</DefineConstants>
    <DocumentationFile>bin\Debug\NSwag.CodeGeneration.xml</DocumentationFile>
    <TreatWarningsAsErrors>true</TreatWarningsAsErrors>
    <DebugType>full</DebugType>
    <PlatformTarget>x64</PlatformTarget>
    <ErrorReport>prompt</ErrorReport>
    <CodeAnalysisRuleSet>MinimumRecommendedRules.ruleset</CodeAnalysisRuleSet>
  </PropertyGroup>
  <PropertyGroup Condition="'$(Configuration)|$(Platform)' == 'Release|x64'">
    <OutputPath>bin\x64\Release\</OutputPath>
    <DefineConstants>TRACE</DefineConstants>
    <DocumentationFile>bin\Release\NSwag.CodeGeneration.xml</DocumentationFile>
    <Optimize>true</Optimize>
    <TreatWarningsAsErrors>true</TreatWarningsAsErrors>
    <DebugType>pdbonly</DebugType>
    <PlatformTarget>x64</PlatformTarget>
    <ErrorReport>prompt</ErrorReport>
    <CodeAnalysisRuleSet>MinimumRecommendedRules.ruleset</CodeAnalysisRuleSet>
  </PropertyGroup>
  <ItemGroup>
    <Reference Include="Newtonsoft.Json, Version=9.0.0.0, Culture=neutral, PublicKeyToken=30ad4fe6b2a6aeed, processorArchitecture=MSIL">
      <HintPath>..\packages\Newtonsoft.Json.9.0.1\lib\portable-net45+wp80+win8+wpa81\Newtonsoft.Json.dll</HintPath>
      <Private>True</Private>
    </Reference>
<<<<<<< HEAD
    <Reference Include="NJsonSchema, Version=5.9.6144.17989, Culture=neutral, PublicKeyToken=c2f9c3bdfae56102, processorArchitecture=MSIL">
      <HintPath>..\packages\NJsonSchema.5.9.6144.17989\lib\portable45-net45+win8+wp8+wpa81\NJsonSchema.dll</HintPath>
      <Private>True</Private>
    </Reference>
    <Reference Include="NJsonSchema.CodeGeneration, Version=5.9.6144.17990, Culture=neutral, PublicKeyToken=c2f9c3bdfae56102, processorArchitecture=MSIL">
      <HintPath>..\packages\NJsonSchema.CodeGeneration.5.9.6144.17990\lib\portable45-net45+win8+wp8+wpa81\NJsonSchema.CodeGeneration.dll</HintPath>
=======
    <Reference Include="NJsonSchema, Version=5.10.6148.26188, Culture=neutral, PublicKeyToken=c2f9c3bdfae56102, processorArchitecture=MSIL">
      <HintPath>..\packages\NJsonSchema.5.10.6148.26188\lib\portable45-net45+win8+wp8+wpa81\NJsonSchema.dll</HintPath>
      <Private>True</Private>
    </Reference>
    <Reference Include="NJsonSchema.CodeGeneration, Version=5.10.6148.26189, Culture=neutral, PublicKeyToken=c2f9c3bdfae56102, processorArchitecture=MSIL">
      <HintPath>..\packages\NJsonSchema.CodeGeneration.5.10.6148.26189\lib\portable45-net45+win8+wp8+wpa81\NJsonSchema.CodeGeneration.dll</HintPath>
>>>>>>> 5d35432c
      <Private>True</Private>
    </Reference>
    <Reference Include="System" />
    <Reference Include="System.Core" />
    <Reference Include="System.Xml.Linq" />
    <Reference Include="Microsoft.CSharp" />
    <Reference Include="System.Xml" />
  </ItemGroup>
  <ItemGroup>
    <Compile Include="CodeGenerators\ClientGeneratorOutputType.cs" />
    <Compile Include="CodeGenerators\ControllerGeneratorBaseSettings.cs" />
    <Compile Include="CodeGenerators\CSharp\Models\FileTemplateModel.cs" />
    <Compile Include="CodeGenerators\CSharp\Models\ControllerTemplateModel.cs" />
    <Compile Include="CodeGenerators\CSharp\Models\ClientTemplateModel.cs" />
    <Compile Include="CodeGenerators\CSharp\SwaggerToCSharpClientGeneratorSettings.cs" />
    <Compile Include="CodeGenerators\CSharp\SwaggerToCSharpGeneratorBase.cs" />
    <Compile Include="CodeGenerators\CSharp\SwaggerToCSharpGeneratorSettings.cs" />
    <Compile Include="CodeGenerators\CSharp\SwaggerToCSharpTypeResolver.cs" />
    <Compile Include="CodeGenerators\CSharp\Templates\ClientTemplate.cs">
      <AutoGen>True</AutoGen>
      <DesignTime>True</DesignTime>
      <DependentUpon>ClientTemplate.tt</DependentUpon>
    </Compile>
    <Compile Include="CodeGenerators\CSharp\Templates\ClientTemplate.Extensions.cs" />
    <Compile Include="CodeGenerators\CSharp\Templates\FileTemplate.Extensions.cs" />
    <Compile Include="CodeGenerators\CSharp\Templates\ControllerTemplate.cs">
      <AutoGen>True</AutoGen>
      <DesignTime>True</DesignTime>
      <DependentUpon>ControllerTemplate.tt</DependentUpon>
    </Compile>
    <Compile Include="CodeGenerators\CSharp\Templates\ControllerTemplate.Extensions.cs" />
    <Compile Include="CodeGenerators\CSharp\Templates\FileTemplate1.cs">
      <AutoGen>True</AutoGen>
      <DesignTime>True</DesignTime>
      <DependentUpon>FileTemplate.tt</DependentUpon>
    </Compile>
    <Compile Include="CodeGenerators\CSharp\Templates\JsonExceptionConverterTemplate.cs">
      <DependentUpon>JsonExceptionConverterTemplate.tt</DependentUpon>
      <AutoGen>True</AutoGen>
      <DesignTime>True</DesignTime>
    </Compile>
    <Compile Include="CodeGenerators\CSharp\Templates\JsonExceptionConverterTemplate.Extensions.cs" />
    <Compile Include="CodeGenerators\OperationNameGenerators\IOperationNameGenerator.cs" />
    <Compile Include="CodeGenerators\Models\OperationModel.cs" />
    <Compile Include="CodeGenerators\Models\ParameterModel.cs" />
    <Compile Include="CodeGenerators\Models\ResponseModel.cs" />
    <Compile Include="CodeGenerators\CSharp\SwaggerToCSharpClientGenerator.cs" />
    <Compile Include="CodeGenerators\ClientGeneratorBase.cs" />
    <Compile Include="CodeGenerators\OperationNameGenerators\MultipleClientsFromOperationIdOperationNameGenerator.cs" />
    <Compile Include="CodeGenerators\OperationNameGenerators\MultipleClientsFromPathSegmentsOperationNameGenerator.cs" />
    <Compile Include="CodeGenerators\OperationGenerationMode.cs" />
    <Compile Include="CodeGenerators\ClientGeneratorBaseSettings.cs" />
    <Compile Include="CodeGenerators\OperationNameGenerators\SingleClientFromOperationIdOperationNameGenerator.cs" />
    <Compile Include="CodeGenerators\TypeScript\Models\FileTemplateModel.cs" />
    <Compile Include="CodeGenerators\TypeScript\Models\ClientTemplateModel.cs" />
    <Compile Include="CodeGenerators\TypeScript\PromiseType.cs" />
    <Compile Include="CodeGenerators\TypeScript\SwaggerToTypeScriptClientGeneratorSettings.cs" />
    <Compile Include="CodeGenerators\TypeScript\Templates\FetchClientTemplate.cs">
      <DependentUpon>FetchClientTemplate.tt</DependentUpon>
      <AutoGen>True</AutoGen>
      <DesignTime>True</DesignTime>
    </Compile>
    <Compile Include="CodeGenerators\TypeScript\Templates\FetchClientTemplate.Extensions.cs" />
    <Compile Include="CodeGenerators\TypeScript\Templates\Angular2ClientTemplate.Extensions.cs" />
    <Compile Include="CodeGenerators\TypeScript\Templates\Angular2ClientTemplate.cs">
      <AutoGen>True</AutoGen>
      <DesignTime>True</DesignTime>
      <DependentUpon>Angular2ClientTemplate.tt</DependentUpon>
    </Compile>
    <Compile Include="CodeGenerators\TypeScript\Templates\AngularJSClientTemplate.Extensions.cs" />
    <Compile Include="CodeGenerators\TypeScript\Templates\AngularJSClientTemplate.cs">
      <AutoGen>True</AutoGen>
      <DesignTime>True</DesignTime>
      <DependentUpon>AngularJSClientTemplate.tt</DependentUpon>
    </Compile>
    <Compile Include="CodeGenerators\TypeScript\Templates\FileTemplate.cs">
      <AutoGen>True</AutoGen>
      <DesignTime>True</DesignTime>
      <DependentUpon>FileTemplate.tt</DependentUpon>
    </Compile>
    <Compile Include="CodeGenerators\TypeScript\Templates\FileTemplate.Extensions.cs" />
    <Compile Include="CodeGenerators\TypeScript\Templates\JQueryCallbacksClientTemplate.Extensions.cs" />
    <Compile Include="CodeGenerators\TypeScript\Templates\JQueryCallbacksClientTemplate.cs">
      <AutoGen>True</AutoGen>
      <DesignTime>True</DesignTime>
      <DependentUpon>JQueryCallbacksClientTemplate.tt</DependentUpon>
    </Compile>
    <Compile Include="CodeGenerators\TypeScript\Templates\JQueryPromisesClientTemplate.cs">
      <AutoGen>True</AutoGen>
      <DesignTime>True</DesignTime>
      <DependentUpon>JQueryPromisesClientTemplate.tt</DependentUpon>
    </Compile>
    <Compile Include="CodeGenerators\TypeScript\Templates\JQueryPromisesClientTemplate.Extensions.cs" />
    <Compile Include="CodeGenerators\TypeScript\RequestBodyGenerator.cs" />
    <Compile Include="CodeGenerators\TypeScript\Templates\RequestBodyTemplate.cs">
      <AutoGen>True</AutoGen>
      <DesignTime>True</DesignTime>
      <DependentUpon>RequestBodyTemplate.tt</DependentUpon>
    </Compile>
    <Compile Include="CodeGenerators\TypeScript\Templates\RequestBodyTemplate.Extensions.cs" />
    <Compile Include="CodeGenerators\TypeScript\TypeScriptTemplate.cs" />
    <Compile Include="CodeGenerators\TypeScript\SwaggerToTypeScriptClientGenerator.cs" />
    <Compile Include="CodeGenerators\CSharp\SwaggerToCSharpWebApiControllerGenerator.cs" />
    <Compile Include="CodeGenerators\CSharp\SwaggerToCSharpWebApiControllerGeneratorSettings.cs" />
    <Compile Include="Infrastructure\T4Extensions.cs" />
    <Compile Include="Properties\AssemblyInfo.cs" />
    <Compile Include="SwaggerGenerators\SwaggerJsonSchemaGenerator.cs" />
    <Compile Include="SwaggerGenerators\WebApi\Processors\IDocumentProcessor.cs" />
    <Compile Include="SwaggerGenerators\WebApi\Processors\IOperationProcessor.cs" />
    <Compile Include="SwaggerGenerators\WebApi\Processors\SecurityDefinitionAppender.cs" />
    <Compile Include="SwaggerGenerators\WebApi\Processors\OperationSecurityScopeAppender.cs" />
    <Compile Include="SwaggerGenerators\SwaggerGenerator.cs" />
    <Compile Include="SwaggerGenerators\WebApi\WebApiToSwaggerGenerator.cs" />
    <Compile Include="SwaggerGenerators\WebApi\WebApiToSwaggerGeneratorSettings.cs" />
  </ItemGroup>
  <ItemGroup>
    <None Include="app.config" />
    <None Include="NSwag.CodeGeneration.nuspec" />
    <None Include="NSwag.snk" />
    <None Include="packages.config">
      <SubType>Designer</SubType>
    </None>
  </ItemGroup>
  <ItemGroup>
    <ProjectReference Include="..\NSwag.Core\NSwag.Core.csproj">
      <Project>{2E6174AA-FC75-4821-9E86-51B30568BEC0}</Project>
      <Name>NSwag.Core</Name>
    </ProjectReference>
  </ItemGroup>
  <ItemGroup>
    <Service Include="{508349B6-6B84-4DF5-91F0-309BEEBAD82D}" />
  </ItemGroup>
  <ItemGroup>
    <None Include="CodeGenerators\CSharp\Templates\ClientTemplate.tt">
      <Generator>TextTemplatingFilePreprocessor</Generator>
      <LastGenOutput>ClientTemplate.cs</LastGenOutput>
    </None>
    <None Include="CodeGenerators\CSharp\Templates\FileTemplate.tt">
      <Generator>TextTemplatingFilePreprocessor</Generator>
      <LastGenOutput>FileTemplate1.cs</LastGenOutput>
    </None>
    <None Include="CodeGenerators\CSharp\Templates\ControllerTemplate.tt">
      <Generator>TextTemplatingFilePreprocessor</Generator>
      <LastGenOutput>ControllerTemplate1.cs</LastGenOutput>
    </None>
    <None Include="CodeGenerators\TypeScript\Templates\Angular2ClientTemplate.tt">
      <Generator>TextTemplatingFilePreprocessor</Generator>
      <LastGenOutput>Angular2ClientTemplate.cs</LastGenOutput>
    </None>
    <None Include="CodeGenerators\TypeScript\Templates\AngularJSClientTemplate.tt">
      <Generator>TextTemplatingFilePreprocessor</Generator>
      <LastGenOutput>AngularJSClientTemplate.cs</LastGenOutput>
    </None>
    <None Include="CodeGenerators\TypeScript\Templates\FileTemplate.tt">
      <Generator>TextTemplatingFilePreprocessor</Generator>
      <LastGenOutput>FileTemplate.cs</LastGenOutput>
    </None>
    <None Include="CodeGenerators\TypeScript\Templates\JQueryCallbacksClientTemplate.tt">
      <Generator>TextTemplatingFilePreprocessor</Generator>
      <LastGenOutput>JQueryCallbacksClientTemplate.cs</LastGenOutput>
    </None>
    <None Include="CodeGenerators\TypeScript\Templates\JQueryPromisesClientTemplate.tt">
      <Generator>TextTemplatingFilePreprocessor</Generator>
      <LastGenOutput>JQueryPromisesClientTemplate.cs</LastGenOutput>
    </None>
  </ItemGroup>
  <ItemGroup>
    <None Include="CodeGenerators\TypeScript\Templates\RequestBodyTemplate.tt">
      <Generator>TextTemplatingFilePreprocessor</Generator>
      <LastGenOutput>RequestBodyTemplate.cs</LastGenOutput>
    </None>
  </ItemGroup>
  <ItemGroup>
    <None Include="CodeGenerators\CSharp\Templates\JsonExceptionConverterTemplate.tt">
      <Generator>TextTemplatingFilePreprocessor</Generator>
      <LastGenOutput>JsonExceptionConverterTemplate.cs</LastGenOutput>
    </None>
  </ItemGroup>
  <ItemGroup>
    <None Include="CodeGenerators\TypeScript\Templates\FetchClientTemplate.tt">
      <Generator>TextTemplatingFilePreprocessor</Generator>
      <LastGenOutput>FetchClientTemplate.cs</LastGenOutput>
    </None>
  </ItemGroup>
  <Import Project="$(MSBuildExtensionsPath32)\Microsoft\Portable\$(TargetFrameworkVersion)\Microsoft.Portable.CSharp.targets" />
  <!-- To modify your build process, add your task inside one of the targets below and uncomment it. 
       Other similar extension points exist, see Microsoft.Common.targets.
  <Target Name="BeforeBuild">
  </Target>
  <Target Name="AfterBuild">
  </Target>
  -->
</Project><|MERGE_RESOLUTION|>--- conflicted
+++ resolved
@@ -1,276 +1,267 @@
-﻿<?xml version="1.0" encoding="utf-8"?>
-<Project ToolsVersion="12.0" DefaultTargets="Build" xmlns="http://schemas.microsoft.com/developer/msbuild/2003">
-  <Import Project="$(MSBuildExtensionsPath)\$(MSBuildToolsVersion)\Microsoft.Common.props" Condition="Exists('$(MSBuildExtensionsPath)\$(MSBuildToolsVersion)\Microsoft.Common.props')" />
-  <PropertyGroup>
-    <Configuration Condition=" '$(Configuration)' == '' ">Debug</Configuration>
-    <Platform Condition=" '$(Platform)' == '' ">AnyCPU</Platform>
-    <ProjectGuid>{75B3F91D-687E-4FB3-AD45-CCFA3C406DB4}</ProjectGuid>
-    <OutputType>Library</OutputType>
-    <AppDesignerFolder>Properties</AppDesignerFolder>
-    <RootNamespace>NSwag.CodeGeneration</RootNamespace>
-    <AssemblyName>NSwag.CodeGeneration</AssemblyName>
-    <TargetFrameworkVersion>v4.5</TargetFrameworkVersion>
-    <FileAlignment>512</FileAlignment>
-    <ProjectTypeGuids>{786C830F-07A1-408B-BD7F-6EE04809D6DB};{FAE04EC0-301F-11D3-BF4B-00C04F79EFBC}</ProjectTypeGuids>
-    <TargetFrameworkProfile>Profile259</TargetFrameworkProfile>
-  </PropertyGroup>
-  <PropertyGroup>
-    <SignAssembly>true</SignAssembly>
-    <AssemblyOriginatorKeyFile>NSwag.snk</AssemblyOriginatorKeyFile>
-  </PropertyGroup>
-  <PropertyGroup Condition=" '$(Configuration)|$(Platform)' == 'Debug|AnyCPU' ">
-    <DebugSymbols>true</DebugSymbols>
-    <DebugType>full</DebugType>
-    <Optimize>false</Optimize>
-    <OutputPath>bin\Debug\</OutputPath>
-    <DefineConstants>DEBUG;TRACE</DefineConstants>
-    <ErrorReport>prompt</ErrorReport>
-    <WarningLevel>4</WarningLevel>
-    <TreatWarningsAsErrors>true</TreatWarningsAsErrors>
-    <DocumentationFile>bin\Debug\NSwag.CodeGeneration.xml</DocumentationFile>
-  </PropertyGroup>
-  <PropertyGroup Condition=" '$(Configuration)|$(Platform)' == 'Release|AnyCPU' ">
-    <DebugType>pdbonly</DebugType>
-    <Optimize>true</Optimize>
-    <OutputPath>bin\Release\</OutputPath>
-    <DefineConstants>TRACE</DefineConstants>
-    <ErrorReport>prompt</ErrorReport>
-    <WarningLevel>4</WarningLevel>
-    <DocumentationFile>bin\Release\NSwag.CodeGeneration.xml</DocumentationFile>
-    <TreatWarningsAsErrors>true</TreatWarningsAsErrors>
-  </PropertyGroup>
-  <PropertyGroup Condition="'$(Configuration)|$(Platform)' == 'Debug|x64'">
-    <DebugSymbols>true</DebugSymbols>
-    <OutputPath>bin\x64\Debug\</OutputPath>
-    <DefineConstants>DEBUG;TRACE</DefineConstants>
-    <DocumentationFile>bin\Debug\NSwag.CodeGeneration.xml</DocumentationFile>
-    <TreatWarningsAsErrors>true</TreatWarningsAsErrors>
-    <DebugType>full</DebugType>
-    <PlatformTarget>x64</PlatformTarget>
-    <ErrorReport>prompt</ErrorReport>
-    <CodeAnalysisRuleSet>MinimumRecommendedRules.ruleset</CodeAnalysisRuleSet>
-  </PropertyGroup>
-  <PropertyGroup Condition="'$(Configuration)|$(Platform)' == 'Release|x64'">
-    <OutputPath>bin\x64\Release\</OutputPath>
-    <DefineConstants>TRACE</DefineConstants>
-    <DocumentationFile>bin\Release\NSwag.CodeGeneration.xml</DocumentationFile>
-    <Optimize>true</Optimize>
-    <TreatWarningsAsErrors>true</TreatWarningsAsErrors>
-    <DebugType>pdbonly</DebugType>
-    <PlatformTarget>x64</PlatformTarget>
-    <ErrorReport>prompt</ErrorReport>
-    <CodeAnalysisRuleSet>MinimumRecommendedRules.ruleset</CodeAnalysisRuleSet>
-  </PropertyGroup>
-  <ItemGroup>
-    <Reference Include="Newtonsoft.Json, Version=9.0.0.0, Culture=neutral, PublicKeyToken=30ad4fe6b2a6aeed, processorArchitecture=MSIL">
-      <HintPath>..\packages\Newtonsoft.Json.9.0.1\lib\portable-net45+wp80+win8+wpa81\Newtonsoft.Json.dll</HintPath>
-      <Private>True</Private>
-    </Reference>
-<<<<<<< HEAD
-    <Reference Include="NJsonSchema, Version=5.9.6144.17989, Culture=neutral, PublicKeyToken=c2f9c3bdfae56102, processorArchitecture=MSIL">
-      <HintPath>..\packages\NJsonSchema.5.9.6144.17989\lib\portable45-net45+win8+wp8+wpa81\NJsonSchema.dll</HintPath>
-      <Private>True</Private>
-    </Reference>
-    <Reference Include="NJsonSchema.CodeGeneration, Version=5.9.6144.17990, Culture=neutral, PublicKeyToken=c2f9c3bdfae56102, processorArchitecture=MSIL">
-      <HintPath>..\packages\NJsonSchema.CodeGeneration.5.9.6144.17990\lib\portable45-net45+win8+wp8+wpa81\NJsonSchema.CodeGeneration.dll</HintPath>
-=======
-    <Reference Include="NJsonSchema, Version=5.10.6148.26188, Culture=neutral, PublicKeyToken=c2f9c3bdfae56102, processorArchitecture=MSIL">
-      <HintPath>..\packages\NJsonSchema.5.10.6148.26188\lib\portable45-net45+win8+wp8+wpa81\NJsonSchema.dll</HintPath>
-      <Private>True</Private>
-    </Reference>
-    <Reference Include="NJsonSchema.CodeGeneration, Version=5.10.6148.26189, Culture=neutral, PublicKeyToken=c2f9c3bdfae56102, processorArchitecture=MSIL">
-      <HintPath>..\packages\NJsonSchema.CodeGeneration.5.10.6148.26189\lib\portable45-net45+win8+wp8+wpa81\NJsonSchema.CodeGeneration.dll</HintPath>
->>>>>>> 5d35432c
-      <Private>True</Private>
-    </Reference>
-    <Reference Include="System" />
-    <Reference Include="System.Core" />
-    <Reference Include="System.Xml.Linq" />
-    <Reference Include="Microsoft.CSharp" />
-    <Reference Include="System.Xml" />
-  </ItemGroup>
-  <ItemGroup>
-    <Compile Include="CodeGenerators\ClientGeneratorOutputType.cs" />
-    <Compile Include="CodeGenerators\ControllerGeneratorBaseSettings.cs" />
-    <Compile Include="CodeGenerators\CSharp\Models\FileTemplateModel.cs" />
-    <Compile Include="CodeGenerators\CSharp\Models\ControllerTemplateModel.cs" />
-    <Compile Include="CodeGenerators\CSharp\Models\ClientTemplateModel.cs" />
-    <Compile Include="CodeGenerators\CSharp\SwaggerToCSharpClientGeneratorSettings.cs" />
-    <Compile Include="CodeGenerators\CSharp\SwaggerToCSharpGeneratorBase.cs" />
-    <Compile Include="CodeGenerators\CSharp\SwaggerToCSharpGeneratorSettings.cs" />
-    <Compile Include="CodeGenerators\CSharp\SwaggerToCSharpTypeResolver.cs" />
-    <Compile Include="CodeGenerators\CSharp\Templates\ClientTemplate.cs">
-      <AutoGen>True</AutoGen>
-      <DesignTime>True</DesignTime>
-      <DependentUpon>ClientTemplate.tt</DependentUpon>
-    </Compile>
-    <Compile Include="CodeGenerators\CSharp\Templates\ClientTemplate.Extensions.cs" />
-    <Compile Include="CodeGenerators\CSharp\Templates\FileTemplate.Extensions.cs" />
-    <Compile Include="CodeGenerators\CSharp\Templates\ControllerTemplate.cs">
-      <AutoGen>True</AutoGen>
-      <DesignTime>True</DesignTime>
-      <DependentUpon>ControllerTemplate.tt</DependentUpon>
-    </Compile>
-    <Compile Include="CodeGenerators\CSharp\Templates\ControllerTemplate.Extensions.cs" />
-    <Compile Include="CodeGenerators\CSharp\Templates\FileTemplate1.cs">
-      <AutoGen>True</AutoGen>
-      <DesignTime>True</DesignTime>
-      <DependentUpon>FileTemplate.tt</DependentUpon>
-    </Compile>
-    <Compile Include="CodeGenerators\CSharp\Templates\JsonExceptionConverterTemplate.cs">
-      <DependentUpon>JsonExceptionConverterTemplate.tt</DependentUpon>
-      <AutoGen>True</AutoGen>
-      <DesignTime>True</DesignTime>
-    </Compile>
-    <Compile Include="CodeGenerators\CSharp\Templates\JsonExceptionConverterTemplate.Extensions.cs" />
-    <Compile Include="CodeGenerators\OperationNameGenerators\IOperationNameGenerator.cs" />
-    <Compile Include="CodeGenerators\Models\OperationModel.cs" />
-    <Compile Include="CodeGenerators\Models\ParameterModel.cs" />
-    <Compile Include="CodeGenerators\Models\ResponseModel.cs" />
-    <Compile Include="CodeGenerators\CSharp\SwaggerToCSharpClientGenerator.cs" />
-    <Compile Include="CodeGenerators\ClientGeneratorBase.cs" />
-    <Compile Include="CodeGenerators\OperationNameGenerators\MultipleClientsFromOperationIdOperationNameGenerator.cs" />
-    <Compile Include="CodeGenerators\OperationNameGenerators\MultipleClientsFromPathSegmentsOperationNameGenerator.cs" />
-    <Compile Include="CodeGenerators\OperationGenerationMode.cs" />
-    <Compile Include="CodeGenerators\ClientGeneratorBaseSettings.cs" />
-    <Compile Include="CodeGenerators\OperationNameGenerators\SingleClientFromOperationIdOperationNameGenerator.cs" />
-    <Compile Include="CodeGenerators\TypeScript\Models\FileTemplateModel.cs" />
-    <Compile Include="CodeGenerators\TypeScript\Models\ClientTemplateModel.cs" />
-    <Compile Include="CodeGenerators\TypeScript\PromiseType.cs" />
-    <Compile Include="CodeGenerators\TypeScript\SwaggerToTypeScriptClientGeneratorSettings.cs" />
-    <Compile Include="CodeGenerators\TypeScript\Templates\FetchClientTemplate.cs">
-      <DependentUpon>FetchClientTemplate.tt</DependentUpon>
-      <AutoGen>True</AutoGen>
-      <DesignTime>True</DesignTime>
-    </Compile>
-    <Compile Include="CodeGenerators\TypeScript\Templates\FetchClientTemplate.Extensions.cs" />
-    <Compile Include="CodeGenerators\TypeScript\Templates\Angular2ClientTemplate.Extensions.cs" />
-    <Compile Include="CodeGenerators\TypeScript\Templates\Angular2ClientTemplate.cs">
-      <AutoGen>True</AutoGen>
-      <DesignTime>True</DesignTime>
-      <DependentUpon>Angular2ClientTemplate.tt</DependentUpon>
-    </Compile>
-    <Compile Include="CodeGenerators\TypeScript\Templates\AngularJSClientTemplate.Extensions.cs" />
-    <Compile Include="CodeGenerators\TypeScript\Templates\AngularJSClientTemplate.cs">
-      <AutoGen>True</AutoGen>
-      <DesignTime>True</DesignTime>
-      <DependentUpon>AngularJSClientTemplate.tt</DependentUpon>
-    </Compile>
-    <Compile Include="CodeGenerators\TypeScript\Templates\FileTemplate.cs">
-      <AutoGen>True</AutoGen>
-      <DesignTime>True</DesignTime>
-      <DependentUpon>FileTemplate.tt</DependentUpon>
-    </Compile>
-    <Compile Include="CodeGenerators\TypeScript\Templates\FileTemplate.Extensions.cs" />
-    <Compile Include="CodeGenerators\TypeScript\Templates\JQueryCallbacksClientTemplate.Extensions.cs" />
-    <Compile Include="CodeGenerators\TypeScript\Templates\JQueryCallbacksClientTemplate.cs">
-      <AutoGen>True</AutoGen>
-      <DesignTime>True</DesignTime>
-      <DependentUpon>JQueryCallbacksClientTemplate.tt</DependentUpon>
-    </Compile>
-    <Compile Include="CodeGenerators\TypeScript\Templates\JQueryPromisesClientTemplate.cs">
-      <AutoGen>True</AutoGen>
-      <DesignTime>True</DesignTime>
-      <DependentUpon>JQueryPromisesClientTemplate.tt</DependentUpon>
-    </Compile>
-    <Compile Include="CodeGenerators\TypeScript\Templates\JQueryPromisesClientTemplate.Extensions.cs" />
-    <Compile Include="CodeGenerators\TypeScript\RequestBodyGenerator.cs" />
-    <Compile Include="CodeGenerators\TypeScript\Templates\RequestBodyTemplate.cs">
-      <AutoGen>True</AutoGen>
-      <DesignTime>True</DesignTime>
-      <DependentUpon>RequestBodyTemplate.tt</DependentUpon>
-    </Compile>
-    <Compile Include="CodeGenerators\TypeScript\Templates\RequestBodyTemplate.Extensions.cs" />
-    <Compile Include="CodeGenerators\TypeScript\TypeScriptTemplate.cs" />
-    <Compile Include="CodeGenerators\TypeScript\SwaggerToTypeScriptClientGenerator.cs" />
-    <Compile Include="CodeGenerators\CSharp\SwaggerToCSharpWebApiControllerGenerator.cs" />
-    <Compile Include="CodeGenerators\CSharp\SwaggerToCSharpWebApiControllerGeneratorSettings.cs" />
-    <Compile Include="Infrastructure\T4Extensions.cs" />
-    <Compile Include="Properties\AssemblyInfo.cs" />
-    <Compile Include="SwaggerGenerators\SwaggerJsonSchemaGenerator.cs" />
-    <Compile Include="SwaggerGenerators\WebApi\Processors\IDocumentProcessor.cs" />
-    <Compile Include="SwaggerGenerators\WebApi\Processors\IOperationProcessor.cs" />
-    <Compile Include="SwaggerGenerators\WebApi\Processors\SecurityDefinitionAppender.cs" />
-    <Compile Include="SwaggerGenerators\WebApi\Processors\OperationSecurityScopeAppender.cs" />
-    <Compile Include="SwaggerGenerators\SwaggerGenerator.cs" />
-    <Compile Include="SwaggerGenerators\WebApi\WebApiToSwaggerGenerator.cs" />
-    <Compile Include="SwaggerGenerators\WebApi\WebApiToSwaggerGeneratorSettings.cs" />
-  </ItemGroup>
-  <ItemGroup>
-    <None Include="app.config" />
-    <None Include="NSwag.CodeGeneration.nuspec" />
-    <None Include="NSwag.snk" />
-    <None Include="packages.config">
-      <SubType>Designer</SubType>
-    </None>
-  </ItemGroup>
-  <ItemGroup>
-    <ProjectReference Include="..\NSwag.Core\NSwag.Core.csproj">
-      <Project>{2E6174AA-FC75-4821-9E86-51B30568BEC0}</Project>
-      <Name>NSwag.Core</Name>
-    </ProjectReference>
-  </ItemGroup>
-  <ItemGroup>
-    <Service Include="{508349B6-6B84-4DF5-91F0-309BEEBAD82D}" />
-  </ItemGroup>
-  <ItemGroup>
-    <None Include="CodeGenerators\CSharp\Templates\ClientTemplate.tt">
-      <Generator>TextTemplatingFilePreprocessor</Generator>
-      <LastGenOutput>ClientTemplate.cs</LastGenOutput>
-    </None>
-    <None Include="CodeGenerators\CSharp\Templates\FileTemplate.tt">
-      <Generator>TextTemplatingFilePreprocessor</Generator>
-      <LastGenOutput>FileTemplate1.cs</LastGenOutput>
-    </None>
-    <None Include="CodeGenerators\CSharp\Templates\ControllerTemplate.tt">
-      <Generator>TextTemplatingFilePreprocessor</Generator>
-      <LastGenOutput>ControllerTemplate1.cs</LastGenOutput>
-    </None>
-    <None Include="CodeGenerators\TypeScript\Templates\Angular2ClientTemplate.tt">
-      <Generator>TextTemplatingFilePreprocessor</Generator>
-      <LastGenOutput>Angular2ClientTemplate.cs</LastGenOutput>
-    </None>
-    <None Include="CodeGenerators\TypeScript\Templates\AngularJSClientTemplate.tt">
-      <Generator>TextTemplatingFilePreprocessor</Generator>
-      <LastGenOutput>AngularJSClientTemplate.cs</LastGenOutput>
-    </None>
-    <None Include="CodeGenerators\TypeScript\Templates\FileTemplate.tt">
-      <Generator>TextTemplatingFilePreprocessor</Generator>
-      <LastGenOutput>FileTemplate.cs</LastGenOutput>
-    </None>
-    <None Include="CodeGenerators\TypeScript\Templates\JQueryCallbacksClientTemplate.tt">
-      <Generator>TextTemplatingFilePreprocessor</Generator>
-      <LastGenOutput>JQueryCallbacksClientTemplate.cs</LastGenOutput>
-    </None>
-    <None Include="CodeGenerators\TypeScript\Templates\JQueryPromisesClientTemplate.tt">
-      <Generator>TextTemplatingFilePreprocessor</Generator>
-      <LastGenOutput>JQueryPromisesClientTemplate.cs</LastGenOutput>
-    </None>
-  </ItemGroup>
-  <ItemGroup>
-    <None Include="CodeGenerators\TypeScript\Templates\RequestBodyTemplate.tt">
-      <Generator>TextTemplatingFilePreprocessor</Generator>
-      <LastGenOutput>RequestBodyTemplate.cs</LastGenOutput>
-    </None>
-  </ItemGroup>
-  <ItemGroup>
-    <None Include="CodeGenerators\CSharp\Templates\JsonExceptionConverterTemplate.tt">
-      <Generator>TextTemplatingFilePreprocessor</Generator>
-      <LastGenOutput>JsonExceptionConverterTemplate.cs</LastGenOutput>
-    </None>
-  </ItemGroup>
-  <ItemGroup>
-    <None Include="CodeGenerators\TypeScript\Templates\FetchClientTemplate.tt">
-      <Generator>TextTemplatingFilePreprocessor</Generator>
-      <LastGenOutput>FetchClientTemplate.cs</LastGenOutput>
-    </None>
-  </ItemGroup>
-  <Import Project="$(MSBuildExtensionsPath32)\Microsoft\Portable\$(TargetFrameworkVersion)\Microsoft.Portable.CSharp.targets" />
-  <!-- To modify your build process, add your task inside one of the targets below and uncomment it. 
-       Other similar extension points exist, see Microsoft.Common.targets.
-  <Target Name="BeforeBuild">
-  </Target>
-  <Target Name="AfterBuild">
-  </Target>
-  -->
+﻿<?xml version="1.0" encoding="utf-8"?>
+<Project ToolsVersion="12.0" DefaultTargets="Build" xmlns="http://schemas.microsoft.com/developer/msbuild/2003">
+  <Import Project="$(MSBuildExtensionsPath)\$(MSBuildToolsVersion)\Microsoft.Common.props" Condition="Exists('$(MSBuildExtensionsPath)\$(MSBuildToolsVersion)\Microsoft.Common.props')" />
+  <PropertyGroup>
+    <Configuration Condition=" '$(Configuration)' == '' ">Debug</Configuration>
+    <Platform Condition=" '$(Platform)' == '' ">AnyCPU</Platform>
+    <ProjectGuid>{75B3F91D-687E-4FB3-AD45-CCFA3C406DB4}</ProjectGuid>
+    <OutputType>Library</OutputType>
+    <AppDesignerFolder>Properties</AppDesignerFolder>
+    <RootNamespace>NSwag.CodeGeneration</RootNamespace>
+    <AssemblyName>NSwag.CodeGeneration</AssemblyName>
+    <TargetFrameworkVersion>v4.5</TargetFrameworkVersion>
+    <FileAlignment>512</FileAlignment>
+    <ProjectTypeGuids>{786C830F-07A1-408B-BD7F-6EE04809D6DB};{FAE04EC0-301F-11D3-BF4B-00C04F79EFBC}</ProjectTypeGuids>
+    <TargetFrameworkProfile>Profile259</TargetFrameworkProfile>
+  </PropertyGroup>
+  <PropertyGroup>
+    <SignAssembly>true</SignAssembly>
+    <AssemblyOriginatorKeyFile>NSwag.snk</AssemblyOriginatorKeyFile>
+  </PropertyGroup>
+  <PropertyGroup Condition=" '$(Configuration)|$(Platform)' == 'Debug|AnyCPU' ">
+    <DebugSymbols>true</DebugSymbols>
+    <DebugType>full</DebugType>
+    <Optimize>false</Optimize>
+    <OutputPath>bin\Debug\</OutputPath>
+    <DefineConstants>DEBUG;TRACE</DefineConstants>
+    <ErrorReport>prompt</ErrorReport>
+    <WarningLevel>4</WarningLevel>
+    <TreatWarningsAsErrors>true</TreatWarningsAsErrors>
+    <DocumentationFile>bin\Debug\NSwag.CodeGeneration.xml</DocumentationFile>
+  </PropertyGroup>
+  <PropertyGroup Condition=" '$(Configuration)|$(Platform)' == 'Release|AnyCPU' ">
+    <DebugType>pdbonly</DebugType>
+    <Optimize>true</Optimize>
+    <OutputPath>bin\Release\</OutputPath>
+    <DefineConstants>TRACE</DefineConstants>
+    <ErrorReport>prompt</ErrorReport>
+    <WarningLevel>4</WarningLevel>
+    <DocumentationFile>bin\Release\NSwag.CodeGeneration.xml</DocumentationFile>
+    <TreatWarningsAsErrors>true</TreatWarningsAsErrors>
+  </PropertyGroup>
+  <PropertyGroup Condition="'$(Configuration)|$(Platform)' == 'Debug|x64'">
+    <DebugSymbols>true</DebugSymbols>
+    <OutputPath>bin\x64\Debug\</OutputPath>
+    <DefineConstants>DEBUG;TRACE</DefineConstants>
+    <DocumentationFile>bin\Debug\NSwag.CodeGeneration.xml</DocumentationFile>
+    <TreatWarningsAsErrors>true</TreatWarningsAsErrors>
+    <DebugType>full</DebugType>
+    <PlatformTarget>x64</PlatformTarget>
+    <ErrorReport>prompt</ErrorReport>
+    <CodeAnalysisRuleSet>MinimumRecommendedRules.ruleset</CodeAnalysisRuleSet>
+  </PropertyGroup>
+  <PropertyGroup Condition="'$(Configuration)|$(Platform)' == 'Release|x64'">
+    <OutputPath>bin\x64\Release\</OutputPath>
+    <DefineConstants>TRACE</DefineConstants>
+    <DocumentationFile>bin\Release\NSwag.CodeGeneration.xml</DocumentationFile>
+    <Optimize>true</Optimize>
+    <TreatWarningsAsErrors>true</TreatWarningsAsErrors>
+    <DebugType>pdbonly</DebugType>
+    <PlatformTarget>x64</PlatformTarget>
+    <ErrorReport>prompt</ErrorReport>
+    <CodeAnalysisRuleSet>MinimumRecommendedRules.ruleset</CodeAnalysisRuleSet>
+  </PropertyGroup>
+  <ItemGroup>
+    <Reference Include="Newtonsoft.Json, Version=9.0.0.0, Culture=neutral, PublicKeyToken=30ad4fe6b2a6aeed, processorArchitecture=MSIL">
+      <HintPath>..\packages\Newtonsoft.Json.9.0.1\lib\portable-net45+wp80+win8+wpa81\Newtonsoft.Json.dll</HintPath>
+      <Private>True</Private>
+    </Reference>
+    <Reference Include="NJsonSchema, Version=5.10.6148.26188, Culture=neutral, PublicKeyToken=c2f9c3bdfae56102, processorArchitecture=MSIL">
+      <HintPath>..\packages\NJsonSchema.5.10.6148.26188\lib\portable45-net45+win8+wp8+wpa81\NJsonSchema.dll</HintPath>
+      <Private>True</Private>
+    </Reference>
+    <Reference Include="NJsonSchema.CodeGeneration, Version=5.10.6148.26189, Culture=neutral, PublicKeyToken=c2f9c3bdfae56102, processorArchitecture=MSIL">
+      <HintPath>..\packages\NJsonSchema.CodeGeneration.5.10.6148.26189\lib\portable45-net45+win8+wp8+wpa81\NJsonSchema.CodeGeneration.dll</HintPath>
+      <Private>True</Private>
+    </Reference>
+    <Reference Include="System" />
+    <Reference Include="System.Core" />
+    <Reference Include="System.Xml.Linq" />
+    <Reference Include="Microsoft.CSharp" />
+    <Reference Include="System.Xml" />
+  </ItemGroup>
+  <ItemGroup>
+    <Compile Include="CodeGenerators\ClientGeneratorOutputType.cs" />
+    <Compile Include="CodeGenerators\ControllerGeneratorBaseSettings.cs" />
+    <Compile Include="CodeGenerators\CSharp\Models\FileTemplateModel.cs" />
+    <Compile Include="CodeGenerators\CSharp\Models\ControllerTemplateModel.cs" />
+    <Compile Include="CodeGenerators\CSharp\Models\ClientTemplateModel.cs" />
+    <Compile Include="CodeGenerators\CSharp\SwaggerToCSharpClientGeneratorSettings.cs" />
+    <Compile Include="CodeGenerators\CSharp\SwaggerToCSharpGeneratorBase.cs" />
+    <Compile Include="CodeGenerators\CSharp\SwaggerToCSharpGeneratorSettings.cs" />
+    <Compile Include="CodeGenerators\CSharp\SwaggerToCSharpTypeResolver.cs" />
+    <Compile Include="CodeGenerators\CSharp\Templates\ClientTemplate.cs">
+      <AutoGen>True</AutoGen>
+      <DesignTime>True</DesignTime>
+      <DependentUpon>ClientTemplate.tt</DependentUpon>
+    </Compile>
+    <Compile Include="CodeGenerators\CSharp\Templates\ClientTemplate.Extensions.cs" />
+    <Compile Include="CodeGenerators\CSharp\Templates\FileTemplate.Extensions.cs" />
+    <Compile Include="CodeGenerators\CSharp\Templates\ControllerTemplate.cs">
+      <AutoGen>True</AutoGen>
+      <DesignTime>True</DesignTime>
+      <DependentUpon>ControllerTemplate.tt</DependentUpon>
+    </Compile>
+    <Compile Include="CodeGenerators\CSharp\Templates\ControllerTemplate.Extensions.cs" />
+    <Compile Include="CodeGenerators\CSharp\Templates\FileTemplate1.cs">
+      <AutoGen>True</AutoGen>
+      <DesignTime>True</DesignTime>
+      <DependentUpon>FileTemplate.tt</DependentUpon>
+    </Compile>
+    <Compile Include="CodeGenerators\CSharp\Templates\JsonExceptionConverterTemplate.cs">
+      <DependentUpon>JsonExceptionConverterTemplate.tt</DependentUpon>
+      <AutoGen>True</AutoGen>
+      <DesignTime>True</DesignTime>
+    </Compile>
+    <Compile Include="CodeGenerators\CSharp\Templates\JsonExceptionConverterTemplate.Extensions.cs" />
+    <Compile Include="CodeGenerators\OperationNameGenerators\IOperationNameGenerator.cs" />
+    <Compile Include="CodeGenerators\Models\OperationModel.cs" />
+    <Compile Include="CodeGenerators\Models\ParameterModel.cs" />
+    <Compile Include="CodeGenerators\Models\ResponseModel.cs" />
+    <Compile Include="CodeGenerators\CSharp\SwaggerToCSharpClientGenerator.cs" />
+    <Compile Include="CodeGenerators\ClientGeneratorBase.cs" />
+    <Compile Include="CodeGenerators\OperationNameGenerators\MultipleClientsFromOperationIdOperationNameGenerator.cs" />
+    <Compile Include="CodeGenerators\OperationNameGenerators\MultipleClientsFromPathSegmentsOperationNameGenerator.cs" />
+    <Compile Include="CodeGenerators\OperationGenerationMode.cs" />
+    <Compile Include="CodeGenerators\ClientGeneratorBaseSettings.cs" />
+    <Compile Include="CodeGenerators\OperationNameGenerators\SingleClientFromOperationIdOperationNameGenerator.cs" />
+    <Compile Include="CodeGenerators\TypeScript\Models\FileTemplateModel.cs" />
+    <Compile Include="CodeGenerators\TypeScript\Models\ClientTemplateModel.cs" />
+    <Compile Include="CodeGenerators\TypeScript\PromiseType.cs" />
+    <Compile Include="CodeGenerators\TypeScript\SwaggerToTypeScriptClientGeneratorSettings.cs" />
+    <Compile Include="CodeGenerators\TypeScript\Templates\FetchClientTemplate.cs">
+      <DependentUpon>FetchClientTemplate.tt</DependentUpon>
+      <AutoGen>True</AutoGen>
+      <DesignTime>True</DesignTime>
+    </Compile>
+    <Compile Include="CodeGenerators\TypeScript\Templates\FetchClientTemplate.Extensions.cs" />
+    <Compile Include="CodeGenerators\TypeScript\Templates\Angular2ClientTemplate.Extensions.cs" />
+    <Compile Include="CodeGenerators\TypeScript\Templates\Angular2ClientTemplate.cs">
+      <AutoGen>True</AutoGen>
+      <DesignTime>True</DesignTime>
+      <DependentUpon>Angular2ClientTemplate.tt</DependentUpon>
+    </Compile>
+    <Compile Include="CodeGenerators\TypeScript\Templates\AngularJSClientTemplate.Extensions.cs" />
+    <Compile Include="CodeGenerators\TypeScript\Templates\AngularJSClientTemplate.cs">
+      <AutoGen>True</AutoGen>
+      <DesignTime>True</DesignTime>
+      <DependentUpon>AngularJSClientTemplate.tt</DependentUpon>
+    </Compile>
+    <Compile Include="CodeGenerators\TypeScript\Templates\FileTemplate.cs">
+      <AutoGen>True</AutoGen>
+      <DesignTime>True</DesignTime>
+      <DependentUpon>FileTemplate.tt</DependentUpon>
+    </Compile>
+    <Compile Include="CodeGenerators\TypeScript\Templates\FileTemplate.Extensions.cs" />
+    <Compile Include="CodeGenerators\TypeScript\Templates\JQueryCallbacksClientTemplate.Extensions.cs" />
+    <Compile Include="CodeGenerators\TypeScript\Templates\JQueryCallbacksClientTemplate.cs">
+      <AutoGen>True</AutoGen>
+      <DesignTime>True</DesignTime>
+      <DependentUpon>JQueryCallbacksClientTemplate.tt</DependentUpon>
+    </Compile>
+    <Compile Include="CodeGenerators\TypeScript\Templates\JQueryPromisesClientTemplate.cs">
+      <AutoGen>True</AutoGen>
+      <DesignTime>True</DesignTime>
+      <DependentUpon>JQueryPromisesClientTemplate.tt</DependentUpon>
+    </Compile>
+    <Compile Include="CodeGenerators\TypeScript\Templates\JQueryPromisesClientTemplate.Extensions.cs" />
+    <Compile Include="CodeGenerators\TypeScript\RequestBodyGenerator.cs" />
+    <Compile Include="CodeGenerators\TypeScript\Templates\RequestBodyTemplate.cs">
+      <AutoGen>True</AutoGen>
+      <DesignTime>True</DesignTime>
+      <DependentUpon>RequestBodyTemplate.tt</DependentUpon>
+    </Compile>
+    <Compile Include="CodeGenerators\TypeScript\Templates\RequestBodyTemplate.Extensions.cs" />
+    <Compile Include="CodeGenerators\TypeScript\TypeScriptTemplate.cs" />
+    <Compile Include="CodeGenerators\TypeScript\SwaggerToTypeScriptClientGenerator.cs" />
+    <Compile Include="CodeGenerators\CSharp\SwaggerToCSharpWebApiControllerGenerator.cs" />
+    <Compile Include="CodeGenerators\CSharp\SwaggerToCSharpWebApiControllerGeneratorSettings.cs" />
+    <Compile Include="Infrastructure\T4Extensions.cs" />
+    <Compile Include="Properties\AssemblyInfo.cs" />
+    <Compile Include="SwaggerGenerators\SwaggerJsonSchemaGenerator.cs" />
+    <Compile Include="SwaggerGenerators\WebApi\Processors\IDocumentProcessor.cs" />
+    <Compile Include="SwaggerGenerators\WebApi\Processors\IOperationProcessor.cs" />
+    <Compile Include="SwaggerGenerators\WebApi\Processors\SecurityDefinitionAppender.cs" />
+    <Compile Include="SwaggerGenerators\WebApi\Processors\OperationSecurityScopeAppender.cs" />
+    <Compile Include="SwaggerGenerators\SwaggerGenerator.cs" />
+    <Compile Include="SwaggerGenerators\WebApi\WebApiToSwaggerGenerator.cs" />
+    <Compile Include="SwaggerGenerators\WebApi\WebApiToSwaggerGeneratorSettings.cs" />
+  </ItemGroup>
+  <ItemGroup>
+    <None Include="app.config" />
+    <None Include="NSwag.CodeGeneration.nuspec" />
+    <None Include="NSwag.snk" />
+    <None Include="packages.config">
+      <SubType>Designer</SubType>
+    </None>
+  </ItemGroup>
+  <ItemGroup>
+    <ProjectReference Include="..\NSwag.Core\NSwag.Core.csproj">
+      <Project>{2E6174AA-FC75-4821-9E86-51B30568BEC0}</Project>
+      <Name>NSwag.Core</Name>
+    </ProjectReference>
+  </ItemGroup>
+  <ItemGroup>
+    <Service Include="{508349B6-6B84-4DF5-91F0-309BEEBAD82D}" />
+  </ItemGroup>
+  <ItemGroup>
+    <None Include="CodeGenerators\CSharp\Templates\ClientTemplate.tt">
+      <Generator>TextTemplatingFilePreprocessor</Generator>
+      <LastGenOutput>ClientTemplate.cs</LastGenOutput>
+    </None>
+    <None Include="CodeGenerators\CSharp\Templates\FileTemplate.tt">
+      <Generator>TextTemplatingFilePreprocessor</Generator>
+      <LastGenOutput>FileTemplate1.cs</LastGenOutput>
+    </None>
+    <None Include="CodeGenerators\CSharp\Templates\ControllerTemplate.tt">
+      <Generator>TextTemplatingFilePreprocessor</Generator>
+      <LastGenOutput>ControllerTemplate1.cs</LastGenOutput>
+    </None>
+    <None Include="CodeGenerators\TypeScript\Templates\Angular2ClientTemplate.tt">
+      <Generator>TextTemplatingFilePreprocessor</Generator>
+      <LastGenOutput>Angular2ClientTemplate.cs</LastGenOutput>
+    </None>
+    <None Include="CodeGenerators\TypeScript\Templates\AngularJSClientTemplate.tt">
+      <Generator>TextTemplatingFilePreprocessor</Generator>
+      <LastGenOutput>AngularJSClientTemplate.cs</LastGenOutput>
+    </None>
+    <None Include="CodeGenerators\TypeScript\Templates\FileTemplate.tt">
+      <Generator>TextTemplatingFilePreprocessor</Generator>
+      <LastGenOutput>FileTemplate.cs</LastGenOutput>
+    </None>
+    <None Include="CodeGenerators\TypeScript\Templates\JQueryCallbacksClientTemplate.tt">
+      <Generator>TextTemplatingFilePreprocessor</Generator>
+      <LastGenOutput>JQueryCallbacksClientTemplate.cs</LastGenOutput>
+    </None>
+    <None Include="CodeGenerators\TypeScript\Templates\JQueryPromisesClientTemplate.tt">
+      <Generator>TextTemplatingFilePreprocessor</Generator>
+      <LastGenOutput>JQueryPromisesClientTemplate.cs</LastGenOutput>
+    </None>
+  </ItemGroup>
+  <ItemGroup>
+    <None Include="CodeGenerators\TypeScript\Templates\RequestBodyTemplate.tt">
+      <Generator>TextTemplatingFilePreprocessor</Generator>
+      <LastGenOutput>RequestBodyTemplate.cs</LastGenOutput>
+    </None>
+  </ItemGroup>
+  <ItemGroup>
+    <None Include="CodeGenerators\CSharp\Templates\JsonExceptionConverterTemplate.tt">
+      <Generator>TextTemplatingFilePreprocessor</Generator>
+      <LastGenOutput>JsonExceptionConverterTemplate.cs</LastGenOutput>
+    </None>
+  </ItemGroup>
+  <ItemGroup>
+    <None Include="CodeGenerators\TypeScript\Templates\FetchClientTemplate.tt">
+      <Generator>TextTemplatingFilePreprocessor</Generator>
+      <LastGenOutput>FetchClientTemplate.cs</LastGenOutput>
+    </None>
+  </ItemGroup>
+  <Import Project="$(MSBuildExtensionsPath32)\Microsoft\Portable\$(TargetFrameworkVersion)\Microsoft.Portable.CSharp.targets" />
+  <!-- To modify your build process, add your task inside one of the targets below and uncomment it. 
+       Other similar extension points exist, see Microsoft.Common.targets.
+  <Target Name="BeforeBuild">
+  </Target>
+  <Target Name="AfterBuild">
+  </Target>
+  -->
 </Project>