﻿<?xml version="1.0" encoding="utf-8"?>
<Wix xmlns="http://schemas.microsoft.com/wix/2006/wi">
    <Fragment>
        <DirectoryRef Id="RootDirectory" />
    </Fragment>
    <Fragment>
        <ComponentGroup Id="SourceComponentGroup">
            <Component Id="cmp7E3B9B005918C3ECB05A3827727E17C4" Directory="RootDirectory" Guid="*">
                <File Id="filBF7337672EF5ABE39C8C47214E447F3C" KeyPath="yes" Source="$(var.SourcePath)\App.config" />
            </Component>
            <Component Id="cmp87CFDEF2C1748359777E98EF2DE59090" Directory="RootDirectory" Guid="*">
                <File Id="filBB90AF377506520F6D8B60A0568383B4" KeyPath="yes" Source="$(var.SourcePath)\ApplicationIcon.ico" />
            </Component>
            <Component Id="cmp4D66ABD9458FA3F74D17248FA70FE3F0" Directory="RootDirectory" Guid="*">
                <File Id="fil67E9EE80C5780CE38BBEF04A02F79801" KeyPath="yes" Source="$(var.SourcePath)\ICSharpCode.AvalonEdit.dll" />
            </Component>
            <Component Id="cmpA7B1725CF32ED229E4CF0FE3D1E979B6" Directory="RootDirectory" Guid="*">
                <File Id="filE1C7F6D286E376FBABA89D9BE5153B85" KeyPath="yes" Source="$(var.SourcePath)\ICSharpCode.AvalonEdit.xml" />
            </Component>
            <Component Id="cmp47425D20B2F391879642B80A90278AAC" Directory="RootDirectory" Guid="*">
                <File Id="fil8C2DCF70057F8D63A2AB43A9F8CDF0BD" KeyPath="yes" Source="$(var.SourcePath)\Microsoft.ApplicationInsights.dll" />
            </Component>
            <Component Id="cmp22963C55268924B7FEB12573FA62BD93" Directory="RootDirectory" Guid="*">
                <File Id="fil21E58DDA50D7E6ADFBE0F2991B2A28F1" KeyPath="yes" Source="$(var.SourcePath)\Microsoft.ApplicationInsights.xml" />
            </Component>
            <Component Id="cmp0701F40503CDF6E0F6226986B71FF5A2" Directory="RootDirectory" Guid="*">
                <File Id="fil4C93063E927B0D842B25B28F599E85B5" KeyPath="yes" Source="$(var.SourcePath)\Microsoft.Expression.Interactions.dll" />
            </Component>
            <Component Id="cmp0AD7778AC85723AB7C1079D0D66319E0" Directory="RootDirectory" Guid="*">
                <Class Id="{05CD8265-FC45-3D74-B106-B5231D2BA1D4}" Context="InprocServer32" Description="MyToolkit.MVVM.BaseViewModel" ThreadingModel="both" ForeignServer="mscoree.dll">
                    <ProgId Id="MyToolkit.MVVM.BaseViewModel" Description="MyToolkit.MVVM.BaseViewModel" />
                </Class>
                <Class Id="{07268E7D-F4B2-3209-A664-D71F4E10867B}" Context="InprocServer32" Description="MyToolkit.IO.Utf8StringWriter" ThreadingModel="both" ForeignServer="mscoree.dll">
                    <ProgId Id="MyToolkit.IO.Utf8StringWriter" Description="MyToolkit.IO.Utf8StringWriter" />
                </Class>
                <Class Id="{21E1DEDB-740D-3C7C-8DFA-D9C8ABCD20CF}" Context="InprocServer32" Description="MyToolkit.Utilities.CodeContractExtensions+ValidatedNotNullAttribute" ThreadingModel="both" ForeignServer="mscoree.dll">
                    <ProgId Id="MyToolkit.Utilities.CodeContractExtensions+ValidatedNotNullAttribute" Description="MyToolkit.Utilities.CodeContractExtensions+ValidatedNotNullAttribute" />
                </Class>
                <Class Id="{2226E9A8-7B59-340B-B3C8-B20A429612CC}" Context="InprocServer32" Description="MyToolkit.Model.AsyncValidatedObservableObject" ThreadingModel="both" ForeignServer="mscoree.dll">
                    <ProgId Id="MyToolkit.Model.AsyncValidatedObservableObject" Description="MyToolkit.Model.AsyncValidatedObservableObject" />
                </Class>
                <Class Id="{2B4E7FF0-8929-3732-91B9-B0BDB77C4BAB}" Context="InprocServer32" Description="MyToolkit.Utilities.ExpressionUtilities" ThreadingModel="both" ForeignServer="mscoree.dll">
                    <ProgId Id="MyToolkit.Utilities.ExpressionUtilities" Description="MyToolkit.Utilities.ExpressionUtilities" />
                </Class>
                <Class Id="{37ED386E-3483-3B50-8B5F-1B9FAABC02D2}" Context="InprocServer32" Description="MyToolkit.Messaging.Messenger" ThreadingModel="both" ForeignServer="mscoree.dll">
                    <ProgId Id="MyToolkit.Messaging.Messenger" Description="MyToolkit.Messaging.Messenger" />
                </Class>
                <Class Id="{393150D2-6F4D-3539-BD7C-B10CDC855DDB}" Context="InprocServer32" Description="MyToolkit.WorkflowEngine.Activities.EmptyAutomaticActivity" ThreadingModel="both" ForeignServer="mscoree.dll">
                    <ProgId Id="MyToolkit.WorkflowEngine.Activities.EmptyAutomaticActivity" Description="MyToolkit.WorkflowEngine.Activities.EmptyAutomaticActivity" />
                </Class>
                <Class Id="{3ED8B2B5-8040-325F-B538-F780C4117F5E}" Context="InprocServer32" Description="MyToolkit.Model.ExtendedObservableObject" ThreadingModel="both" ForeignServer="mscoree.dll">
                    <ProgId Id="MyToolkit.Model.ExtendedObservableObject" Description="MyToolkit.Model.ExtendedObservableObject" />
                </Class>
                <Class Id="{4008E0CE-2F0E-3D8F-801C-6B7333849FFD}" Context="InprocServer32" Description="MyToolkit.Model.GraphObservableObject" ThreadingModel="both" ForeignServer="mscoree.dll">
                    <ProgId Id="MyToolkit.Model.GraphObservableObject" Description="MyToolkit.Model.GraphObservableObject" />
                </Class>
                <Class Id="{412A7C82-BE38-342F-AC84-EC5508839410}" Context="InprocServer32" Description="MyToolkit.Utilities.ReflectionUtilities" ThreadingModel="both" ForeignServer="mscoree.dll">
                    <ProgId Id="MyToolkit.Utilities.ReflectionUtilities" Description="MyToolkit.Utilities.ReflectionUtilities" />
                </Class>
                <Class Id="{4934E4F0-578A-3ACE-98EE-EEF6097589D4}" Context="InprocServer32" Description="MyToolkit.WorkflowEngine.Activities.ForkActivity" ThreadingModel="both" ForeignServer="mscoree.dll">
                    <ProgId Id="MyToolkit.WorkflowEngine.Activities.ForkActivity" Description="MyToolkit.WorkflowEngine.Activities.ForkActivity" />
                </Class>
                <Class Id="{4ACC58A4-E0E6-38D1-9C92-7348F58C8C26}" Context="InprocServer32" Description="MyToolkit.MVVM.NotifyPropertyChanged" ThreadingModel="both" ForeignServer="mscoree.dll">
                    <ProgId Id="MyToolkit.MVVM.NotifyPropertyChanged" Description="MyToolkit.MVVM.NotifyPropertyChanged" />
                </Class>
                <Class Id="{54F5B93A-6FE4-3743-96E7-C13206FAE510}" Context="InprocServer32" Description="MyToolkit.Mvvm.ViewModelBase" ThreadingModel="both" ForeignServer="mscoree.dll">
                    <ProgId Id="MyToolkit.Mvvm.ViewModelBase" Description="MyToolkit.Mvvm.ViewModelBase" />
                </Class>
                <Class Id="{6C65EE85-F8AD-3C14-842A-859B2A6D979C}" Context="InprocServer32" Description="MyToolkit.Events.EventUtilities" ThreadingModel="both" ForeignServer="mscoree.dll">
                    <ProgId Id="MyToolkit.Events.EventUtilities" Description="MyToolkit.Events.EventUtilities" />
                </Class>
                <Class Id="{7BC16EF2-EFF1-34AD-8DAE-DD96B3E35AFF}" Context="InprocServer32" Description="MyToolkit.Utilities.TaskSynchronizationScope" ThreadingModel="both" ForeignServer="mscoree.dll">
                    <ProgId Id="MyToolkit.Utilities.TaskSynchronizationScope" Description="MyToolkit.Utilities.TaskSynchronizationScope" />
                </Class>
                <Class Id="{7E3BE05D-C608-3319-992F-9E4C98905194}" Context="InprocServer32" Description="MyToolkit.Utilities.ExpressionHelper" ThreadingModel="both" ForeignServer="mscoree.dll">
                    <ProgId Id="MyToolkit.Utilities.ExpressionHelper" Description="MyToolkit.Utilities.ExpressionHelper" />
                </Class>
                <Class Id="{84493610-FF9B-3194-905D-0000D6691987}" Context="InprocServer32" Description="MyToolkit.Model.ObservableObject" ThreadingModel="both" ForeignServer="mscoree.dll">
                    <ProgId Id="MyToolkit.Model.ObservableObject" Description="MyToolkit.Model.ObservableObject" />
                </Class>
                <Class Id="{861E6D22-0790-3955-930F-8D172DC30075}" Context="InprocServer32" Description="MyToolkit.Composition.CompositionContext" ThreadingModel="both" ForeignServer="mscoree.dll">
                    <ProgId Id="MyToolkit.Composition.CompositionContext" Description="MyToolkit.Composition.CompositionContext" />
                </Class>
                <Class Id="{8CD43C2B-457F-365B-9EAC-63998BBDE84B}" Context="InprocServer32" Description="MyToolkit.Composition.ServiceLocator" ThreadingModel="both" ForeignServer="mscoree.dll">
                    <ProgId Id="MyToolkit.Composition.ServiceLocator" Description="MyToolkit.Composition.ServiceLocator" />
                </Class>
                <Class Id="{93F17911-8A13-3D61-A063-F6592B98F3B4}" Context="InprocServer32" Description="MyToolkit.WorkflowEngine.Activities.JoinActivity" ThreadingModel="both" ForeignServer="mscoree.dll">
                    <ProgId Id="MyToolkit.WorkflowEngine.Activities.JoinActivity" Description="MyToolkit.WorkflowEngine.Activities.JoinActivity" />
                </Class>
                <Class Id="{9C9B9753-E2B7-377C-B22A-3536810C0378}" Context="InprocServer32" Description="MyToolkit.Model.ValidatedObservableObject" ThreadingModel="both" ForeignServer="mscoree.dll">
                    <ProgId Id="MyToolkit.Model.ValidatedObservableObject" Description="MyToolkit.Model.ValidatedObservableObject" />
                </Class>
                <Class Id="{9CA24084-05FB-3C0D-972B-B97B869904AF}" Context="InprocServer32" Description="MyToolkit.WorkflowEngine.WorkflowTransition" ThreadingModel="both" ForeignServer="mscoree.dll">
                    <ProgId Id="MyToolkit.WorkflowEngine.WorkflowTransition" Description="MyToolkit.WorkflowEngine.WorkflowTransition" />
                </Class>
                <Class Id="{9DA70F5B-4371-33AF-8C54-C668C69FB80E}" Context="InprocServer32" Description="MyToolkit.WorkflowEngine.CurrentActivitiesChangedEventArgs" ThreadingModel="both" ForeignServer="mscoree.dll">
                    <ProgId Id="MyToolkit.WorkflowEngine.CurrentActivitiesChangedEventArgs" Description="MyToolkit.WorkflowEngine.CurrentActivitiesChangedEventArgs" />
                </Class>
                <Class Id="{AA3FE3D4-5FA3-3ECF-9E1B-C5B8BDB0FCE5}" Context="InprocServer32" Description="MyToolkit.Messaging.GoBackMessage" ThreadingModel="both" ForeignServer="mscoree.dll">
                    <ProgId Id="MyToolkit.Messaging.GoBackMessage" Description="MyToolkit.Messaging.GoBackMessage" />
                </Class>
                <Class Id="{ACBC62F8-065B-379D-B5D3-65F7C8B44D8B}" Context="InprocServer32" Description="MyToolkit.WorkflowEngine.WorkflowActivityInput" ThreadingModel="both" ForeignServer="mscoree.dll">
                    <ProgId Id="MyToolkit.WorkflowEngine.WorkflowActivityInput" Description="MyToolkit.WorkflowEngine.WorkflowActivityInput" />
                </Class>
                <Class Id="{C5F16AFD-60F4-3231-8517-8258286108C3}" Context="InprocServer32" Description="MyToolkit.Utilities.CommandProcessor" ThreadingModel="both" ForeignServer="mscoree.dll">
                    <ProgId Id="MyToolkit.Utilities.CommandProcessor" Description="MyToolkit.Utilities.CommandProcessor" />
                </Class>
                <Class Id="{CD6D5CFE-E1A8-31E2-AEC5-0FA3916C1645}" Context="InprocServer32" Description="MyToolkit.WorkflowEngine.WorkflowActivityBase" ThreadingModel="both" ForeignServer="mscoree.dll">
                    <ProgId Id="MyToolkit.WorkflowEngine.WorkflowActivityBase" Description="MyToolkit.WorkflowEngine.WorkflowActivityBase" />
                </Class>
                <Class Id="{D57A4CAF-276B-3463-BBD2-FCA394BEA55E}" Context="InprocServer32" Description="MyToolkit.WorkflowEngine.WorkflowActivityOutput" ThreadingModel="both" ForeignServer="mscoree.dll">
                    <ProgId Id="MyToolkit.WorkflowEngine.WorkflowActivityOutput" Description="MyToolkit.WorkflowEngine.WorkflowActivityOutput" />
                </Class>
                <Class Id="{D9B7AE1A-757A-3D00-B356-57F2CE4A4BCD}" Context="InprocServer32" Description="MyToolkit.WorkflowEngine.WorkflowDefinition" ThreadingModel="both" ForeignServer="mscoree.dll">
                    <ProgId Id="MyToolkit.WorkflowEngine.WorkflowDefinition" Description="MyToolkit.WorkflowEngine.WorkflowDefinition" />
                </Class>
                <Class Id="{DE01293B-E36F-3A9A-A834-9D5A9996C138}" Context="InprocServer32" Description="MyToolkit.WorkflowEngine.Activities.EmptyActivity" ThreadingModel="both" ForeignServer="mscoree.dll">
                    <ProgId Id="MyToolkit.WorkflowEngine.Activities.EmptyActivity" Description="MyToolkit.WorkflowEngine.Activities.EmptyActivity" />
                </Class>
                <Class Id="{EDBA79F9-1B8D-312B-8D30-33EAED578E2B}" Context="InprocServer32" Description="MyToolkit.WorkflowEngine.ActivityData" ThreadingModel="both" ForeignServer="mscoree.dll">
                    <ProgId Id="MyToolkit.WorkflowEngine.ActivityData" Description="MyToolkit.WorkflowEngine.ActivityData" />
                </Class>
                <Class Id="{FC735444-C1F8-31DE-AD69-B8281950A3FD}" Context="InprocServer32" Description="MyToolkit.Html.HtmlParser" ThreadingModel="both" ForeignServer="mscoree.dll">
                    <ProgId Id="MyToolkit.Html.HtmlParser" Description="MyToolkit.Html.HtmlParser" />
                </Class>
                <File Id="fil62CEF58587643A2DDA67E24E70D86586" KeyPath="yes" Source="$(var.SourcePath)\MyToolkit.dll" />
                <ProgId Id="Record" />
                <RegistryValue Root="HKCR" Key="CLSID\{05CD8265-FC45-3D74-B106-B5231D2BA1D4}\Implemented Categories\{62C8FE65-4EBB-45e7-B440-6E39B2CDBF29}" Value="" Type="string" Action="write" />
                <RegistryValue Root="HKCR" Key="CLSID\{05CD8265-FC45-3D74-B106-B5231D2BA1D4}\InprocServer32\2.5.12.0" Name="Class" Value="MyToolkit.MVVM.BaseViewModel" Type="string" Action="write" />
                <RegistryValue Root="HKCR" Key="CLSID\{05CD8265-FC45-3D74-B106-B5231D2BA1D4}\InprocServer32\2.5.12.0" Name="Assembly" Value="MyToolkit, Version=2.5.12.0, Culture=neutral, PublicKeyToken=3e349a1360994d26" Type="string" Action="write" />
                <RegistryValue Root="HKCR" Key="CLSID\{05CD8265-FC45-3D74-B106-B5231D2BA1D4}\InprocServer32\2.5.12.0" Name="RuntimeVersion" Value="v4.0.30319" Type="string" Action="write" />
                <RegistryValue Root="HKCR" Key="CLSID\{05CD8265-FC45-3D74-B106-B5231D2BA1D4}\InprocServer32\2.5.12.0" Name="CodeBase" Value="file:///[#fil62CEF58587643A2DDA67E24E70D86586]" Type="string" Action="write" />
                <RegistryValue Root="HKCR" Key="CLSID\{05CD8265-FC45-3D74-B106-B5231D2BA1D4}\InprocServer32" Name="Class" Value="MyToolkit.MVVM.BaseViewModel" Type="string" Action="write" />
                <RegistryValue Root="HKCR" Key="CLSID\{05CD8265-FC45-3D74-B106-B5231D2BA1D4}\InprocServer32" Name="Assembly" Value="MyToolkit, Version=2.5.12.0, Culture=neutral, PublicKeyToken=3e349a1360994d26" Type="string" Action="write" />
                <RegistryValue Root="HKCR" Key="CLSID\{05CD8265-FC45-3D74-B106-B5231D2BA1D4}\InprocServer32" Name="RuntimeVersion" Value="v4.0.30319" Type="string" Action="write" />
                <RegistryValue Root="HKCR" Key="CLSID\{05CD8265-FC45-3D74-B106-B5231D2BA1D4}\InprocServer32" Name="CodeBase" Value="file:///[#fil62CEF58587643A2DDA67E24E70D86586]" Type="string" Action="write" />
                <RegistryValue Root="HKCR" Key="CLSID\{07268E7D-F4B2-3209-A664-D71F4E10867B}\Implemented Categories\{62C8FE65-4EBB-45e7-B440-6E39B2CDBF29}" Value="" Type="string" Action="write" />
                <RegistryValue Root="HKCR" Key="CLSID\{07268E7D-F4B2-3209-A664-D71F4E10867B}\InprocServer32\2.5.12.0" Name="Class" Value="MyToolkit.IO.Utf8StringWriter" Type="string" Action="write" />
                <RegistryValue Root="HKCR" Key="CLSID\{07268E7D-F4B2-3209-A664-D71F4E10867B}\InprocServer32\2.5.12.0" Name="Assembly" Value="MyToolkit, Version=2.5.12.0, Culture=neutral, PublicKeyToken=3e349a1360994d26" Type="string" Action="write" />
                <RegistryValue Root="HKCR" Key="CLSID\{07268E7D-F4B2-3209-A664-D71F4E10867B}\InprocServer32\2.5.12.0" Name="RuntimeVersion" Value="v4.0.30319" Type="string" Action="write" />
                <RegistryValue Root="HKCR" Key="CLSID\{07268E7D-F4B2-3209-A664-D71F4E10867B}\InprocServer32\2.5.12.0" Name="CodeBase" Value="file:///[#fil62CEF58587643A2DDA67E24E70D86586]" Type="string" Action="write" />
                <RegistryValue Root="HKCR" Key="CLSID\{07268E7D-F4B2-3209-A664-D71F4E10867B}\InprocServer32" Name="Class" Value="MyToolkit.IO.Utf8StringWriter" Type="string" Action="write" />
                <RegistryValue Root="HKCR" Key="CLSID\{07268E7D-F4B2-3209-A664-D71F4E10867B}\InprocServer32" Name="Assembly" Value="MyToolkit, Version=2.5.12.0, Culture=neutral, PublicKeyToken=3e349a1360994d26" Type="string" Action="write" />
                <RegistryValue Root="HKCR" Key="CLSID\{07268E7D-F4B2-3209-A664-D71F4E10867B}\InprocServer32" Name="RuntimeVersion" Value="v4.0.30319" Type="string" Action="write" />
                <RegistryValue Root="HKCR" Key="CLSID\{07268E7D-F4B2-3209-A664-D71F4E10867B}\InprocServer32" Name="CodeBase" Value="file:///[#fil62CEF58587643A2DDA67E24E70D86586]" Type="string" Action="write" />
                <RegistryValue Root="HKCR" Key="CLSID\{21E1DEDB-740D-3C7C-8DFA-D9C8ABCD20CF}\Implemented Categories\{62C8FE65-4EBB-45e7-B440-6E39B2CDBF29}" Value="" Type="string" Action="write" />
                <RegistryValue Root="HKCR" Key="CLSID\{21E1DEDB-740D-3C7C-8DFA-D9C8ABCD20CF}\InprocServer32\2.5.12.0" Name="Class" Value="MyToolkit.Utilities.CodeContractExtensions+ValidatedNotNullAttribute" Type="string" Action="write" />
                <RegistryValue Root="HKCR" Key="CLSID\{21E1DEDB-740D-3C7C-8DFA-D9C8ABCD20CF}\InprocServer32\2.5.12.0" Name="Assembly" Value="MyToolkit, Version=2.5.12.0, Culture=neutral, PublicKeyToken=3e349a1360994d26" Type="string" Action="write" />
                <RegistryValue Root="HKCR" Key="CLSID\{21E1DEDB-740D-3C7C-8DFA-D9C8ABCD20CF}\InprocServer32\2.5.12.0" Name="RuntimeVersion" Value="v4.0.30319" Type="string" Action="write" />
                <RegistryValue Root="HKCR" Key="CLSID\{21E1DEDB-740D-3C7C-8DFA-D9C8ABCD20CF}\InprocServer32\2.5.12.0" Name="CodeBase" Value="file:///[#fil62CEF58587643A2DDA67E24E70D86586]" Type="string" Action="write" />
                <RegistryValue Root="HKCR" Key="CLSID\{21E1DEDB-740D-3C7C-8DFA-D9C8ABCD20CF}\InprocServer32" Name="Class" Value="MyToolkit.Utilities.CodeContractExtensions+ValidatedNotNullAttribute" Type="string" Action="write" />
                <RegistryValue Root="HKCR" Key="CLSID\{21E1DEDB-740D-3C7C-8DFA-D9C8ABCD20CF}\InprocServer32" Name="Assembly" Value="MyToolkit, Version=2.5.12.0, Culture=neutral, PublicKeyToken=3e349a1360994d26" Type="string" Action="write" />
                <RegistryValue Root="HKCR" Key="CLSID\{21E1DEDB-740D-3C7C-8DFA-D9C8ABCD20CF}\InprocServer32" Name="RuntimeVersion" Value="v4.0.30319" Type="string" Action="write" />
                <RegistryValue Root="HKCR" Key="CLSID\{21E1DEDB-740D-3C7C-8DFA-D9C8ABCD20CF}\InprocServer32" Name="CodeBase" Value="file:///[#fil62CEF58587643A2DDA67E24E70D86586]" Type="string" Action="write" />
                <RegistryValue Root="HKCR" Key="CLSID\{2226E9A8-7B59-340B-B3C8-B20A429612CC}\Implemented Categories\{62C8FE65-4EBB-45e7-B440-6E39B2CDBF29}" Value="" Type="string" Action="write" />
                <RegistryValue Root="HKCR" Key="CLSID\{2226E9A8-7B59-340B-B3C8-B20A429612CC}\InprocServer32\2.5.12.0" Name="Class" Value="MyToolkit.Model.AsyncValidatedObservableObject" Type="string" Action="write" />
                <RegistryValue Root="HKCR" Key="CLSID\{2226E9A8-7B59-340B-B3C8-B20A429612CC}\InprocServer32\2.5.12.0" Name="Assembly" Value="MyToolkit, Version=2.5.12.0, Culture=neutral, PublicKeyToken=3e349a1360994d26" Type="string" Action="write" />
                <RegistryValue Root="HKCR" Key="CLSID\{2226E9A8-7B59-340B-B3C8-B20A429612CC}\InprocServer32\2.5.12.0" Name="RuntimeVersion" Value="v4.0.30319" Type="string" Action="write" />
                <RegistryValue Root="HKCR" Key="CLSID\{2226E9A8-7B59-340B-B3C8-B20A429612CC}\InprocServer32\2.5.12.0" Name="CodeBase" Value="file:///[#fil62CEF58587643A2DDA67E24E70D86586]" Type="string" Action="write" />
                <RegistryValue Root="HKCR" Key="CLSID\{2226E9A8-7B59-340B-B3C8-B20A429612CC}\InprocServer32" Name="Class" Value="MyToolkit.Model.AsyncValidatedObservableObject" Type="string" Action="write" />
                <RegistryValue Root="HKCR" Key="CLSID\{2226E9A8-7B59-340B-B3C8-B20A429612CC}\InprocServer32" Name="Assembly" Value="MyToolkit, Version=2.5.12.0, Culture=neutral, PublicKeyToken=3e349a1360994d26" Type="string" Action="write" />
                <RegistryValue Root="HKCR" Key="CLSID\{2226E9A8-7B59-340B-B3C8-B20A429612CC}\InprocServer32" Name="RuntimeVersion" Value="v4.0.30319" Type="string" Action="write" />
                <RegistryValue Root="HKCR" Key="CLSID\{2226E9A8-7B59-340B-B3C8-B20A429612CC}\InprocServer32" Name="CodeBase" Value="file:///[#fil62CEF58587643A2DDA67E24E70D86586]" Type="string" Action="write" />
                <RegistryValue Root="HKCR" Key="CLSID\{2B4E7FF0-8929-3732-91B9-B0BDB77C4BAB}\Implemented Categories\{62C8FE65-4EBB-45e7-B440-6E39B2CDBF29}" Value="" Type="string" Action="write" />
                <RegistryValue Root="HKCR" Key="CLSID\{2B4E7FF0-8929-3732-91B9-B0BDB77C4BAB}\InprocServer32\2.5.12.0" Name="Class" Value="MyToolkit.Utilities.ExpressionUtilities" Type="string" Action="write" />
                <RegistryValue Root="HKCR" Key="CLSID\{2B4E7FF0-8929-3732-91B9-B0BDB77C4BAB}\InprocServer32\2.5.12.0" Name="Assembly" Value="MyToolkit, Version=2.5.12.0, Culture=neutral, PublicKeyToken=3e349a1360994d26" Type="string" Action="write" />
                <RegistryValue Root="HKCR" Key="CLSID\{2B4E7FF0-8929-3732-91B9-B0BDB77C4BAB}\InprocServer32\2.5.12.0" Name="RuntimeVersion" Value="v4.0.30319" Type="string" Action="write" />
                <RegistryValue Root="HKCR" Key="CLSID\{2B4E7FF0-8929-3732-91B9-B0BDB77C4BAB}\InprocServer32\2.5.12.0" Name="CodeBase" Value="file:///[#fil62CEF58587643A2DDA67E24E70D86586]" Type="string" Action="write" />
                <RegistryValue Root="HKCR" Key="CLSID\{2B4E7FF0-8929-3732-91B9-B0BDB77C4BAB}\InprocServer32" Name="Class" Value="MyToolkit.Utilities.ExpressionUtilities" Type="string" Action="write" />
                <RegistryValue Root="HKCR" Key="CLSID\{2B4E7FF0-8929-3732-91B9-B0BDB77C4BAB}\InprocServer32" Name="Assembly" Value="MyToolkit, Version=2.5.12.0, Culture=neutral, PublicKeyToken=3e349a1360994d26" Type="string" Action="write" />
                <RegistryValue Root="HKCR" Key="CLSID\{2B4E7FF0-8929-3732-91B9-B0BDB77C4BAB}\InprocServer32" Name="RuntimeVersion" Value="v4.0.30319" Type="string" Action="write" />
                <RegistryValue Root="HKCR" Key="CLSID\{2B4E7FF0-8929-3732-91B9-B0BDB77C4BAB}\InprocServer32" Name="CodeBase" Value="file:///[#fil62CEF58587643A2DDA67E24E70D86586]" Type="string" Action="write" />
                <RegistryValue Root="HKCR" Key="CLSID\{37ED386E-3483-3B50-8B5F-1B9FAABC02D2}\Implemented Categories\{62C8FE65-4EBB-45e7-B440-6E39B2CDBF29}" Value="" Type="string" Action="write" />
                <RegistryValue Root="HKCR" Key="CLSID\{37ED386E-3483-3B50-8B5F-1B9FAABC02D2}\InprocServer32\2.5.12.0" Name="Class" Value="MyToolkit.Messaging.Messenger" Type="string" Action="write" />
                <RegistryValue Root="HKCR" Key="CLSID\{37ED386E-3483-3B50-8B5F-1B9FAABC02D2}\InprocServer32\2.5.12.0" Name="Assembly" Value="MyToolkit, Version=2.5.12.0, Culture=neutral, PublicKeyToken=3e349a1360994d26" Type="string" Action="write" />
                <RegistryValue Root="HKCR" Key="CLSID\{37ED386E-3483-3B50-8B5F-1B9FAABC02D2}\InprocServer32\2.5.12.0" Name="RuntimeVersion" Value="v4.0.30319" Type="string" Action="write" />
                <RegistryValue Root="HKCR" Key="CLSID\{37ED386E-3483-3B50-8B5F-1B9FAABC02D2}\InprocServer32\2.5.12.0" Name="CodeBase" Value="file:///[#fil62CEF58587643A2DDA67E24E70D86586]" Type="string" Action="write" />
                <RegistryValue Root="HKCR" Key="CLSID\{37ED386E-3483-3B50-8B5F-1B9FAABC02D2}\InprocServer32" Name="Class" Value="MyToolkit.Messaging.Messenger" Type="string" Action="write" />
                <RegistryValue Root="HKCR" Key="CLSID\{37ED386E-3483-3B50-8B5F-1B9FAABC02D2}\InprocServer32" Name="Assembly" Value="MyToolkit, Version=2.5.12.0, Culture=neutral, PublicKeyToken=3e349a1360994d26" Type="string" Action="write" />
                <RegistryValue Root="HKCR" Key="CLSID\{37ED386E-3483-3B50-8B5F-1B9FAABC02D2}\InprocServer32" Name="RuntimeVersion" Value="v4.0.30319" Type="string" Action="write" />
                <RegistryValue Root="HKCR" Key="CLSID\{37ED386E-3483-3B50-8B5F-1B9FAABC02D2}\InprocServer32" Name="CodeBase" Value="file:///[#fil62CEF58587643A2DDA67E24E70D86586]" Type="string" Action="write" />
                <RegistryValue Root="HKCR" Key="CLSID\{393150D2-6F4D-3539-BD7C-B10CDC855DDB}\Implemented Categories\{62C8FE65-4EBB-45e7-B440-6E39B2CDBF29}" Value="" Type="string" Action="write" />
                <RegistryValue Root="HKCR" Key="CLSID\{393150D2-6F4D-3539-BD7C-B10CDC855DDB}\InprocServer32\2.5.12.0" Name="Class" Value="MyToolkit.WorkflowEngine.Activities.EmptyAutomaticActivity" Type="string" Action="write" />
                <RegistryValue Root="HKCR" Key="CLSID\{393150D2-6F4D-3539-BD7C-B10CDC855DDB}\InprocServer32\2.5.12.0" Name="Assembly" Value="MyToolkit, Version=2.5.12.0, Culture=neutral, PublicKeyToken=3e349a1360994d26" Type="string" Action="write" />
                <RegistryValue Root="HKCR" Key="CLSID\{393150D2-6F4D-3539-BD7C-B10CDC855DDB}\InprocServer32\2.5.12.0" Name="RuntimeVersion" Value="v4.0.30319" Type="string" Action="write" />
                <RegistryValue Root="HKCR" Key="CLSID\{393150D2-6F4D-3539-BD7C-B10CDC855DDB}\InprocServer32\2.5.12.0" Name="CodeBase" Value="file:///[#fil62CEF58587643A2DDA67E24E70D86586]" Type="string" Action="write" />
                <RegistryValue Root="HKCR" Key="CLSID\{393150D2-6F4D-3539-BD7C-B10CDC855DDB}\InprocServer32" Name="Class" Value="MyToolkit.WorkflowEngine.Activities.EmptyAutomaticActivity" Type="string" Action="write" />
                <RegistryValue Root="HKCR" Key="CLSID\{393150D2-6F4D-3539-BD7C-B10CDC855DDB}\InprocServer32" Name="Assembly" Value="MyToolkit, Version=2.5.12.0, Culture=neutral, PublicKeyToken=3e349a1360994d26" Type="string" Action="write" />
                <RegistryValue Root="HKCR" Key="CLSID\{393150D2-6F4D-3539-BD7C-B10CDC855DDB}\InprocServer32" Name="RuntimeVersion" Value="v4.0.30319" Type="string" Action="write" />
                <RegistryValue Root="HKCR" Key="CLSID\{393150D2-6F4D-3539-BD7C-B10CDC855DDB}\InprocServer32" Name="CodeBase" Value="file:///[#fil62CEF58587643A2DDA67E24E70D86586]" Type="string" Action="write" />
                <RegistryValue Root="HKCR" Key="CLSID\{3ED8B2B5-8040-325F-B538-F780C4117F5E}\Implemented Categories\{62C8FE65-4EBB-45e7-B440-6E39B2CDBF29}" Value="" Type="string" Action="write" />
                <RegistryValue Root="HKCR" Key="CLSID\{3ED8B2B5-8040-325F-B538-F780C4117F5E}\InprocServer32\2.5.12.0" Name="Class" Value="MyToolkit.Model.ExtendedObservableObject" Type="string" Action="write" />
                <RegistryValue Root="HKCR" Key="CLSID\{3ED8B2B5-8040-325F-B538-F780C4117F5E}\InprocServer32\2.5.12.0" Name="Assembly" Value="MyToolkit, Version=2.5.12.0, Culture=neutral, PublicKeyToken=3e349a1360994d26" Type="string" Action="write" />
                <RegistryValue Root="HKCR" Key="CLSID\{3ED8B2B5-8040-325F-B538-F780C4117F5E}\InprocServer32\2.5.12.0" Name="RuntimeVersion" Value="v4.0.30319" Type="string" Action="write" />
                <RegistryValue Root="HKCR" Key="CLSID\{3ED8B2B5-8040-325F-B538-F780C4117F5E}\InprocServer32\2.5.12.0" Name="CodeBase" Value="file:///[#fil62CEF58587643A2DDA67E24E70D86586]" Type="string" Action="write" />
                <RegistryValue Root="HKCR" Key="CLSID\{3ED8B2B5-8040-325F-B538-F780C4117F5E}\InprocServer32" Name="Class" Value="MyToolkit.Model.ExtendedObservableObject" Type="string" Action="write" />
                <RegistryValue Root="HKCR" Key="CLSID\{3ED8B2B5-8040-325F-B538-F780C4117F5E}\InprocServer32" Name="Assembly" Value="MyToolkit, Version=2.5.12.0, Culture=neutral, PublicKeyToken=3e349a1360994d26" Type="string" Action="write" />
                <RegistryValue Root="HKCR" Key="CLSID\{3ED8B2B5-8040-325F-B538-F780C4117F5E}\InprocServer32" Name="RuntimeVersion" Value="v4.0.30319" Type="string" Action="write" />
                <RegistryValue Root="HKCR" Key="CLSID\{3ED8B2B5-8040-325F-B538-F780C4117F5E}\InprocServer32" Name="CodeBase" Value="file:///[#fil62CEF58587643A2DDA67E24E70D86586]" Type="string" Action="write" />
                <RegistryValue Root="HKCR" Key="CLSID\{4008E0CE-2F0E-3D8F-801C-6B7333849FFD}\Implemented Categories\{62C8FE65-4EBB-45e7-B440-6E39B2CDBF29}" Value="" Type="string" Action="write" />
                <RegistryValue Root="HKCR" Key="CLSID\{4008E0CE-2F0E-3D8F-801C-6B7333849FFD}\InprocServer32\2.5.12.0" Name="Class" Value="MyToolkit.Model.GraphObservableObject" Type="string" Action="write" />
                <RegistryValue Root="HKCR" Key="CLSID\{4008E0CE-2F0E-3D8F-801C-6B7333849FFD}\InprocServer32\2.5.12.0" Name="Assembly" Value="MyToolkit, Version=2.5.12.0, Culture=neutral, PublicKeyToken=3e349a1360994d26" Type="string" Action="write" />
                <RegistryValue Root="HKCR" Key="CLSID\{4008E0CE-2F0E-3D8F-801C-6B7333849FFD}\InprocServer32\2.5.12.0" Name="RuntimeVersion" Value="v4.0.30319" Type="string" Action="write" />
                <RegistryValue Root="HKCR" Key="CLSID\{4008E0CE-2F0E-3D8F-801C-6B7333849FFD}\InprocServer32\2.5.12.0" Name="CodeBase" Value="file:///[#fil62CEF58587643A2DDA67E24E70D86586]" Type="string" Action="write" />
                <RegistryValue Root="HKCR" Key="CLSID\{4008E0CE-2F0E-3D8F-801C-6B7333849FFD}\InprocServer32" Name="Class" Value="MyToolkit.Model.GraphObservableObject" Type="string" Action="write" />
                <RegistryValue Root="HKCR" Key="CLSID\{4008E0CE-2F0E-3D8F-801C-6B7333849FFD}\InprocServer32" Name="Assembly" Value="MyToolkit, Version=2.5.12.0, Culture=neutral, PublicKeyToken=3e349a1360994d26" Type="string" Action="write" />
                <RegistryValue Root="HKCR" Key="CLSID\{4008E0CE-2F0E-3D8F-801C-6B7333849FFD}\InprocServer32" Name="RuntimeVersion" Value="v4.0.30319" Type="string" Action="write" />
                <RegistryValue Root="HKCR" Key="CLSID\{4008E0CE-2F0E-3D8F-801C-6B7333849FFD}\InprocServer32" Name="CodeBase" Value="file:///[#fil62CEF58587643A2DDA67E24E70D86586]" Type="string" Action="write" />
                <RegistryValue Root="HKCR" Key="CLSID\{412A7C82-BE38-342F-AC84-EC5508839410}\Implemented Categories\{62C8FE65-4EBB-45e7-B440-6E39B2CDBF29}" Value="" Type="string" Action="write" />
                <RegistryValue Root="HKCR" Key="CLSID\{412A7C82-BE38-342F-AC84-EC5508839410}\InprocServer32\2.5.12.0" Name="Class" Value="MyToolkit.Utilities.ReflectionUtilities" Type="string" Action="write" />
                <RegistryValue Root="HKCR" Key="CLSID\{412A7C82-BE38-342F-AC84-EC5508839410}\InprocServer32\2.5.12.0" Name="Assembly" Value="MyToolkit, Version=2.5.12.0, Culture=neutral, PublicKeyToken=3e349a1360994d26" Type="string" Action="write" />
                <RegistryValue Root="HKCR" Key="CLSID\{412A7C82-BE38-342F-AC84-EC5508839410}\InprocServer32\2.5.12.0" Name="RuntimeVersion" Value="v4.0.30319" Type="string" Action="write" />
                <RegistryValue Root="HKCR" Key="CLSID\{412A7C82-BE38-342F-AC84-EC5508839410}\InprocServer32\2.5.12.0" Name="CodeBase" Value="file:///[#fil62CEF58587643A2DDA67E24E70D86586]" Type="string" Action="write" />
                <RegistryValue Root="HKCR" Key="CLSID\{412A7C82-BE38-342F-AC84-EC5508839410}\InprocServer32" Name="Class" Value="MyToolkit.Utilities.ReflectionUtilities" Type="string" Action="write" />
                <RegistryValue Root="HKCR" Key="CLSID\{412A7C82-BE38-342F-AC84-EC5508839410}\InprocServer32" Name="Assembly" Value="MyToolkit, Version=2.5.12.0, Culture=neutral, PublicKeyToken=3e349a1360994d26" Type="string" Action="write" />
                <RegistryValue Root="HKCR" Key="CLSID\{412A7C82-BE38-342F-AC84-EC5508839410}\InprocServer32" Name="RuntimeVersion" Value="v4.0.30319" Type="string" Action="write" />
                <RegistryValue Root="HKCR" Key="CLSID\{412A7C82-BE38-342F-AC84-EC5508839410}\InprocServer32" Name="CodeBase" Value="file:///[#fil62CEF58587643A2DDA67E24E70D86586]" Type="string" Action="write" />
                <RegistryValue Root="HKCR" Key="CLSID\{4934E4F0-578A-3ACE-98EE-EEF6097589D4}\Implemented Categories\{62C8FE65-4EBB-45e7-B440-6E39B2CDBF29}" Value="" Type="string" Action="write" />
                <RegistryValue Root="HKCR" Key="CLSID\{4934E4F0-578A-3ACE-98EE-EEF6097589D4}\InprocServer32\2.5.12.0" Name="Class" Value="MyToolkit.WorkflowEngine.Activities.ForkActivity" Type="string" Action="write" />
                <RegistryValue Root="HKCR" Key="CLSID\{4934E4F0-578A-3ACE-98EE-EEF6097589D4}\InprocServer32\2.5.12.0" Name="Assembly" Value="MyToolkit, Version=2.5.12.0, Culture=neutral, PublicKeyToken=3e349a1360994d26" Type="string" Action="write" />
                <RegistryValue Root="HKCR" Key="CLSID\{4934E4F0-578A-3ACE-98EE-EEF6097589D4}\InprocServer32\2.5.12.0" Name="RuntimeVersion" Value="v4.0.30319" Type="string" Action="write" />
                <RegistryValue Root="HKCR" Key="CLSID\{4934E4F0-578A-3ACE-98EE-EEF6097589D4}\InprocServer32\2.5.12.0" Name="CodeBase" Value="file:///[#fil62CEF58587643A2DDA67E24E70D86586]" Type="string" Action="write" />
                <RegistryValue Root="HKCR" Key="CLSID\{4934E4F0-578A-3ACE-98EE-EEF6097589D4}\InprocServer32" Name="Class" Value="MyToolkit.WorkflowEngine.Activities.ForkActivity" Type="string" Action="write" />
                <RegistryValue Root="HKCR" Key="CLSID\{4934E4F0-578A-3ACE-98EE-EEF6097589D4}\InprocServer32" Name="Assembly" Value="MyToolkit, Version=2.5.12.0, Culture=neutral, PublicKeyToken=3e349a1360994d26" Type="string" Action="write" />
                <RegistryValue Root="HKCR" Key="CLSID\{4934E4F0-578A-3ACE-98EE-EEF6097589D4}\InprocServer32" Name="RuntimeVersion" Value="v4.0.30319" Type="string" Action="write" />
                <RegistryValue Root="HKCR" Key="CLSID\{4934E4F0-578A-3ACE-98EE-EEF6097589D4}\InprocServer32" Name="CodeBase" Value="file:///[#fil62CEF58587643A2DDA67E24E70D86586]" Type="string" Action="write" />
                <RegistryValue Root="HKCR" Key="CLSID\{4ACC58A4-E0E6-38D1-9C92-7348F58C8C26}\Implemented Categories\{62C8FE65-4EBB-45e7-B440-6E39B2CDBF29}" Value="" Type="string" Action="write" />
                <RegistryValue Root="HKCR" Key="CLSID\{4ACC58A4-E0E6-38D1-9C92-7348F58C8C26}\InprocServer32\2.5.12.0" Name="Class" Value="MyToolkit.MVVM.NotifyPropertyChanged" Type="string" Action="write" />
                <RegistryValue Root="HKCR" Key="CLSID\{4ACC58A4-E0E6-38D1-9C92-7348F58C8C26}\InprocServer32\2.5.12.0" Name="Assembly" Value="MyToolkit, Version=2.5.12.0, Culture=neutral, PublicKeyToken=3e349a1360994d26" Type="string" Action="write" />
                <RegistryValue Root="HKCR" Key="CLSID\{4ACC58A4-E0E6-38D1-9C92-7348F58C8C26}\InprocServer32\2.5.12.0" Name="RuntimeVersion" Value="v4.0.30319" Type="string" Action="write" />
                <RegistryValue Root="HKCR" Key="CLSID\{4ACC58A4-E0E6-38D1-9C92-7348F58C8C26}\InprocServer32\2.5.12.0" Name="CodeBase" Value="file:///[#fil62CEF58587643A2DDA67E24E70D86586]" Type="string" Action="write" />
                <RegistryValue Root="HKCR" Key="CLSID\{4ACC58A4-E0E6-38D1-9C92-7348F58C8C26}\InprocServer32" Name="Class" Value="MyToolkit.MVVM.NotifyPropertyChanged" Type="string" Action="write" />
                <RegistryValue Root="HKCR" Key="CLSID\{4ACC58A4-E0E6-38D1-9C92-7348F58C8C26}\InprocServer32" Name="Assembly" Value="MyToolkit, Version=2.5.12.0, Culture=neutral, PublicKeyToken=3e349a1360994d26" Type="string" Action="write" />
                <RegistryValue Root="HKCR" Key="CLSID\{4ACC58A4-E0E6-38D1-9C92-7348F58C8C26}\InprocServer32" Name="RuntimeVersion" Value="v4.0.30319" Type="string" Action="write" />
                <RegistryValue Root="HKCR" Key="CLSID\{4ACC58A4-E0E6-38D1-9C92-7348F58C8C26}\InprocServer32" Name="CodeBase" Value="file:///[#fil62CEF58587643A2DDA67E24E70D86586]" Type="string" Action="write" />
                <RegistryValue Root="HKCR" Key="CLSID\{54F5B93A-6FE4-3743-96E7-C13206FAE510}\Implemented Categories\{62C8FE65-4EBB-45e7-B440-6E39B2CDBF29}" Value="" Type="string" Action="write" />
                <RegistryValue Root="HKCR" Key="CLSID\{54F5B93A-6FE4-3743-96E7-C13206FAE510}\InprocServer32\2.5.12.0" Name="Class" Value="MyToolkit.Mvvm.ViewModelBase" Type="string" Action="write" />
                <RegistryValue Root="HKCR" Key="CLSID\{54F5B93A-6FE4-3743-96E7-C13206FAE510}\InprocServer32\2.5.12.0" Name="Assembly" Value="MyToolkit, Version=2.5.12.0, Culture=neutral, PublicKeyToken=3e349a1360994d26" Type="string" Action="write" />
                <RegistryValue Root="HKCR" Key="CLSID\{54F5B93A-6FE4-3743-96E7-C13206FAE510}\InprocServer32\2.5.12.0" Name="RuntimeVersion" Value="v4.0.30319" Type="string" Action="write" />
                <RegistryValue Root="HKCR" Key="CLSID\{54F5B93A-6FE4-3743-96E7-C13206FAE510}\InprocServer32\2.5.12.0" Name="CodeBase" Value="file:///[#fil62CEF58587643A2DDA67E24E70D86586]" Type="string" Action="write" />
                <RegistryValue Root="HKCR" Key="CLSID\{54F5B93A-6FE4-3743-96E7-C13206FAE510}\InprocServer32" Name="Class" Value="MyToolkit.Mvvm.ViewModelBase" Type="string" Action="write" />
                <RegistryValue Root="HKCR" Key="CLSID\{54F5B93A-6FE4-3743-96E7-C13206FAE510}\InprocServer32" Name="Assembly" Value="MyToolkit, Version=2.5.12.0, Culture=neutral, PublicKeyToken=3e349a1360994d26" Type="string" Action="write" />
                <RegistryValue Root="HKCR" Key="CLSID\{54F5B93A-6FE4-3743-96E7-C13206FAE510}\InprocServer32" Name="RuntimeVersion" Value="v4.0.30319" Type="string" Action="write" />
                <RegistryValue Root="HKCR" Key="CLSID\{54F5B93A-6FE4-3743-96E7-C13206FAE510}\InprocServer32" Name="CodeBase" Value="file:///[#fil62CEF58587643A2DDA67E24E70D86586]" Type="string" Action="write" />
                <RegistryValue Root="HKCR" Key="CLSID\{6C65EE85-F8AD-3C14-842A-859B2A6D979C}\Implemented Categories\{62C8FE65-4EBB-45e7-B440-6E39B2CDBF29}" Value="" Type="string" Action="write" />
                <RegistryValue Root="HKCR" Key="CLSID\{6C65EE85-F8AD-3C14-842A-859B2A6D979C}\InprocServer32\2.5.12.0" Name="Class" Value="MyToolkit.Events.EventUtilities" Type="string" Action="write" />
                <RegistryValue Root="HKCR" Key="CLSID\{6C65EE85-F8AD-3C14-842A-859B2A6D979C}\InprocServer32\2.5.12.0" Name="Assembly" Value="MyToolkit, Version=2.5.12.0, Culture=neutral, PublicKeyToken=3e349a1360994d26" Type="string" Action="write" />
                <RegistryValue Root="HKCR" Key="CLSID\{6C65EE85-F8AD-3C14-842A-859B2A6D979C}\InprocServer32\2.5.12.0" Name="RuntimeVersion" Value="v4.0.30319" Type="string" Action="write" />
                <RegistryValue Root="HKCR" Key="CLSID\{6C65EE85-F8AD-3C14-842A-859B2A6D979C}\InprocServer32\2.5.12.0" Name="CodeBase" Value="file:///[#fil62CEF58587643A2DDA67E24E70D86586]" Type="string" Action="write" />
                <RegistryValue Root="HKCR" Key="CLSID\{6C65EE85-F8AD-3C14-842A-859B2A6D979C}\InprocServer32" Name="Class" Value="MyToolkit.Events.EventUtilities" Type="string" Action="write" />
                <RegistryValue Root="HKCR" Key="CLSID\{6C65EE85-F8AD-3C14-842A-859B2A6D979C}\InprocServer32" Name="Assembly" Value="MyToolkit, Version=2.5.12.0, Culture=neutral, PublicKeyToken=3e349a1360994d26" Type="string" Action="write" />
                <RegistryValue Root="HKCR" Key="CLSID\{6C65EE85-F8AD-3C14-842A-859B2A6D979C}\InprocServer32" Name="RuntimeVersion" Value="v4.0.30319" Type="string" Action="write" />
                <RegistryValue Root="HKCR" Key="CLSID\{6C65EE85-F8AD-3C14-842A-859B2A6D979C}\InprocServer32" Name="CodeBase" Value="file:///[#fil62CEF58587643A2DDA67E24E70D86586]" Type="string" Action="write" />
                <RegistryValue Root="HKCR" Key="CLSID\{7BC16EF2-EFF1-34AD-8DAE-DD96B3E35AFF}\Implemented Categories\{62C8FE65-4EBB-45e7-B440-6E39B2CDBF29}" Value="" Type="string" Action="write" />
                <RegistryValue Root="HKCR" Key="CLSID\{7BC16EF2-EFF1-34AD-8DAE-DD96B3E35AFF}\InprocServer32\2.5.12.0" Name="Class" Value="MyToolkit.Utilities.TaskSynchronizationScope" Type="string" Action="write" />
                <RegistryValue Root="HKCR" Key="CLSID\{7BC16EF2-EFF1-34AD-8DAE-DD96B3E35AFF}\InprocServer32\2.5.12.0" Name="Assembly" Value="MyToolkit, Version=2.5.12.0, Culture=neutral, PublicKeyToken=3e349a1360994d26" Type="string" Action="write" />
                <RegistryValue Root="HKCR" Key="CLSID\{7BC16EF2-EFF1-34AD-8DAE-DD96B3E35AFF}\InprocServer32\2.5.12.0" Name="RuntimeVersion" Value="v4.0.30319" Type="string" Action="write" />
                <RegistryValue Root="HKCR" Key="CLSID\{7BC16EF2-EFF1-34AD-8DAE-DD96B3E35AFF}\InprocServer32\2.5.12.0" Name="CodeBase" Value="file:///[#fil62CEF58587643A2DDA67E24E70D86586]" Type="string" Action="write" />
                <RegistryValue Root="HKCR" Key="CLSID\{7BC16EF2-EFF1-34AD-8DAE-DD96B3E35AFF}\InprocServer32" Name="Class" Value="MyToolkit.Utilities.TaskSynchronizationScope" Type="string" Action="write" />
                <RegistryValue Root="HKCR" Key="CLSID\{7BC16EF2-EFF1-34AD-8DAE-DD96B3E35AFF}\InprocServer32" Name="Assembly" Value="MyToolkit, Version=2.5.12.0, Culture=neutral, PublicKeyToken=3e349a1360994d26" Type="string" Action="write" />
                <RegistryValue Root="HKCR" Key="CLSID\{7BC16EF2-EFF1-34AD-8DAE-DD96B3E35AFF}\InprocServer32" Name="RuntimeVersion" Value="v4.0.30319" Type="string" Action="write" />
                <RegistryValue Root="HKCR" Key="CLSID\{7BC16EF2-EFF1-34AD-8DAE-DD96B3E35AFF}\InprocServer32" Name="CodeBase" Value="file:///[#fil62CEF58587643A2DDA67E24E70D86586]" Type="string" Action="write" />
                <RegistryValue Root="HKCR" Key="CLSID\{7E3BE05D-C608-3319-992F-9E4C98905194}\Implemented Categories\{62C8FE65-4EBB-45e7-B440-6E39B2CDBF29}" Value="" Type="string" Action="write" />
                <RegistryValue Root="HKCR" Key="CLSID\{7E3BE05D-C608-3319-992F-9E4C98905194}\InprocServer32\2.5.12.0" Name="Class" Value="MyToolkit.Utilities.ExpressionHelper" Type="string" Action="write" />
                <RegistryValue Root="HKCR" Key="CLSID\{7E3BE05D-C608-3319-992F-9E4C98905194}\InprocServer32\2.5.12.0" Name="Assembly" Value="MyToolkit, Version=2.5.12.0, Culture=neutral, PublicKeyToken=3e349a1360994d26" Type="string" Action="write" />
                <RegistryValue Root="HKCR" Key="CLSID\{7E3BE05D-C608-3319-992F-9E4C98905194}\InprocServer32\2.5.12.0" Name="RuntimeVersion" Value="v4.0.30319" Type="string" Action="write" />
                <RegistryValue Root="HKCR" Key="CLSID\{7E3BE05D-C608-3319-992F-9E4C98905194}\InprocServer32\2.5.12.0" Name="CodeBase" Value="file:///[#fil62CEF58587643A2DDA67E24E70D86586]" Type="string" Action="write" />
                <RegistryValue Root="HKCR" Key="CLSID\{7E3BE05D-C608-3319-992F-9E4C98905194}\InprocServer32" Name="Class" Value="MyToolkit.Utilities.ExpressionHelper" Type="string" Action="write" />
                <RegistryValue Root="HKCR" Key="CLSID\{7E3BE05D-C608-3319-992F-9E4C98905194}\InprocServer32" Name="Assembly" Value="MyToolkit, Version=2.5.12.0, Culture=neutral, PublicKeyToken=3e349a1360994d26" Type="string" Action="write" />
                <RegistryValue Root="HKCR" Key="CLSID\{7E3BE05D-C608-3319-992F-9E4C98905194}\InprocServer32" Name="RuntimeVersion" Value="v4.0.30319" Type="string" Action="write" />
                <RegistryValue Root="HKCR" Key="CLSID\{7E3BE05D-C608-3319-992F-9E4C98905194}\InprocServer32" Name="CodeBase" Value="file:///[#fil62CEF58587643A2DDA67E24E70D86586]" Type="string" Action="write" />
                <RegistryValue Root="HKCR" Key="CLSID\{84493610-FF9B-3194-905D-0000D6691987}\Implemented Categories\{62C8FE65-4EBB-45e7-B440-6E39B2CDBF29}" Value="" Type="string" Action="write" />
                <RegistryValue Root="HKCR" Key="CLSID\{84493610-FF9B-3194-905D-0000D6691987}\InprocServer32\2.5.12.0" Name="Class" Value="MyToolkit.Model.ObservableObject" Type="string" Action="write" />
                <RegistryValue Root="HKCR" Key="CLSID\{84493610-FF9B-3194-905D-0000D6691987}\InprocServer32\2.5.12.0" Name="Assembly" Value="MyToolkit, Version=2.5.12.0, Culture=neutral, PublicKeyToken=3e349a1360994d26" Type="string" Action="write" />
                <RegistryValue Root="HKCR" Key="CLSID\{84493610-FF9B-3194-905D-0000D6691987}\InprocServer32\2.5.12.0" Name="RuntimeVersion" Value="v4.0.30319" Type="string" Action="write" />
                <RegistryValue Root="HKCR" Key="CLSID\{84493610-FF9B-3194-905D-0000D6691987}\InprocServer32\2.5.12.0" Name="CodeBase" Value="file:///[#fil62CEF58587643A2DDA67E24E70D86586]" Type="string" Action="write" />
                <RegistryValue Root="HKCR" Key="CLSID\{84493610-FF9B-3194-905D-0000D6691987}\InprocServer32" Name="Class" Value="MyToolkit.Model.ObservableObject" Type="string" Action="write" />
                <RegistryValue Root="HKCR" Key="CLSID\{84493610-FF9B-3194-905D-0000D6691987}\InprocServer32" Name="Assembly" Value="MyToolkit, Version=2.5.12.0, Culture=neutral, PublicKeyToken=3e349a1360994d26" Type="string" Action="write" />
                <RegistryValue Root="HKCR" Key="CLSID\{84493610-FF9B-3194-905D-0000D6691987}\InprocServer32" Name="RuntimeVersion" Value="v4.0.30319" Type="string" Action="write" />
                <RegistryValue Root="HKCR" Key="CLSID\{84493610-FF9B-3194-905D-0000D6691987}\InprocServer32" Name="CodeBase" Value="file:///[#fil62CEF58587643A2DDA67E24E70D86586]" Type="string" Action="write" />
                <RegistryValue Root="HKCR" Key="CLSID\{861E6D22-0790-3955-930F-8D172DC30075}\Implemented Categories\{62C8FE65-4EBB-45e7-B440-6E39B2CDBF29}" Value="" Type="string" Action="write" />
                <RegistryValue Root="HKCR" Key="CLSID\{861E6D22-0790-3955-930F-8D172DC30075}\InprocServer32\2.5.12.0" Name="Class" Value="MyToolkit.Composition.CompositionContext" Type="string" Action="write" />
                <RegistryValue Root="HKCR" Key="CLSID\{861E6D22-0790-3955-930F-8D172DC30075}\InprocServer32\2.5.12.0" Name="Assembly" Value="MyToolkit, Version=2.5.12.0, Culture=neutral, PublicKeyToken=3e349a1360994d26" Type="string" Action="write" />
                <RegistryValue Root="HKCR" Key="CLSID\{861E6D22-0790-3955-930F-8D172DC30075}\InprocServer32\2.5.12.0" Name="RuntimeVersion" Value="v4.0.30319" Type="string" Action="write" />
                <RegistryValue Root="HKCR" Key="CLSID\{861E6D22-0790-3955-930F-8D172DC30075}\InprocServer32\2.5.12.0" Name="CodeBase" Value="file:///[#fil62CEF58587643A2DDA67E24E70D86586]" Type="string" Action="write" />
                <RegistryValue Root="HKCR" Key="CLSID\{861E6D22-0790-3955-930F-8D172DC30075}\InprocServer32" Name="Class" Value="MyToolkit.Composition.CompositionContext" Type="string" Action="write" />
                <RegistryValue Root="HKCR" Key="CLSID\{861E6D22-0790-3955-930F-8D172DC30075}\InprocServer32" Name="Assembly" Value="MyToolkit, Version=2.5.12.0, Culture=neutral, PublicKeyToken=3e349a1360994d26" Type="string" Action="write" />
                <RegistryValue Root="HKCR" Key="CLSID\{861E6D22-0790-3955-930F-8D172DC30075}\InprocServer32" Name="RuntimeVersion" Value="v4.0.30319" Type="string" Action="write" />
                <RegistryValue Root="HKCR" Key="CLSID\{861E6D22-0790-3955-930F-8D172DC30075}\InprocServer32" Name="CodeBase" Value="file:///[#fil62CEF58587643A2DDA67E24E70D86586]" Type="string" Action="write" />
                <RegistryValue Root="HKCR" Key="CLSID\{8CD43C2B-457F-365B-9EAC-63998BBDE84B}\Implemented Categories\{62C8FE65-4EBB-45e7-B440-6E39B2CDBF29}" Value="" Type="string" Action="write" />
                <RegistryValue Root="HKCR" Key="CLSID\{8CD43C2B-457F-365B-9EAC-63998BBDE84B}\InprocServer32\2.5.12.0" Name="Class" Value="MyToolkit.Composition.ServiceLocator" Type="string" Action="write" />
                <RegistryValue Root="HKCR" Key="CLSID\{8CD43C2B-457F-365B-9EAC-63998BBDE84B}\InprocServer32\2.5.12.0" Name="Assembly" Value="MyToolkit, Version=2.5.12.0, Culture=neutral, PublicKeyToken=3e349a1360994d26" Type="string" Action="write" />
                <RegistryValue Root="HKCR" Key="CLSID\{8CD43C2B-457F-365B-9EAC-63998BBDE84B}\InprocServer32\2.5.12.0" Name="RuntimeVersion" Value="v4.0.30319" Type="string" Action="write" />
                <RegistryValue Root="HKCR" Key="CLSID\{8CD43C2B-457F-365B-9EAC-63998BBDE84B}\InprocServer32\2.5.12.0" Name="CodeBase" Value="file:///[#fil62CEF58587643A2DDA67E24E70D86586]" Type="string" Action="write" />
                <RegistryValue Root="HKCR" Key="CLSID\{8CD43C2B-457F-365B-9EAC-63998BBDE84B}\InprocServer32" Name="Class" Value="MyToolkit.Composition.ServiceLocator" Type="string" Action="write" />
                <RegistryValue Root="HKCR" Key="CLSID\{8CD43C2B-457F-365B-9EAC-63998BBDE84B}\InprocServer32" Name="Assembly" Value="MyToolkit, Version=2.5.12.0, Culture=neutral, PublicKeyToken=3e349a1360994d26" Type="string" Action="write" />
                <RegistryValue Root="HKCR" Key="CLSID\{8CD43C2B-457F-365B-9EAC-63998BBDE84B}\InprocServer32" Name="RuntimeVersion" Value="v4.0.30319" Type="string" Action="write" />
                <RegistryValue Root="HKCR" Key="CLSID\{8CD43C2B-457F-365B-9EAC-63998BBDE84B}\InprocServer32" Name="CodeBase" Value="file:///[#fil62CEF58587643A2DDA67E24E70D86586]" Type="string" Action="write" />
                <RegistryValue Root="HKCR" Key="CLSID\{93F17911-8A13-3D61-A063-F6592B98F3B4}\Implemented Categories\{62C8FE65-4EBB-45e7-B440-6E39B2CDBF29}" Value="" Type="string" Action="write" />
                <RegistryValue Root="HKCR" Key="CLSID\{93F17911-8A13-3D61-A063-F6592B98F3B4}\InprocServer32\2.5.12.0" Name="Class" Value="MyToolkit.WorkflowEngine.Activities.JoinActivity" Type="string" Action="write" />
                <RegistryValue Root="HKCR" Key="CLSID\{93F17911-8A13-3D61-A063-F6592B98F3B4}\InprocServer32\2.5.12.0" Name="Assembly" Value="MyToolkit, Version=2.5.12.0, Culture=neutral, PublicKeyToken=3e349a1360994d26" Type="string" Action="write" />
                <RegistryValue Root="HKCR" Key="CLSID\{93F17911-8A13-3D61-A063-F6592B98F3B4}\InprocServer32\2.5.12.0" Name="RuntimeVersion" Value="v4.0.30319" Type="string" Action="write" />
                <RegistryValue Root="HKCR" Key="CLSID\{93F17911-8A13-3D61-A063-F6592B98F3B4}\InprocServer32\2.5.12.0" Name="CodeBase" Value="file:///[#fil62CEF58587643A2DDA67E24E70D86586]" Type="string" Action="write" />
                <RegistryValue Root="HKCR" Key="CLSID\{93F17911-8A13-3D61-A063-F6592B98F3B4}\InprocServer32" Name="Class" Value="MyToolkit.WorkflowEngine.Activities.JoinActivity" Type="string" Action="write" />
                <RegistryValue Root="HKCR" Key="CLSID\{93F17911-8A13-3D61-A063-F6592B98F3B4}\InprocServer32" Name="Assembly" Value="MyToolkit, Version=2.5.12.0, Culture=neutral, PublicKeyToken=3e349a1360994d26" Type="string" Action="write" />
                <RegistryValue Root="HKCR" Key="CLSID\{93F17911-8A13-3D61-A063-F6592B98F3B4}\InprocServer32" Name="RuntimeVersion" Value="v4.0.30319" Type="string" Action="write" />
                <RegistryValue Root="HKCR" Key="CLSID\{93F17911-8A13-3D61-A063-F6592B98F3B4}\InprocServer32" Name="CodeBase" Value="file:///[#fil62CEF58587643A2DDA67E24E70D86586]" Type="string" Action="write" />
                <RegistryValue Root="HKCR" Key="CLSID\{9C9B9753-E2B7-377C-B22A-3536810C0378}\Implemented Categories\{62C8FE65-4EBB-45e7-B440-6E39B2CDBF29}" Value="" Type="string" Action="write" />
                <RegistryValue Root="HKCR" Key="CLSID\{9C9B9753-E2B7-377C-B22A-3536810C0378}\InprocServer32\2.5.12.0" Name="Class" Value="MyToolkit.Model.ValidatedObservableObject" Type="string" Action="write" />
                <RegistryValue Root="HKCR" Key="CLSID\{9C9B9753-E2B7-377C-B22A-3536810C0378}\InprocServer32\2.5.12.0" Name="Assembly" Value="MyToolkit, Version=2.5.12.0, Culture=neutral, PublicKeyToken=3e349a1360994d26" Type="string" Action="write" />
                <RegistryValue Root="HKCR" Key="CLSID\{9C9B9753-E2B7-377C-B22A-3536810C0378}\InprocServer32\2.5.12.0" Name="RuntimeVersion" Value="v4.0.30319" Type="string" Action="write" />
                <RegistryValue Root="HKCR" Key="CLSID\{9C9B9753-E2B7-377C-B22A-3536810C0378}\InprocServer32\2.5.12.0" Name="CodeBase" Value="file:///[#fil62CEF58587643A2DDA67E24E70D86586]" Type="string" Action="write" />
                <RegistryValue Root="HKCR" Key="CLSID\{9C9B9753-E2B7-377C-B22A-3536810C0378}\InprocServer32" Name="Class" Value="MyToolkit.Model.ValidatedObservableObject" Type="string" Action="write" />
                <RegistryValue Root="HKCR" Key="CLSID\{9C9B9753-E2B7-377C-B22A-3536810C0378}\InprocServer32" Name="Assembly" Value="MyToolkit, Version=2.5.12.0, Culture=neutral, PublicKeyToken=3e349a1360994d26" Type="string" Action="write" />
                <RegistryValue Root="HKCR" Key="CLSID\{9C9B9753-E2B7-377C-B22A-3536810C0378}\InprocServer32" Name="RuntimeVersion" Value="v4.0.30319" Type="string" Action="write" />
                <RegistryValue Root="HKCR" Key="CLSID\{9C9B9753-E2B7-377C-B22A-3536810C0378}\InprocServer32" Name="CodeBase" Value="file:///[#fil62CEF58587643A2DDA67E24E70D86586]" Type="string" Action="write" />
                <RegistryValue Root="HKCR" Key="CLSID\{9CA24084-05FB-3C0D-972B-B97B869904AF}\Implemented Categories\{62C8FE65-4EBB-45e7-B440-6E39B2CDBF29}" Value="" Type="string" Action="write" />
                <RegistryValue Root="HKCR" Key="CLSID\{9CA24084-05FB-3C0D-972B-B97B869904AF}\InprocServer32\2.5.12.0" Name="Class" Value="MyToolkit.WorkflowEngine.WorkflowTransition" Type="string" Action="write" />
                <RegistryValue Root="HKCR" Key="CLSID\{9CA24084-05FB-3C0D-972B-B97B869904AF}\InprocServer32\2.5.12.0" Name="Assembly" Value="MyToolkit, Version=2.5.12.0, Culture=neutral, PublicKeyToken=3e349a1360994d26" Type="string" Action="write" />
                <RegistryValue Root="HKCR" Key="CLSID\{9CA24084-05FB-3C0D-972B-B97B869904AF}\InprocServer32\2.5.12.0" Name="RuntimeVersion" Value="v4.0.30319" Type="string" Action="write" />
                <RegistryValue Root="HKCR" Key="CLSID\{9CA24084-05FB-3C0D-972B-B97B869904AF}\InprocServer32\2.5.12.0" Name="CodeBase" Value="file:///[#fil62CEF58587643A2DDA67E24E70D86586]" Type="string" Action="write" />
                <RegistryValue Root="HKCR" Key="CLSID\{9CA24084-05FB-3C0D-972B-B97B869904AF}\InprocServer32" Name="Class" Value="MyToolkit.WorkflowEngine.WorkflowTransition" Type="string" Action="write" />
                <RegistryValue Root="HKCR" Key="CLSID\{9CA24084-05FB-3C0D-972B-B97B869904AF}\InprocServer32" Name="Assembly" Value="MyToolkit, Version=2.5.12.0, Culture=neutral, PublicKeyToken=3e349a1360994d26" Type="string" Action="write" />
                <RegistryValue Root="HKCR" Key="CLSID\{9CA24084-05FB-3C0D-972B-B97B869904AF}\InprocServer32" Name="RuntimeVersion" Value="v4.0.30319" Type="string" Action="write" />
                <RegistryValue Root="HKCR" Key="CLSID\{9CA24084-05FB-3C0D-972B-B97B869904AF}\InprocServer32" Name="CodeBase" Value="file:///[#fil62CEF58587643A2DDA67E24E70D86586]" Type="string" Action="write" />
                <RegistryValue Root="HKCR" Key="CLSID\{9DA70F5B-4371-33AF-8C54-C668C69FB80E}\Implemented Categories\{62C8FE65-4EBB-45e7-B440-6E39B2CDBF29}" Value="" Type="string" Action="write" />
                <RegistryValue Root="HKCR" Key="CLSID\{9DA70F5B-4371-33AF-8C54-C668C69FB80E}\InprocServer32\2.5.12.0" Name="Class" Value="MyToolkit.WorkflowEngine.CurrentActivitiesChangedEventArgs" Type="string" Action="write" />
                <RegistryValue Root="HKCR" Key="CLSID\{9DA70F5B-4371-33AF-8C54-C668C69FB80E}\InprocServer32\2.5.12.0" Name="Assembly" Value="MyToolkit, Version=2.5.12.0, Culture=neutral, PublicKeyToken=3e349a1360994d26" Type="string" Action="write" />
                <RegistryValue Root="HKCR" Key="CLSID\{9DA70F5B-4371-33AF-8C54-C668C69FB80E}\InprocServer32\2.5.12.0" Name="RuntimeVersion" Value="v4.0.30319" Type="string" Action="write" />
                <RegistryValue Root="HKCR" Key="CLSID\{9DA70F5B-4371-33AF-8C54-C668C69FB80E}\InprocServer32\2.5.12.0" Name="CodeBase" Value="file:///[#fil62CEF58587643A2DDA67E24E70D86586]" Type="string" Action="write" />
                <RegistryValue Root="HKCR" Key="CLSID\{9DA70F5B-4371-33AF-8C54-C668C69FB80E}\InprocServer32" Name="Class" Value="MyToolkit.WorkflowEngine.CurrentActivitiesChangedEventArgs" Type="string" Action="write" />
                <RegistryValue Root="HKCR" Key="CLSID\{9DA70F5B-4371-33AF-8C54-C668C69FB80E}\InprocServer32" Name="Assembly" Value="MyToolkit, Version=2.5.12.0, Culture=neutral, PublicKeyToken=3e349a1360994d26" Type="string" Action="write" />
                <RegistryValue Root="HKCR" Key="CLSID\{9DA70F5B-4371-33AF-8C54-C668C69FB80E}\InprocServer32" Name="RuntimeVersion" Value="v4.0.30319" Type="string" Action="write" />
                <RegistryValue Root="HKCR" Key="CLSID\{9DA70F5B-4371-33AF-8C54-C668C69FB80E}\InprocServer32" Name="CodeBase" Value="file:///[#fil62CEF58587643A2DDA67E24E70D86586]" Type="string" Action="write" />
                <RegistryValue Root="HKCR" Key="CLSID\{AA3FE3D4-5FA3-3ECF-9E1B-C5B8BDB0FCE5}\Implemented Categories\{62C8FE65-4EBB-45e7-B440-6E39B2CDBF29}" Value="" Type="string" Action="write" />
                <RegistryValue Root="HKCR" Key="CLSID\{AA3FE3D4-5FA3-3ECF-9E1B-C5B8BDB0FCE5}\InprocServer32\2.5.12.0" Name="Class" Value="MyToolkit.Messaging.GoBackMessage" Type="string" Action="write" />
                <RegistryValue Root="HKCR" Key="CLSID\{AA3FE3D4-5FA3-3ECF-9E1B-C5B8BDB0FCE5}\InprocServer32\2.5.12.0" Name="Assembly" Value="MyToolkit, Version=2.5.12.0, Culture=neutral, PublicKeyToken=3e349a1360994d26" Type="string" Action="write" />
                <RegistryValue Root="HKCR" Key="CLSID\{AA3FE3D4-5FA3-3ECF-9E1B-C5B8BDB0FCE5}\InprocServer32\2.5.12.0" Name="RuntimeVersion" Value="v4.0.30319" Type="string" Action="write" />
                <RegistryValue Root="HKCR" Key="CLSID\{AA3FE3D4-5FA3-3ECF-9E1B-C5B8BDB0FCE5}\InprocServer32\2.5.12.0" Name="CodeBase" Value="file:///[#fil62CEF58587643A2DDA67E24E70D86586]" Type="string" Action="write" />
                <RegistryValue Root="HKCR" Key="CLSID\{AA3FE3D4-5FA3-3ECF-9E1B-C5B8BDB0FCE5}\InprocServer32" Name="Class" Value="MyToolkit.Messaging.GoBackMessage" Type="string" Action="write" />
                <RegistryValue Root="HKCR" Key="CLSID\{AA3FE3D4-5FA3-3ECF-9E1B-C5B8BDB0FCE5}\InprocServer32" Name="Assembly" Value="MyToolkit, Version=2.5.12.0, Culture=neutral, PublicKeyToken=3e349a1360994d26" Type="string" Action="write" />
                <RegistryValue Root="HKCR" Key="CLSID\{AA3FE3D4-5FA3-3ECF-9E1B-C5B8BDB0FCE5}\InprocServer32" Name="RuntimeVersion" Value="v4.0.30319" Type="string" Action="write" />
                <RegistryValue Root="HKCR" Key="CLSID\{AA3FE3D4-5FA3-3ECF-9E1B-C5B8BDB0FCE5}\InprocServer32" Name="CodeBase" Value="file:///[#fil62CEF58587643A2DDA67E24E70D86586]" Type="string" Action="write" />
                <RegistryValue Root="HKCR" Key="CLSID\{ACBC62F8-065B-379D-B5D3-65F7C8B44D8B}\Implemented Categories\{62C8FE65-4EBB-45e7-B440-6E39B2CDBF29}" Value="" Type="string" Action="write" />
                <RegistryValue Root="HKCR" Key="CLSID\{ACBC62F8-065B-379D-B5D3-65F7C8B44D8B}\InprocServer32\2.5.12.0" Name="Class" Value="MyToolkit.WorkflowEngine.WorkflowActivityInput" Type="string" Action="write" />
                <RegistryValue Root="HKCR" Key="CLSID\{ACBC62F8-065B-379D-B5D3-65F7C8B44D8B}\InprocServer32\2.5.12.0" Name="Assembly" Value="MyToolkit, Version=2.5.12.0, Culture=neutral, PublicKeyToken=3e349a1360994d26" Type="string" Action="write" />
                <RegistryValue Root="HKCR" Key="CLSID\{ACBC62F8-065B-379D-B5D3-65F7C8B44D8B}\InprocServer32\2.5.12.0" Name="RuntimeVersion" Value="v4.0.30319" Type="string" Action="write" />
                <RegistryValue Root="HKCR" Key="CLSID\{ACBC62F8-065B-379D-B5D3-65F7C8B44D8B}\InprocServer32\2.5.12.0" Name="CodeBase" Value="file:///[#fil62CEF58587643A2DDA67E24E70D86586]" Type="string" Action="write" />
                <RegistryValue Root="HKCR" Key="CLSID\{ACBC62F8-065B-379D-B5D3-65F7C8B44D8B}\InprocServer32" Name="Class" Value="MyToolkit.WorkflowEngine.WorkflowActivityInput" Type="string" Action="write" />
                <RegistryValue Root="HKCR" Key="CLSID\{ACBC62F8-065B-379D-B5D3-65F7C8B44D8B}\InprocServer32" Name="Assembly" Value="MyToolkit, Version=2.5.12.0, Culture=neutral, PublicKeyToken=3e349a1360994d26" Type="string" Action="write" />
                <RegistryValue Root="HKCR" Key="CLSID\{ACBC62F8-065B-379D-B5D3-65F7C8B44D8B}\InprocServer32" Name="RuntimeVersion" Value="v4.0.30319" Type="string" Action="write" />
                <RegistryValue Root="HKCR" Key="CLSID\{ACBC62F8-065B-379D-B5D3-65F7C8B44D8B}\InprocServer32" Name="CodeBase" Value="file:///[#fil62CEF58587643A2DDA67E24E70D86586]" Type="string" Action="write" />
                <RegistryValue Root="HKCR" Key="CLSID\{C5F16AFD-60F4-3231-8517-8258286108C3}\Implemented Categories\{62C8FE65-4EBB-45e7-B440-6E39B2CDBF29}" Value="" Type="string" Action="write" />
                <RegistryValue Root="HKCR" Key="CLSID\{C5F16AFD-60F4-3231-8517-8258286108C3}\InprocServer32\2.5.12.0" Name="Class" Value="MyToolkit.Utilities.CommandProcessor" Type="string" Action="write" />
                <RegistryValue Root="HKCR" Key="CLSID\{C5F16AFD-60F4-3231-8517-8258286108C3}\InprocServer32\2.5.12.0" Name="Assembly" Value="MyToolkit, Version=2.5.12.0, Culture=neutral, PublicKeyToken=3e349a1360994d26" Type="string" Action="write" />
                <RegistryValue Root="HKCR" Key="CLSID\{C5F16AFD-60F4-3231-8517-8258286108C3}\InprocServer32\2.5.12.0" Name="RuntimeVersion" Value="v4.0.30319" Type="string" Action="write" />
                <RegistryValue Root="HKCR" Key="CLSID\{C5F16AFD-60F4-3231-8517-8258286108C3}\InprocServer32\2.5.12.0" Name="CodeBase" Value="file:///[#fil62CEF58587643A2DDA67E24E70D86586]" Type="string" Action="write" />
                <RegistryValue Root="HKCR" Key="CLSID\{C5F16AFD-60F4-3231-8517-8258286108C3}\InprocServer32" Name="Class" Value="MyToolkit.Utilities.CommandProcessor" Type="string" Action="write" />
                <RegistryValue Root="HKCR" Key="CLSID\{C5F16AFD-60F4-3231-8517-8258286108C3}\InprocServer32" Name="Assembly" Value="MyToolkit, Version=2.5.12.0, Culture=neutral, PublicKeyToken=3e349a1360994d26" Type="string" Action="write" />
                <RegistryValue Root="HKCR" Key="CLSID\{C5F16AFD-60F4-3231-8517-8258286108C3}\InprocServer32" Name="RuntimeVersion" Value="v4.0.30319" Type="string" Action="write" />
                <RegistryValue Root="HKCR" Key="CLSID\{C5F16AFD-60F4-3231-8517-8258286108C3}\InprocServer32" Name="CodeBase" Value="file:///[#fil62CEF58587643A2DDA67E24E70D86586]" Type="string" Action="write" />
                <RegistryValue Root="HKCR" Key="CLSID\{CD6D5CFE-E1A8-31E2-AEC5-0FA3916C1645}\Implemented Categories\{62C8FE65-4EBB-45e7-B440-6E39B2CDBF29}" Value="" Type="string" Action="write" />
                <RegistryValue Root="HKCR" Key="CLSID\{CD6D5CFE-E1A8-31E2-AEC5-0FA3916C1645}\InprocServer32\2.5.12.0" Name="Class" Value="MyToolkit.WorkflowEngine.WorkflowActivityBase" Type="string" Action="write" />
                <RegistryValue Root="HKCR" Key="CLSID\{CD6D5CFE-E1A8-31E2-AEC5-0FA3916C1645}\InprocServer32\2.5.12.0" Name="Assembly" Value="MyToolkit, Version=2.5.12.0, Culture=neutral, PublicKeyToken=3e349a1360994d26" Type="string" Action="write" />
                <RegistryValue Root="HKCR" Key="CLSID\{CD6D5CFE-E1A8-31E2-AEC5-0FA3916C1645}\InprocServer32\2.5.12.0" Name="RuntimeVersion" Value="v4.0.30319" Type="string" Action="write" />
                <RegistryValue Root="HKCR" Key="CLSID\{CD6D5CFE-E1A8-31E2-AEC5-0FA3916C1645}\InprocServer32\2.5.12.0" Name="CodeBase" Value="file:///[#fil62CEF58587643A2DDA67E24E70D86586]" Type="string" Action="write" />
                <RegistryValue Root="HKCR" Key="CLSID\{CD6D5CFE-E1A8-31E2-AEC5-0FA3916C1645}\InprocServer32" Name="Class" Value="MyToolkit.WorkflowEngine.WorkflowActivityBase" Type="string" Action="write" />
                <RegistryValue Root="HKCR" Key="CLSID\{CD6D5CFE-E1A8-31E2-AEC5-0FA3916C1645}\InprocServer32" Name="Assembly" Value="MyToolkit, Version=2.5.12.0, Culture=neutral, PublicKeyToken=3e349a1360994d26" Type="string" Action="write" />
                <RegistryValue Root="HKCR" Key="CLSID\{CD6D5CFE-E1A8-31E2-AEC5-0FA3916C1645}\InprocServer32" Name="RuntimeVersion" Value="v4.0.30319" Type="string" Action="write" />
                <RegistryValue Root="HKCR" Key="CLSID\{CD6D5CFE-E1A8-31E2-AEC5-0FA3916C1645}\InprocServer32" Name="CodeBase" Value="file:///[#fil62CEF58587643A2DDA67E24E70D86586]" Type="string" Action="write" />
                <RegistryValue Root="HKCR" Key="CLSID\{D57A4CAF-276B-3463-BBD2-FCA394BEA55E}\Implemented Categories\{62C8FE65-4EBB-45e7-B440-6E39B2CDBF29}" Value="" Type="string" Action="write" />
                <RegistryValue Root="HKCR" Key="CLSID\{D57A4CAF-276B-3463-BBD2-FCA394BEA55E}\InprocServer32\2.5.12.0" Name="Class" Value="MyToolkit.WorkflowEngine.WorkflowActivityOutput" Type="string" Action="write" />
                <RegistryValue Root="HKCR" Key="CLSID\{D57A4CAF-276B-3463-BBD2-FCA394BEA55E}\InprocServer32\2.5.12.0" Name="Assembly" Value="MyToolkit, Version=2.5.12.0, Culture=neutral, PublicKeyToken=3e349a1360994d26" Type="string" Action="write" />
                <RegistryValue Root="HKCR" Key="CLSID\{D57A4CAF-276B-3463-BBD2-FCA394BEA55E}\InprocServer32\2.5.12.0" Name="RuntimeVersion" Value="v4.0.30319" Type="string" Action="write" />
                <RegistryValue Root="HKCR" Key="CLSID\{D57A4CAF-276B-3463-BBD2-FCA394BEA55E}\InprocServer32\2.5.12.0" Name="CodeBase" Value="file:///[#fil62CEF58587643A2DDA67E24E70D86586]" Type="string" Action="write" />
                <RegistryValue Root="HKCR" Key="CLSID\{D57A4CAF-276B-3463-BBD2-FCA394BEA55E}\InprocServer32" Name="Class" Value="MyToolkit.WorkflowEngine.WorkflowActivityOutput" Type="string" Action="write" />
                <RegistryValue Root="HKCR" Key="CLSID\{D57A4CAF-276B-3463-BBD2-FCA394BEA55E}\InprocServer32" Name="Assembly" Value="MyToolkit, Version=2.5.12.0, Culture=neutral, PublicKeyToken=3e349a1360994d26" Type="string" Action="write" />
                <RegistryValue Root="HKCR" Key="CLSID\{D57A4CAF-276B-3463-BBD2-FCA394BEA55E}\InprocServer32" Name="RuntimeVersion" Value="v4.0.30319" Type="string" Action="write" />
                <RegistryValue Root="HKCR" Key="CLSID\{D57A4CAF-276B-3463-BBD2-FCA394BEA55E}\InprocServer32" Name="CodeBase" Value="file:///[#fil62CEF58587643A2DDA67E24E70D86586]" Type="string" Action="write" />
                <RegistryValue Root="HKCR" Key="CLSID\{D9B7AE1A-757A-3D00-B356-57F2CE4A4BCD}\Implemented Categories\{62C8FE65-4EBB-45e7-B440-6E39B2CDBF29}" Value="" Type="string" Action="write" />
                <RegistryValue Root="HKCR" Key="CLSID\{D9B7AE1A-757A-3D00-B356-57F2CE4A4BCD}\InprocServer32\2.5.12.0" Name="Class" Value="MyToolkit.WorkflowEngine.WorkflowDefinition" Type="string" Action="write" />
                <RegistryValue Root="HKCR" Key="CLSID\{D9B7AE1A-757A-3D00-B356-57F2CE4A4BCD}\InprocServer32\2.5.12.0" Name="Assembly" Value="MyToolkit, Version=2.5.12.0, Culture=neutral, PublicKeyToken=3e349a1360994d26" Type="string" Action="write" />
                <RegistryValue Root="HKCR" Key="CLSID\{D9B7AE1A-757A-3D00-B356-57F2CE4A4BCD}\InprocServer32\2.5.12.0" Name="RuntimeVersion" Value="v4.0.30319" Type="string" Action="write" />
                <RegistryValue Root="HKCR" Key="CLSID\{D9B7AE1A-757A-3D00-B356-57F2CE4A4BCD}\InprocServer32\2.5.12.0" Name="CodeBase" Value="file:///[#fil62CEF58587643A2DDA67E24E70D86586]" Type="string" Action="write" />
                <RegistryValue Root="HKCR" Key="CLSID\{D9B7AE1A-757A-3D00-B356-57F2CE4A4BCD}\InprocServer32" Name="Class" Value="MyToolkit.WorkflowEngine.WorkflowDefinition" Type="string" Action="write" />
                <RegistryValue Root="HKCR" Key="CLSID\{D9B7AE1A-757A-3D00-B356-57F2CE4A4BCD}\InprocServer32" Name="Assembly" Value="MyToolkit, Version=2.5.12.0, Culture=neutral, PublicKeyToken=3e349a1360994d26" Type="string" Action="write" />
                <RegistryValue Root="HKCR" Key="CLSID\{D9B7AE1A-757A-3D00-B356-57F2CE4A4BCD}\InprocServer32" Name="RuntimeVersion" Value="v4.0.30319" Type="string" Action="write" />
                <RegistryValue Root="HKCR" Key="CLSID\{D9B7AE1A-757A-3D00-B356-57F2CE4A4BCD}\InprocServer32" Name="CodeBase" Value="file:///[#fil62CEF58587643A2DDA67E24E70D86586]" Type="string" Action="write" />
                <RegistryValue Root="HKCR" Key="CLSID\{DE01293B-E36F-3A9A-A834-9D5A9996C138}\Implemented Categories\{62C8FE65-4EBB-45e7-B440-6E39B2CDBF29}" Value="" Type="string" Action="write" />
                <RegistryValue Root="HKCR" Key="CLSID\{DE01293B-E36F-3A9A-A834-9D5A9996C138}\InprocServer32\2.5.12.0" Name="Class" Value="MyToolkit.WorkflowEngine.Activities.EmptyActivity" Type="string" Action="write" />
                <RegistryValue Root="HKCR" Key="CLSID\{DE01293B-E36F-3A9A-A834-9D5A9996C138}\InprocServer32\2.5.12.0" Name="Assembly" Value="MyToolkit, Version=2.5.12.0, Culture=neutral, PublicKeyToken=3e349a1360994d26" Type="string" Action="write" />
                <RegistryValue Root="HKCR" Key="CLSID\{DE01293B-E36F-3A9A-A834-9D5A9996C138}\InprocServer32\2.5.12.0" Name="RuntimeVersion" Value="v4.0.30319" Type="string" Action="write" />
                <RegistryValue Root="HKCR" Key="CLSID\{DE01293B-E36F-3A9A-A834-9D5A9996C138}\InprocServer32\2.5.12.0" Name="CodeBase" Value="file:///[#fil62CEF58587643A2DDA67E24E70D86586]" Type="string" Action="write" />
                <RegistryValue Root="HKCR" Key="CLSID\{DE01293B-E36F-3A9A-A834-9D5A9996C138}\InprocServer32" Name="Class" Value="MyToolkit.WorkflowEngine.Activities.EmptyActivity" Type="string" Action="write" />
                <RegistryValue Root="HKCR" Key="CLSID\{DE01293B-E36F-3A9A-A834-9D5A9996C138}\InprocServer32" Name="Assembly" Value="MyToolkit, Version=2.5.12.0, Culture=neutral, PublicKeyToken=3e349a1360994d26" Type="string" Action="write" />
                <RegistryValue Root="HKCR" Key="CLSID\{DE01293B-E36F-3A9A-A834-9D5A9996C138}\InprocServer32" Name="RuntimeVersion" Value="v4.0.30319" Type="string" Action="write" />
                <RegistryValue Root="HKCR" Key="CLSID\{DE01293B-E36F-3A9A-A834-9D5A9996C138}\InprocServer32" Name="CodeBase" Value="file:///[#fil62CEF58587643A2DDA67E24E70D86586]" Type="string" Action="write" />
                <RegistryValue Root="HKCR" Key="CLSID\{EDBA79F9-1B8D-312B-8D30-33EAED578E2B}\Implemented Categories\{62C8FE65-4EBB-45e7-B440-6E39B2CDBF29}" Value="" Type="string" Action="write" />
                <RegistryValue Root="HKCR" Key="CLSID\{EDBA79F9-1B8D-312B-8D30-33EAED578E2B}\InprocServer32\2.5.12.0" Name="Class" Value="MyToolkit.WorkflowEngine.ActivityData" Type="string" Action="write" />
                <RegistryValue Root="HKCR" Key="CLSID\{EDBA79F9-1B8D-312B-8D30-33EAED578E2B}\InprocServer32\2.5.12.0" Name="Assembly" Value="MyToolkit, Version=2.5.12.0, Culture=neutral, PublicKeyToken=3e349a1360994d26" Type="string" Action="write" />
                <RegistryValue Root="HKCR" Key="CLSID\{EDBA79F9-1B8D-312B-8D30-33EAED578E2B}\InprocServer32\2.5.12.0" Name="RuntimeVersion" Value="v4.0.30319" Type="string" Action="write" />
                <RegistryValue Root="HKCR" Key="CLSID\{EDBA79F9-1B8D-312B-8D30-33EAED578E2B}\InprocServer32\2.5.12.0" Name="CodeBase" Value="file:///[#fil62CEF58587643A2DDA67E24E70D86586]" Type="string" Action="write" />
                <RegistryValue Root="HKCR" Key="CLSID\{EDBA79F9-1B8D-312B-8D30-33EAED578E2B}\InprocServer32" Name="Class" Value="MyToolkit.WorkflowEngine.ActivityData" Type="string" Action="write" />
                <RegistryValue Root="HKCR" Key="CLSID\{EDBA79F9-1B8D-312B-8D30-33EAED578E2B}\InprocServer32" Name="Assembly" Value="MyToolkit, Version=2.5.12.0, Culture=neutral, PublicKeyToken=3e349a1360994d26" Type="string" Action="write" />
                <RegistryValue Root="HKCR" Key="CLSID\{EDBA79F9-1B8D-312B-8D30-33EAED578E2B}\InprocServer32" Name="RuntimeVersion" Value="v4.0.30319" Type="string" Action="write" />
                <RegistryValue Root="HKCR" Key="CLSID\{EDBA79F9-1B8D-312B-8D30-33EAED578E2B}\InprocServer32" Name="CodeBase" Value="file:///[#fil62CEF58587643A2DDA67E24E70D86586]" Type="string" Action="write" />
                <RegistryValue Root="HKCR" Key="CLSID\{FC735444-C1F8-31DE-AD69-B8281950A3FD}\Implemented Categories\{62C8FE65-4EBB-45e7-B440-6E39B2CDBF29}" Value="" Type="string" Action="write" />
                <RegistryValue Root="HKCR" Key="CLSID\{FC735444-C1F8-31DE-AD69-B8281950A3FD}\InprocServer32\2.5.12.0" Name="Class" Value="MyToolkit.Html.HtmlParser" Type="string" Action="write" />
                <RegistryValue Root="HKCR" Key="CLSID\{FC735444-C1F8-31DE-AD69-B8281950A3FD}\InprocServer32\2.5.12.0" Name="Assembly" Value="MyToolkit, Version=2.5.12.0, Culture=neutral, PublicKeyToken=3e349a1360994d26" Type="string" Action="write" />
                <RegistryValue Root="HKCR" Key="CLSID\{FC735444-C1F8-31DE-AD69-B8281950A3FD}\InprocServer32\2.5.12.0" Name="RuntimeVersion" Value="v4.0.30319" Type="string" Action="write" />
                <RegistryValue Root="HKCR" Key="CLSID\{FC735444-C1F8-31DE-AD69-B8281950A3FD}\InprocServer32\2.5.12.0" Name="CodeBase" Value="file:///[#fil62CEF58587643A2DDA67E24E70D86586]" Type="string" Action="write" />
                <RegistryValue Root="HKCR" Key="CLSID\{FC735444-C1F8-31DE-AD69-B8281950A3FD}\InprocServer32" Name="Class" Value="MyToolkit.Html.HtmlParser" Type="string" Action="write" />
                <RegistryValue Root="HKCR" Key="CLSID\{FC735444-C1F8-31DE-AD69-B8281950A3FD}\InprocServer32" Name="Assembly" Value="MyToolkit, Version=2.5.12.0, Culture=neutral, PublicKeyToken=3e349a1360994d26" Type="string" Action="write" />
                <RegistryValue Root="HKCR" Key="CLSID\{FC735444-C1F8-31DE-AD69-B8281950A3FD}\InprocServer32" Name="RuntimeVersion" Value="v4.0.30319" Type="string" Action="write" />
                <RegistryValue Root="HKCR" Key="CLSID\{FC735444-C1F8-31DE-AD69-B8281950A3FD}\InprocServer32" Name="CodeBase" Value="file:///[#fil62CEF58587643A2DDA67E24E70D86586]" Type="string" Action="write" />
                <RegistryValue Root="HKCR" Key="Record\{5E9A34B2-F7F7-38B8-AA21-B20818449BA7}\2.5.12.0" Name="Class" Value="MyToolkit.Messaging.MessageButton" Type="string" Action="write" />
                <RegistryValue Root="HKCR" Key="Record\{5E9A34B2-F7F7-38B8-AA21-B20818449BA7}\2.5.12.0" Name="Assembly" Value="MyToolkit, Version=2.5.12.0, Culture=neutral, PublicKeyToken=3e349a1360994d26" Type="string" Action="write" />
                <RegistryValue Root="HKCR" Key="Record\{5E9A34B2-F7F7-38B8-AA21-B20818449BA7}\2.5.12.0" Name="RuntimeVersion" Value="v4.0.30319" Type="string" Action="write" />
                <RegistryValue Root="HKCR" Key="Record\{5E9A34B2-F7F7-38B8-AA21-B20818449BA7}\2.5.12.0" Name="CodeBase" Value="file:///[#fil62CEF58587643A2DDA67E24E70D86586]" Type="string" Action="write" />
                <RegistryValue Root="HKCR" Key="Record\{B21F02CD-6EBE-3912-872E-BC3B93F3726B}\2.5.12.0" Name="Class" Value="MyToolkit.Messaging.MessageResult" Type="string" Action="write" />
                <RegistryValue Root="HKCR" Key="Record\{B21F02CD-6EBE-3912-872E-BC3B93F3726B}\2.5.12.0" Name="Assembly" Value="MyToolkit, Version=2.5.12.0, Culture=neutral, PublicKeyToken=3e349a1360994d26" Type="string" Action="write" />
                <RegistryValue Root="HKCR" Key="Record\{B21F02CD-6EBE-3912-872E-BC3B93F3726B}\2.5.12.0" Name="RuntimeVersion" Value="v4.0.30319" Type="string" Action="write" />
                <RegistryValue Root="HKCR" Key="Record\{B21F02CD-6EBE-3912-872E-BC3B93F3726B}\2.5.12.0" Name="CodeBase" Value="file:///[#fil62CEF58587643A2DDA67E24E70D86586]" Type="string" Action="write" />
            </Component>
            <Component Id="cmpCED5B7488C31D594E13DDD9CAB74BFD8" Directory="RootDirectory" Guid="*">
                <Class Id="{EBC25CF6-9120-4283-B972-0E5520D0000C}" Context="InprocServer32" Description="Ionic.Crc.CRC32" ThreadingModel="both" ForeignServer="mscoree.dll">
                    <ProgId Id="Ionic.Crc.CRC32" Description="Ionic.Crc.CRC32" />
                </Class>
                <Class Id="{EBC25CF6-9120-4283-B972-0E5520D0000D}" Context="InprocServer32" Description="Ionic.Zlib.ZlibCodec" ThreadingModel="both" ForeignServer="mscoree.dll">
                    <ProgId Id="Ionic.Zlib.ZlibCodec" Description="Ionic.Zlib.ZlibCodec" />
                </Class>
                <File Id="fil29681523F6C5F6494E9C0C2613364952" KeyPath="yes" Source="$(var.SourcePath)\MyToolkit.Extended.dll" />
                <RegistryValue Root="HKCR" Key="CLSID\{EBC25CF6-9120-4283-B972-0E5520D0000C}\Implemented Categories\{62C8FE65-4EBB-45e7-B440-6E39B2CDBF29}" Value="" Type="string" Action="write" />
                <RegistryValue Root="HKCR" Key="CLSID\{EBC25CF6-9120-4283-B972-0E5520D0000C}\InprocServer32\2.5.12.0" Name="Class" Value="Ionic.Crc.CRC32" Type="string" Action="write" />
                <RegistryValue Root="HKCR" Key="CLSID\{EBC25CF6-9120-4283-B972-0E5520D0000C}\InprocServer32\2.5.12.0" Name="Assembly" Value="MyToolkit.Extended, Version=2.5.12.0, Culture=neutral, PublicKeyToken=3e349a1360994d26" Type="string" Action="write" />
                <RegistryValue Root="HKCR" Key="CLSID\{EBC25CF6-9120-4283-B972-0E5520D0000C}\InprocServer32\2.5.12.0" Name="RuntimeVersion" Value="v4.0.30319" Type="string" Action="write" />
                <RegistryValue Root="HKCR" Key="CLSID\{EBC25CF6-9120-4283-B972-0E5520D0000C}\InprocServer32\2.5.12.0" Name="CodeBase" Value="file:///[#fil29681523F6C5F6494E9C0C2613364952]" Type="string" Action="write" />
                <RegistryValue Root="HKCR" Key="CLSID\{EBC25CF6-9120-4283-B972-0E5520D0000C}\InprocServer32" Name="Class" Value="Ionic.Crc.CRC32" Type="string" Action="write" />
                <RegistryValue Root="HKCR" Key="CLSID\{EBC25CF6-9120-4283-B972-0E5520D0000C}\InprocServer32" Name="Assembly" Value="MyToolkit.Extended, Version=2.5.12.0, Culture=neutral, PublicKeyToken=3e349a1360994d26" Type="string" Action="write" />
                <RegistryValue Root="HKCR" Key="CLSID\{EBC25CF6-9120-4283-B972-0E5520D0000C}\InprocServer32" Name="RuntimeVersion" Value="v4.0.30319" Type="string" Action="write" />
                <RegistryValue Root="HKCR" Key="CLSID\{EBC25CF6-9120-4283-B972-0E5520D0000C}\InprocServer32" Name="CodeBase" Value="file:///[#fil29681523F6C5F6494E9C0C2613364952]" Type="string" Action="write" />
                <RegistryValue Root="HKCR" Key="CLSID\{EBC25CF6-9120-4283-B972-0E5520D0000D}\Implemented Categories\{62C8FE65-4EBB-45e7-B440-6E39B2CDBF29}" Value="" Type="string" Action="write" />
                <RegistryValue Root="HKCR" Key="CLSID\{EBC25CF6-9120-4283-B972-0E5520D0000D}\InprocServer32\2.5.12.0" Name="Class" Value="Ionic.Zlib.ZlibCodec" Type="string" Action="write" />
                <RegistryValue Root="HKCR" Key="CLSID\{EBC25CF6-9120-4283-B972-0E5520D0000D}\InprocServer32\2.5.12.0" Name="Assembly" Value="MyToolkit.Extended, Version=2.5.12.0, Culture=neutral, PublicKeyToken=3e349a1360994d26" Type="string" Action="write" />
                <RegistryValue Root="HKCR" Key="CLSID\{EBC25CF6-9120-4283-B972-0E5520D0000D}\InprocServer32\2.5.12.0" Name="RuntimeVersion" Value="v4.0.30319" Type="string" Action="write" />
                <RegistryValue Root="HKCR" Key="CLSID\{EBC25CF6-9120-4283-B972-0E5520D0000D}\InprocServer32\2.5.12.0" Name="CodeBase" Value="file:///[#fil29681523F6C5F6494E9C0C2613364952]" Type="string" Action="write" />
                <RegistryValue Root="HKCR" Key="CLSID\{EBC25CF6-9120-4283-B972-0E5520D0000D}\InprocServer32" Name="Class" Value="Ionic.Zlib.ZlibCodec" Type="string" Action="write" />
                <RegistryValue Root="HKCR" Key="CLSID\{EBC25CF6-9120-4283-B972-0E5520D0000D}\InprocServer32" Name="Assembly" Value="MyToolkit.Extended, Version=2.5.12.0, Culture=neutral, PublicKeyToken=3e349a1360994d26" Type="string" Action="write" />
                <RegistryValue Root="HKCR" Key="CLSID\{EBC25CF6-9120-4283-B972-0E5520D0000D}\InprocServer32" Name="RuntimeVersion" Value="v4.0.30319" Type="string" Action="write" />
                <RegistryValue Root="HKCR" Key="CLSID\{EBC25CF6-9120-4283-B972-0E5520D0000D}\InprocServer32" Name="CodeBase" Value="file:///[#fil29681523F6C5F6494E9C0C2613364952]" Type="string" Action="write" />
            </Component>
            <Component Id="cmp5DA04D879E472CDB59610C78E2C06D67" Directory="RootDirectory" Guid="*">
                <File Id="fil9DE1E33FF998D56AD5CDDBB114A9D14E" KeyPath="yes" Source="$(var.SourcePath)\MyToolkit.Extended.xml" />
            </Component>
            <Component Id="cmp31D065AFFB2F9C455FBCDC62BD6A0282" Directory="RootDirectory" Guid="*">
                <File Id="fil2E9070A107598B8FB198EFBCF6062E75" KeyPath="yes" Source="$(var.SourcePath)\MyToolkit.xml" />
            </Component>
            <Component Id="cmpAA23E95C15845F50DC0B637F446EC20F" Directory="RootDirectory" Guid="*">
                <Class Id="{92B30EAB-1E98-3E1C-91A9-0D304F6A1E56}" Context="InprocServer32" Description="NConsole.HelpCommand" ThreadingModel="both" ForeignServer="mscoree.dll">
                    <ProgId Id="NConsole.HelpCommand" Description="NConsole.HelpCommand" />
                </Class>
                <Class Id="{9F64C28D-1E9C-33B2-8FBD-3DFCFCC670CA}" Context="InprocServer32" Description="NConsole.ArgumentAttribute" ThreadingModel="both" ForeignServer="mscoree.dll">
                    <ProgId Id="NConsole.ArgumentAttribute" Description="NConsole.ArgumentAttribute" />
                </Class>
                <Class Id="{D1E139A6-D69B-3F43-9A89-9EBD502D718F}" Context="InprocServer32" Description="NConsole.SwitchAttribute" ThreadingModel="both" ForeignServer="mscoree.dll">
                    <ProgId Id="NConsole.SwitchAttribute" Description="NConsole.SwitchAttribute" />
                </Class>
                <Class Id="{EE687D33-D440-389B-9935-09DD6A114FB3}" Context="InprocServer32" Description="NConsole.ConsoleHost" ThreadingModel="both" ForeignServer="mscoree.dll">
                    <ProgId Id="NConsole.ConsoleHost" Description="NConsole.ConsoleHost" />
                </Class>
                <File Id="filEA326544F4E25C02E5E5DC3144171768" KeyPath="yes" Source="$(var.SourcePath)\NConsole.dll" />
                <RegistryValue Root="HKCR" Key="CLSID\{92B30EAB-1E98-3E1C-91A9-0D304F6A1E56}\Implemented Categories\{62C8FE65-4EBB-45e7-B440-6E39B2CDBF29}" Value="" Type="string" Action="write" />
                <RegistryValue Root="HKCR" Key="CLSID\{92B30EAB-1E98-3E1C-91A9-0D304F6A1E56}\InprocServer32\1.3.5963.27533" Name="Class" Value="NConsole.HelpCommand" Type="string" Action="write" />
                <RegistryValue Root="HKCR" Key="CLSID\{92B30EAB-1E98-3E1C-91A9-0D304F6A1E56}\InprocServer32\1.3.5963.27533" Name="Assembly" Value="NConsole, Version=1.3.5963.27533, Culture=neutral, PublicKeyToken=0f839b9a5b9cbd65" Type="string" Action="write" />
                <RegistryValue Root="HKCR" Key="CLSID\{92B30EAB-1E98-3E1C-91A9-0D304F6A1E56}\InprocServer32\1.3.5963.27533" Name="RuntimeVersion" Value="v4.0.30319" Type="string" Action="write" />
                <RegistryValue Root="HKCR" Key="CLSID\{92B30EAB-1E98-3E1C-91A9-0D304F6A1E56}\InprocServer32\1.3.5963.27533" Name="CodeBase" Value="file:///[#filEA326544F4E25C02E5E5DC3144171768]" Type="string" Action="write" />
                <RegistryValue Root="HKCR" Key="CLSID\{92B30EAB-1E98-3E1C-91A9-0D304F6A1E56}\InprocServer32" Name="Class" Value="NConsole.HelpCommand" Type="string" Action="write" />
                <RegistryValue Root="HKCR" Key="CLSID\{92B30EAB-1E98-3E1C-91A9-0D304F6A1E56}\InprocServer32" Name="Assembly" Value="NConsole, Version=1.3.5963.27533, Culture=neutral, PublicKeyToken=0f839b9a5b9cbd65" Type="string" Action="write" />
                <RegistryValue Root="HKCR" Key="CLSID\{92B30EAB-1E98-3E1C-91A9-0D304F6A1E56}\InprocServer32" Name="RuntimeVersion" Value="v4.0.30319" Type="string" Action="write" />
                <RegistryValue Root="HKCR" Key="CLSID\{92B30EAB-1E98-3E1C-91A9-0D304F6A1E56}\InprocServer32" Name="CodeBase" Value="file:///[#filEA326544F4E25C02E5E5DC3144171768]" Type="string" Action="write" />
                <RegistryValue Root="HKCR" Key="CLSID\{9F64C28D-1E9C-33B2-8FBD-3DFCFCC670CA}\Implemented Categories\{62C8FE65-4EBB-45e7-B440-6E39B2CDBF29}" Value="" Type="string" Action="write" />
                <RegistryValue Root="HKCR" Key="CLSID\{9F64C28D-1E9C-33B2-8FBD-3DFCFCC670CA}\InprocServer32\1.3.5963.27533" Name="Class" Value="NConsole.ArgumentAttribute" Type="string" Action="write" />
                <RegistryValue Root="HKCR" Key="CLSID\{9F64C28D-1E9C-33B2-8FBD-3DFCFCC670CA}\InprocServer32\1.3.5963.27533" Name="Assembly" Value="NConsole, Version=1.3.5963.27533, Culture=neutral, PublicKeyToken=0f839b9a5b9cbd65" Type="string" Action="write" />
                <RegistryValue Root="HKCR" Key="CLSID\{9F64C28D-1E9C-33B2-8FBD-3DFCFCC670CA}\InprocServer32\1.3.5963.27533" Name="RuntimeVersion" Value="v4.0.30319" Type="string" Action="write" />
                <RegistryValue Root="HKCR" Key="CLSID\{9F64C28D-1E9C-33B2-8FBD-3DFCFCC670CA}\InprocServer32\1.3.5963.27533" Name="CodeBase" Value="file:///[#filEA326544F4E25C02E5E5DC3144171768]" Type="string" Action="write" />
                <RegistryValue Root="HKCR" Key="CLSID\{9F64C28D-1E9C-33B2-8FBD-3DFCFCC670CA}\InprocServer32" Name="Class" Value="NConsole.ArgumentAttribute" Type="string" Action="write" />
                <RegistryValue Root="HKCR" Key="CLSID\{9F64C28D-1E9C-33B2-8FBD-3DFCFCC670CA}\InprocServer32" Name="Assembly" Value="NConsole, Version=1.3.5963.27533, Culture=neutral, PublicKeyToken=0f839b9a5b9cbd65" Type="string" Action="write" />
                <RegistryValue Root="HKCR" Key="CLSID\{9F64C28D-1E9C-33B2-8FBD-3DFCFCC670CA}\InprocServer32" Name="RuntimeVersion" Value="v4.0.30319" Type="string" Action="write" />
                <RegistryValue Root="HKCR" Key="CLSID\{9F64C28D-1E9C-33B2-8FBD-3DFCFCC670CA}\InprocServer32" Name="CodeBase" Value="file:///[#filEA326544F4E25C02E5E5DC3144171768]" Type="string" Action="write" />
                <RegistryValue Root="HKCR" Key="CLSID\{D1E139A6-D69B-3F43-9A89-9EBD502D718F}\Implemented Categories\{62C8FE65-4EBB-45e7-B440-6E39B2CDBF29}" Value="" Type="string" Action="write" />
                <RegistryValue Root="HKCR" Key="CLSID\{D1E139A6-D69B-3F43-9A89-9EBD502D718F}\InprocServer32\1.3.5963.27533" Name="Class" Value="NConsole.SwitchAttribute" Type="string" Action="write" />
                <RegistryValue Root="HKCR" Key="CLSID\{D1E139A6-D69B-3F43-9A89-9EBD502D718F}\InprocServer32\1.3.5963.27533" Name="Assembly" Value="NConsole, Version=1.3.5963.27533, Culture=neutral, PublicKeyToken=0f839b9a5b9cbd65" Type="string" Action="write" />
                <RegistryValue Root="HKCR" Key="CLSID\{D1E139A6-D69B-3F43-9A89-9EBD502D718F}\InprocServer32\1.3.5963.27533" Name="RuntimeVersion" Value="v4.0.30319" Type="string" Action="write" />
                <RegistryValue Root="HKCR" Key="CLSID\{D1E139A6-D69B-3F43-9A89-9EBD502D718F}\InprocServer32\1.3.5963.27533" Name="CodeBase" Value="file:///[#filEA326544F4E25C02E5E5DC3144171768]" Type="string" Action="write" />
                <RegistryValue Root="HKCR" Key="CLSID\{D1E139A6-D69B-3F43-9A89-9EBD502D718F}\InprocServer32" Name="Class" Value="NConsole.SwitchAttribute" Type="string" Action="write" />
                <RegistryValue Root="HKCR" Key="CLSID\{D1E139A6-D69B-3F43-9A89-9EBD502D718F}\InprocServer32" Name="Assembly" Value="NConsole, Version=1.3.5963.27533, Culture=neutral, PublicKeyToken=0f839b9a5b9cbd65" Type="string" Action="write" />
                <RegistryValue Root="HKCR" Key="CLSID\{D1E139A6-D69B-3F43-9A89-9EBD502D718F}\InprocServer32" Name="RuntimeVersion" Value="v4.0.30319" Type="string" Action="write" />
                <RegistryValue Root="HKCR" Key="CLSID\{D1E139A6-D69B-3F43-9A89-9EBD502D718F}\InprocServer32" Name="CodeBase" Value="file:///[#filEA326544F4E25C02E5E5DC3144171768]" Type="string" Action="write" />
                <RegistryValue Root="HKCR" Key="CLSID\{EE687D33-D440-389B-9935-09DD6A114FB3}\Implemented Categories\{62C8FE65-4EBB-45e7-B440-6E39B2CDBF29}" Value="" Type="string" Action="write" />
                <RegistryValue Root="HKCR" Key="CLSID\{EE687D33-D440-389B-9935-09DD6A114FB3}\InprocServer32\1.3.5963.27533" Name="Class" Value="NConsole.ConsoleHost" Type="string" Action="write" />
                <RegistryValue Root="HKCR" Key="CLSID\{EE687D33-D440-389B-9935-09DD6A114FB3}\InprocServer32\1.3.5963.27533" Name="Assembly" Value="NConsole, Version=1.3.5963.27533, Culture=neutral, PublicKeyToken=0f839b9a5b9cbd65" Type="string" Action="write" />
                <RegistryValue Root="HKCR" Key="CLSID\{EE687D33-D440-389B-9935-09DD6A114FB3}\InprocServer32\1.3.5963.27533" Name="RuntimeVersion" Value="v4.0.30319" Type="string" Action="write" />
                <RegistryValue Root="HKCR" Key="CLSID\{EE687D33-D440-389B-9935-09DD6A114FB3}\InprocServer32\1.3.5963.27533" Name="CodeBase" Value="file:///[#filEA326544F4E25C02E5E5DC3144171768]" Type="string" Action="write" />
                <RegistryValue Root="HKCR" Key="CLSID\{EE687D33-D440-389B-9935-09DD6A114FB3}\InprocServer32" Name="Class" Value="NConsole.ConsoleHost" Type="string" Action="write" />
                <RegistryValue Root="HKCR" Key="CLSID\{EE687D33-D440-389B-9935-09DD6A114FB3}\InprocServer32" Name="Assembly" Value="NConsole, Version=1.3.5963.27533, Culture=neutral, PublicKeyToken=0f839b9a5b9cbd65" Type="string" Action="write" />
                <RegistryValue Root="HKCR" Key="CLSID\{EE687D33-D440-389B-9935-09DD6A114FB3}\InprocServer32" Name="RuntimeVersion" Value="v4.0.30319" Type="string" Action="write" />
                <RegistryValue Root="HKCR" Key="CLSID\{EE687D33-D440-389B-9935-09DD6A114FB3}\InprocServer32" Name="CodeBase" Value="file:///[#filEA326544F4E25C02E5E5DC3144171768]" Type="string" Action="write" />
            </Component>
            <Component Id="cmp4EF681E940C9E20EA080DB3DA5BFF531" Directory="RootDirectory" Guid="*">
                <File Id="filE1465DA3401877B048DC334009AB18B4" KeyPath="yes" Source="$(var.SourcePath)\NConsole.xml" />
            </Component>
            <Component Id="cmp6F0300C5B63980FD2F1566987FE7F216" Directory="RootDirectory" Guid="*">
                <File Id="filCCECE5841B510C7D3FCB3A6E246AE174" KeyPath="yes" Source="$(var.SourcePath)\Newtonsoft.Json.dll" />
            </Component>
            <Component Id="cmp20174E0C694A4A5926FFFA07E361BA39" Directory="RootDirectory" Guid="*">
                <File Id="filEABCE0C3E6A9FBB38D59A1965E694418" KeyPath="yes" Source="$(var.SourcePath)\Newtonsoft.Json.xml" />
            </Component>
            <Component Id="cmpDB0E1E99867094F8CB9FF5C59686A391" Directory="RootDirectory" Guid="*">
                <Class Id="{13F3C576-FE16-3EB1-8445-C739D9977DAD}" Context="InprocServer32" Description="NJsonSchema.CodeGeneration.TypeGeneratorResult" ThreadingModel="both" ForeignServer="mscoree.dll">
                    <ProgId Id="NJsonSchema.CodeGeneration.TypeGeneratorResult" Description="NJsonSchema.CodeGeneration.TypeGeneratorResult" />
                </Class>
                <Class Id="{2391FA37-4E2B-3EFD-A5A4-FB117FDCABC9}" Context="InprocServer32" Description="NJsonSchema.CodeGeneration.CSharp.CSharpGeneratorSettings" ThreadingModel="both" ForeignServer="mscoree.dll">
                    <ProgId Id="NJsonSchema.CodeGeneration.CSharp.CSharpGeneratorSettings" Description="NJsonSchema.CodeGeneration.CSharp.CSharpGeneratorSettings" />
                </Class>
                <Class Id="{2F246296-E0C2-3527-9BAE-958FAA14B11C}" Context="InprocServer32" Description="NJsonSchema.CodeGeneration.EnumerationEntry" ThreadingModel="both" ForeignServer="mscoree.dll">
                    <ProgId Id="NJsonSchema.CodeGeneration.EnumerationEntry" Description="NJsonSchema.CodeGeneration.EnumerationEntry" />
                </Class>
                <Class Id="{42E35D99-9441-3F33-9C78-9971D4772C74}" Context="InprocServer32" Description="NJsonSchema.CodeGeneration.TypeScript.TypeScriptGeneratorSettings" ThreadingModel="both" ForeignServer="mscoree.dll">
                    <ProgId Id="NJsonSchema.CodeGeneration.TypeScript.TypeScriptGeneratorSettings" Description="NJsonSchema.CodeGeneration.TypeScript.TypeScriptGeneratorSettings" />
                </Class>
                <File Id="fil69E69326265A56E58AABD23A6FA13906" KeyPath="yes" Source="$(var.SourcePath)\NJsonSchema.CodeGeneration.dll" />
                <ProgId Id="Record" />
                <RegistryValue Root="HKCR" Key="CLSID\{13F3C576-FE16-3EB1-8445-C739D9977DAD}\Implemented Categories\{62C8FE65-4EBB-45e7-B440-6E39B2CDBF29}" Value="" Type="string" Action="write" />
                <RegistryValue Root="HKCR" Key="CLSID\{13F3C576-FE16-3EB1-8445-C739D9977DAD}\InprocServer32\2.21.5981.35959" Name="Class" Value="NJsonSchema.CodeGeneration.TypeGeneratorResult" Type="string" Action="write" />
                <RegistryValue Root="HKCR" Key="CLSID\{13F3C576-FE16-3EB1-8445-C739D9977DAD}\InprocServer32\2.21.5981.35959" Name="Assembly" Value="NJsonSchema.CodeGeneration, Version=2.21.5981.35959, Culture=neutral, PublicKeyToken=null" Type="string" Action="write" />
                <RegistryValue Root="HKCR" Key="CLSID\{13F3C576-FE16-3EB1-8445-C739D9977DAD}\InprocServer32\2.21.5981.35959" Name="RuntimeVersion" Value="v4.0.30319" Type="string" Action="write" />
                <RegistryValue Root="HKCR" Key="CLSID\{13F3C576-FE16-3EB1-8445-C739D9977DAD}\InprocServer32\2.21.5981.35959" Name="CodeBase" Value="file:///[#fil69E69326265A56E58AABD23A6FA13906]" Type="string" Action="write" />
                <RegistryValue Root="HKCR" Key="CLSID\{13F3C576-FE16-3EB1-8445-C739D9977DAD}\InprocServer32" Name="Class" Value="NJsonSchema.CodeGeneration.TypeGeneratorResult" Type="string" Action="write" />
                <RegistryValue Root="HKCR" Key="CLSID\{13F3C576-FE16-3EB1-8445-C739D9977DAD}\InprocServer32" Name="Assembly" Value="NJsonSchema.CodeGeneration, Version=2.21.5981.35959, Culture=neutral, PublicKeyToken=null" Type="string" Action="write" />
                <RegistryValue Root="HKCR" Key="CLSID\{13F3C576-FE16-3EB1-8445-C739D9977DAD}\InprocServer32" Name="RuntimeVersion" Value="v4.0.30319" Type="string" Action="write" />
                <RegistryValue Root="HKCR" Key="CLSID\{13F3C576-FE16-3EB1-8445-C739D9977DAD}\InprocServer32" Name="CodeBase" Value="file:///[#fil69E69326265A56E58AABD23A6FA13906]" Type="string" Action="write" />
                <RegistryValue Root="HKCR" Key="CLSID\{2391FA37-4E2B-3EFD-A5A4-FB117FDCABC9}\Implemented Categories\{62C8FE65-4EBB-45e7-B440-6E39B2CDBF29}" Value="" Type="string" Action="write" />
                <RegistryValue Root="HKCR" Key="CLSID\{2391FA37-4E2B-3EFD-A5A4-FB117FDCABC9}\InprocServer32\2.21.5981.35959" Name="Class" Value="NJsonSchema.CodeGeneration.CSharp.CSharpGeneratorSettings" Type="string" Action="write" />
                <RegistryValue Root="HKCR" Key="CLSID\{2391FA37-4E2B-3EFD-A5A4-FB117FDCABC9}\InprocServer32\2.21.5981.35959" Name="Assembly" Value="NJsonSchema.CodeGeneration, Version=2.21.5981.35959, Culture=neutral, PublicKeyToken=null" Type="string" Action="write" />
                <RegistryValue Root="HKCR" Key="CLSID\{2391FA37-4E2B-3EFD-A5A4-FB117FDCABC9}\InprocServer32\2.21.5981.35959" Name="RuntimeVersion" Value="v4.0.30319" Type="string" Action="write" />
                <RegistryValue Root="HKCR" Key="CLSID\{2391FA37-4E2B-3EFD-A5A4-FB117FDCABC9}\InprocServer32\2.21.5981.35959" Name="CodeBase" Value="file:///[#fil69E69326265A56E58AABD23A6FA13906]" Type="string" Action="write" />
                <RegistryValue Root="HKCR" Key="CLSID\{2391FA37-4E2B-3EFD-A5A4-FB117FDCABC9}\InprocServer32" Name="Class" Value="NJsonSchema.CodeGeneration.CSharp.CSharpGeneratorSettings" Type="string" Action="write" />
                <RegistryValue Root="HKCR" Key="CLSID\{2391FA37-4E2B-3EFD-A5A4-FB117FDCABC9}\InprocServer32" Name="Assembly" Value="NJsonSchema.CodeGeneration, Version=2.21.5981.35959, Culture=neutral, PublicKeyToken=null" Type="string" Action="write" />
                <RegistryValue Root="HKCR" Key="CLSID\{2391FA37-4E2B-3EFD-A5A4-FB117FDCABC9}\InprocServer32" Name="RuntimeVersion" Value="v4.0.30319" Type="string" Action="write" />
                <RegistryValue Root="HKCR" Key="CLSID\{2391FA37-4E2B-3EFD-A5A4-FB117FDCABC9}\InprocServer32" Name="CodeBase" Value="file:///[#fil69E69326265A56E58AABD23A6FA13906]" Type="string" Action="write" />
                <RegistryValue Root="HKCR" Key="CLSID\{2F246296-E0C2-3527-9BAE-958FAA14B11C}\Implemented Categories\{62C8FE65-4EBB-45e7-B440-6E39B2CDBF29}" Value="" Type="string" Action="write" />
                <RegistryValue Root="HKCR" Key="CLSID\{2F246296-E0C2-3527-9BAE-958FAA14B11C}\InprocServer32\2.21.5981.35959" Name="Class" Value="NJsonSchema.CodeGeneration.EnumerationEntry" Type="string" Action="write" />
                <RegistryValue Root="HKCR" Key="CLSID\{2F246296-E0C2-3527-9BAE-958FAA14B11C}\InprocServer32\2.21.5981.35959" Name="Assembly" Value="NJsonSchema.CodeGeneration, Version=2.21.5981.35959, Culture=neutral, PublicKeyToken=null" Type="string" Action="write" />
                <RegistryValue Root="HKCR" Key="CLSID\{2F246296-E0C2-3527-9BAE-958FAA14B11C}\InprocServer32\2.21.5981.35959" Name="RuntimeVersion" Value="v4.0.30319" Type="string" Action="write" />
                <RegistryValue Root="HKCR" Key="CLSID\{2F246296-E0C2-3527-9BAE-958FAA14B11C}\InprocServer32\2.21.5981.35959" Name="CodeBase" Value="file:///[#fil69E69326265A56E58AABD23A6FA13906]" Type="string" Action="write" />
                <RegistryValue Root="HKCR" Key="CLSID\{2F246296-E0C2-3527-9BAE-958FAA14B11C}\InprocServer32" Name="Class" Value="NJsonSchema.CodeGeneration.EnumerationEntry" Type="string" Action="write" />
                <RegistryValue Root="HKCR" Key="CLSID\{2F246296-E0C2-3527-9BAE-958FAA14B11C}\InprocServer32" Name="Assembly" Value="NJsonSchema.CodeGeneration, Version=2.21.5981.35959, Culture=neutral, PublicKeyToken=null" Type="string" Action="write" />
                <RegistryValue Root="HKCR" Key="CLSID\{2F246296-E0C2-3527-9BAE-958FAA14B11C}\InprocServer32" Name="RuntimeVersion" Value="v4.0.30319" Type="string" Action="write" />
                <RegistryValue Root="HKCR" Key="CLSID\{2F246296-E0C2-3527-9BAE-958FAA14B11C}\InprocServer32" Name="CodeBase" Value="file:///[#fil69E69326265A56E58AABD23A6FA13906]" Type="string" Action="write" />
                <RegistryValue Root="HKCR" Key="CLSID\{42E35D99-9441-3F33-9C78-9971D4772C74}\Implemented Categories\{62C8FE65-4EBB-45e7-B440-6E39B2CDBF29}" Value="" Type="string" Action="write" />
                <RegistryValue Root="HKCR" Key="CLSID\{42E35D99-9441-3F33-9C78-9971D4772C74}\InprocServer32\2.21.5981.35959" Name="Class" Value="NJsonSchema.CodeGeneration.TypeScript.TypeScriptGeneratorSettings" Type="string" Action="write" />
                <RegistryValue Root="HKCR" Key="CLSID\{42E35D99-9441-3F33-9C78-9971D4772C74}\InprocServer32\2.21.5981.35959" Name="Assembly" Value="NJsonSchema.CodeGeneration, Version=2.21.5981.35959, Culture=neutral, PublicKeyToken=null" Type="string" Action="write" />
                <RegistryValue Root="HKCR" Key="CLSID\{42E35D99-9441-3F33-9C78-9971D4772C74}\InprocServer32\2.21.5981.35959" Name="RuntimeVersion" Value="v4.0.30319" Type="string" Action="write" />
                <RegistryValue Root="HKCR" Key="CLSID\{42E35D99-9441-3F33-9C78-9971D4772C74}\InprocServer32\2.21.5981.35959" Name="CodeBase" Value="file:///[#fil69E69326265A56E58AABD23A6FA13906]" Type="string" Action="write" />
                <RegistryValue Root="HKCR" Key="CLSID\{42E35D99-9441-3F33-9C78-9971D4772C74}\InprocServer32" Name="Class" Value="NJsonSchema.CodeGeneration.TypeScript.TypeScriptGeneratorSettings" Type="string" Action="write" />
                <RegistryValue Root="HKCR" Key="CLSID\{42E35D99-9441-3F33-9C78-9971D4772C74}\InprocServer32" Name="Assembly" Value="NJsonSchema.CodeGeneration, Version=2.21.5981.35959, Culture=neutral, PublicKeyToken=null" Type="string" Action="write" />
                <RegistryValue Root="HKCR" Key="CLSID\{42E35D99-9441-3F33-9C78-9971D4772C74}\InprocServer32" Name="RuntimeVersion" Value="v4.0.30319" Type="string" Action="write" />
                <RegistryValue Root="HKCR" Key="CLSID\{42E35D99-9441-3F33-9C78-9971D4772C74}\InprocServer32" Name="CodeBase" Value="file:///[#fil69E69326265A56E58AABD23A6FA13906]" Type="string" Action="write" />
                <RegistryValue Root="HKCR" Key="Record\{42FC37AE-8DFD-39A5-AA43-9C080CA51CAF}\2.21.5981.35959" Name="Class" Value="NJsonSchema.CodeGeneration.CSharp.CSharpClassStyle" Type="string" Action="write" />
                <RegistryValue Root="HKCR" Key="Record\{42FC37AE-8DFD-39A5-AA43-9C080CA51CAF}\2.21.5981.35959" Name="Assembly" Value="NJsonSchema.CodeGeneration, Version=2.21.5981.35959, Culture=neutral, PublicKeyToken=null" Type="string" Action="write" />
                <RegistryValue Root="HKCR" Key="Record\{42FC37AE-8DFD-39A5-AA43-9C080CA51CAF}\2.21.5981.35959" Name="RuntimeVersion" Value="v4.0.30319" Type="string" Action="write" />
                <RegistryValue Root="HKCR" Key="Record\{42FC37AE-8DFD-39A5-AA43-9C080CA51CAF}\2.21.5981.35959" Name="CodeBase" Value="file:///[#fil69E69326265A56E58AABD23A6FA13906]" Type="string" Action="write" />
                <RegistryValue Root="HKCR" Key="Record\{E45BA634-98FC-39EA-8ABE-2B4D912AA422}\2.21.5981.35959" Name="Class" Value="NJsonSchema.CodeGeneration.TypeScript.TypeScriptTypeStyle" Type="string" Action="write" />
                <RegistryValue Root="HKCR" Key="Record\{E45BA634-98FC-39EA-8ABE-2B4D912AA422}\2.21.5981.35959" Name="Assembly" Value="NJsonSchema.CodeGeneration, Version=2.21.5981.35959, Culture=neutral, PublicKeyToken=null" Type="string" Action="write" />
                <RegistryValue Root="HKCR" Key="Record\{E45BA634-98FC-39EA-8ABE-2B4D912AA422}\2.21.5981.35959" Name="RuntimeVersion" Value="v4.0.30319" Type="string" Action="write" />
                <RegistryValue Root="HKCR" Key="Record\{E45BA634-98FC-39EA-8ABE-2B4D912AA422}\2.21.5981.35959" Name="CodeBase" Value="file:///[#fil69E69326265A56E58AABD23A6FA13906]" Type="string" Action="write" />
            </Component>
            <Component Id="cmp19FE2E6712C318DF128B0BEEEAC96FAD" Directory="RootDirectory" Guid="*">
                <File Id="filC0CB432EEDC939D89C8438BACBC5F227" KeyPath="yes" Source="$(var.SourcePath)\NJsonSchema.CodeGeneration.xml" />
            </Component>
            <Component Id="cmpCFDF9B03906A160A23B423DF1D391540" Directory="RootDirectory" Guid="*">
                <Class Id="{6D6D5C06-5480-34B4-82AA-5B699090200F}" Context="InprocServer32" Description="NJsonSchema.JsonProperty" ThreadingModel="both" ForeignServer="mscoree.dll">
                    <ProgId Id="NJsonSchema.JsonProperty" Description="NJsonSchema.JsonProperty" />
                </Class>
                <Class Id="{92AEA4D6-3ECE-35EE-9796-91A81058BAC2}" Context="InprocServer32" Description="NJsonSchema.JsonSchemaDefinitionAppender" ThreadingModel="both" ForeignServer="mscoree.dll">
                    <ProgId Id="NJsonSchema.JsonSchemaDefinitionAppender" Description="NJsonSchema.JsonSchemaDefinitionAppender" />
                </Class>
                <Class Id="{A4313A71-7B44-355C-8369-68DE943617AB}" Context="InprocServer32" Description="NJsonSchema.Generation.JsonSchemaGeneratorSettings" ThreadingModel="both" ForeignServer="mscoree.dll">
                    <ProgId Id="NJsonSchema.Generation.JsonSchemaGeneratorSettings" Description="NJsonSchema.Generation.JsonSchemaGeneratorSettings" />
                </Class>
                <Class Id="{B51C81B3-6C51-363A-AED0-F20EDFD7BFB2}" Context="InprocServer32" Description="NJsonSchema.SchemaResolver" ThreadingModel="both" ForeignServer="mscoree.dll">
                    <ProgId Id="NJsonSchema.SchemaResolver" Description="NJsonSchema.SchemaResolver" />
                </Class>
                <Class Id="{BD410A73-44AE-3873-B4AF-E44CCA3A0FEB}" Context="InprocServer32" Description="NJsonSchema.Annotations.JsonSchemaAttribute" ThreadingModel="both" ForeignServer="mscoree.dll">
                    <ProgId Id="NJsonSchema.Annotations.JsonSchemaAttribute" Description="NJsonSchema.Annotations.JsonSchemaAttribute" />
                </Class>
                <Class Id="{BD468B5C-6F5E-30C0-B6A8-F2018748AC05}" Context="InprocServer32" Description="NJsonSchema.JsonSchema4" ThreadingModel="both" ForeignServer="mscoree.dll">
                    <ProgId Id="NJsonSchema.JsonSchema4" Description="NJsonSchema.JsonSchema4" />
                </Class>
                <File Id="filE7D2BAF36BE70670FE414AAABB6765E1" KeyPath="yes" Source="$(var.SourcePath)\NJsonSchema.dll" />
                <ProgId Id="Record" />
                <RegistryValue Root="HKCR" Key="CLSID\{6D6D5C06-5480-34B4-82AA-5B699090200F}\Implemented Categories\{62C8FE65-4EBB-45e7-B440-6E39B2CDBF29}" Value="" Type="string" Action="write" />
                <RegistryValue Root="HKCR" Key="CLSID\{6D6D5C06-5480-34B4-82AA-5B699090200F}\InprocServer32\2.21.5981.35957" Name="Class" Value="NJsonSchema.JsonProperty" Type="string" Action="write" />
                <RegistryValue Root="HKCR" Key="CLSID\{6D6D5C06-5480-34B4-82AA-5B699090200F}\InprocServer32\2.21.5981.35957" Name="Assembly" Value="NJsonSchema, Version=2.21.5981.35957, Culture=neutral, PublicKeyToken=c2f9c3bdfae56102" Type="string" Action="write" />
                <RegistryValue Root="HKCR" Key="CLSID\{6D6D5C06-5480-34B4-82AA-5B699090200F}\InprocServer32\2.21.5981.35957" Name="RuntimeVersion" Value="v4.0.30319" Type="string" Action="write" />
                <RegistryValue Root="HKCR" Key="CLSID\{6D6D5C06-5480-34B4-82AA-5B699090200F}\InprocServer32\2.21.5981.35957" Name="CodeBase" Value="file:///[#filE7D2BAF36BE70670FE414AAABB6765E1]" Type="string" Action="write" />
                <RegistryValue Root="HKCR" Key="CLSID\{6D6D5C06-5480-34B4-82AA-5B699090200F}\InprocServer32" Name="Class" Value="NJsonSchema.JsonProperty" Type="string" Action="write" />
                <RegistryValue Root="HKCR" Key="CLSID\{6D6D5C06-5480-34B4-82AA-5B699090200F}\InprocServer32" Name="Assembly" Value="NJsonSchema, Version=2.21.5981.35957, Culture=neutral, PublicKeyToken=c2f9c3bdfae56102" Type="string" Action="write" />
                <RegistryValue Root="HKCR" Key="CLSID\{6D6D5C06-5480-34B4-82AA-5B699090200F}\InprocServer32" Name="RuntimeVersion" Value="v4.0.30319" Type="string" Action="write" />
                <RegistryValue Root="HKCR" Key="CLSID\{6D6D5C06-5480-34B4-82AA-5B699090200F}\InprocServer32" Name="CodeBase" Value="file:///[#filE7D2BAF36BE70670FE414AAABB6765E1]" Type="string" Action="write" />
                <RegistryValue Root="HKCR" Key="CLSID\{92AEA4D6-3ECE-35EE-9796-91A81058BAC2}\Implemented Categories\{62C8FE65-4EBB-45e7-B440-6E39B2CDBF29}" Value="" Type="string" Action="write" />
                <RegistryValue Root="HKCR" Key="CLSID\{92AEA4D6-3ECE-35EE-9796-91A81058BAC2}\InprocServer32\2.21.5981.35957" Name="Class" Value="NJsonSchema.JsonSchemaDefinitionAppender" Type="string" Action="write" />
                <RegistryValue Root="HKCR" Key="CLSID\{92AEA4D6-3ECE-35EE-9796-91A81058BAC2}\InprocServer32\2.21.5981.35957" Name="Assembly" Value="NJsonSchema, Version=2.21.5981.35957, Culture=neutral, PublicKeyToken=c2f9c3bdfae56102" Type="string" Action="write" />
                <RegistryValue Root="HKCR" Key="CLSID\{92AEA4D6-3ECE-35EE-9796-91A81058BAC2}\InprocServer32\2.21.5981.35957" Name="RuntimeVersion" Value="v4.0.30319" Type="string" Action="write" />
                <RegistryValue Root="HKCR" Key="CLSID\{92AEA4D6-3ECE-35EE-9796-91A81058BAC2}\InprocServer32\2.21.5981.35957" Name="CodeBase" Value="file:///[#filE7D2BAF36BE70670FE414AAABB6765E1]" Type="string" Action="write" />
                <RegistryValue Root="HKCR" Key="CLSID\{92AEA4D6-3ECE-35EE-9796-91A81058BAC2}\InprocServer32" Name="Class" Value="NJsonSchema.JsonSchemaDefinitionAppender" Type="string" Action="write" />
                <RegistryValue Root="HKCR" Key="CLSID\{92AEA4D6-3ECE-35EE-9796-91A81058BAC2}\InprocServer32" Name="Assembly" Value="NJsonSchema, Version=2.21.5981.35957, Culture=neutral, PublicKeyToken=c2f9c3bdfae56102" Type="string" Action="write" />
                <RegistryValue Root="HKCR" Key="CLSID\{92AEA4D6-3ECE-35EE-9796-91A81058BAC2}\InprocServer32" Name="RuntimeVersion" Value="v4.0.30319" Type="string" Action="write" />
                <RegistryValue Root="HKCR" Key="CLSID\{92AEA4D6-3ECE-35EE-9796-91A81058BAC2}\InprocServer32" Name="CodeBase" Value="file:///[#filE7D2BAF36BE70670FE414AAABB6765E1]" Type="string" Action="write" />
                <RegistryValue Root="HKCR" Key="CLSID\{A4313A71-7B44-355C-8369-68DE943617AB}\Implemented Categories\{62C8FE65-4EBB-45e7-B440-6E39B2CDBF29}" Value="" Type="string" Action="write" />
                <RegistryValue Root="HKCR" Key="CLSID\{A4313A71-7B44-355C-8369-68DE943617AB}\InprocServer32\2.21.5981.35957" Name="Class" Value="NJsonSchema.Generation.JsonSchemaGeneratorSettings" Type="string" Action="write" />
                <RegistryValue Root="HKCR" Key="CLSID\{A4313A71-7B44-355C-8369-68DE943617AB}\InprocServer32\2.21.5981.35957" Name="Assembly" Value="NJsonSchema, Version=2.21.5981.35957, Culture=neutral, PublicKeyToken=c2f9c3bdfae56102" Type="string" Action="write" />
                <RegistryValue Root="HKCR" Key="CLSID\{A4313A71-7B44-355C-8369-68DE943617AB}\InprocServer32\2.21.5981.35957" Name="RuntimeVersion" Value="v4.0.30319" Type="string" Action="write" />
                <RegistryValue Root="HKCR" Key="CLSID\{A4313A71-7B44-355C-8369-68DE943617AB}\InprocServer32\2.21.5981.35957" Name="CodeBase" Value="file:///[#filE7D2BAF36BE70670FE414AAABB6765E1]" Type="string" Action="write" />
                <RegistryValue Root="HKCR" Key="CLSID\{A4313A71-7B44-355C-8369-68DE943617AB}\InprocServer32" Name="Class" Value="NJsonSchema.Generation.JsonSchemaGeneratorSettings" Type="string" Action="write" />
                <RegistryValue Root="HKCR" Key="CLSID\{A4313A71-7B44-355C-8369-68DE943617AB}\InprocServer32" Name="Assembly" Value="NJsonSchema, Version=2.21.5981.35957, Culture=neutral, PublicKeyToken=c2f9c3bdfae56102" Type="string" Action="write" />
                <RegistryValue Root="HKCR" Key="CLSID\{A4313A71-7B44-355C-8369-68DE943617AB}\InprocServer32" Name="RuntimeVersion" Value="v4.0.30319" Type="string" Action="write" />
                <RegistryValue Root="HKCR" Key="CLSID\{A4313A71-7B44-355C-8369-68DE943617AB}\InprocServer32" Name="CodeBase" Value="file:///[#filE7D2BAF36BE70670FE414AAABB6765E1]" Type="string" Action="write" />
                <RegistryValue Root="HKCR" Key="CLSID\{B51C81B3-6C51-363A-AED0-F20EDFD7BFB2}\Implemented Categories\{62C8FE65-4EBB-45e7-B440-6E39B2CDBF29}" Value="" Type="string" Action="write" />
                <RegistryValue Root="HKCR" Key="CLSID\{B51C81B3-6C51-363A-AED0-F20EDFD7BFB2}\InprocServer32\2.21.5981.35957" Name="Class" Value="NJsonSchema.SchemaResolver" Type="string" Action="write" />
                <RegistryValue Root="HKCR" Key="CLSID\{B51C81B3-6C51-363A-AED0-F20EDFD7BFB2}\InprocServer32\2.21.5981.35957" Name="Assembly" Value="NJsonSchema, Version=2.21.5981.35957, Culture=neutral, PublicKeyToken=c2f9c3bdfae56102" Type="string" Action="write" />
                <RegistryValue Root="HKCR" Key="CLSID\{B51C81B3-6C51-363A-AED0-F20EDFD7BFB2}\InprocServer32\2.21.5981.35957" Name="RuntimeVersion" Value="v4.0.30319" Type="string" Action="write" />
                <RegistryValue Root="HKCR" Key="CLSID\{B51C81B3-6C51-363A-AED0-F20EDFD7BFB2}\InprocServer32\2.21.5981.35957" Name="CodeBase" Value="file:///[#filE7D2BAF36BE70670FE414AAABB6765E1]" Type="string" Action="write" />
                <RegistryValue Root="HKCR" Key="CLSID\{B51C81B3-6C51-363A-AED0-F20EDFD7BFB2}\InprocServer32" Name="Class" Value="NJsonSchema.SchemaResolver" Type="string" Action="write" />
                <RegistryValue Root="HKCR" Key="CLSID\{B51C81B3-6C51-363A-AED0-F20EDFD7BFB2}\InprocServer32" Name="Assembly" Value="NJsonSchema, Version=2.21.5981.35957, Culture=neutral, PublicKeyToken=c2f9c3bdfae56102" Type="string" Action="write" />
                <RegistryValue Root="HKCR" Key="CLSID\{B51C81B3-6C51-363A-AED0-F20EDFD7BFB2}\InprocServer32" Name="RuntimeVersion" Value="v4.0.30319" Type="string" Action="write" />
                <RegistryValue Root="HKCR" Key="CLSID\{B51C81B3-6C51-363A-AED0-F20EDFD7BFB2}\InprocServer32" Name="CodeBase" Value="file:///[#filE7D2BAF36BE70670FE414AAABB6765E1]" Type="string" Action="write" />
                <RegistryValue Root="HKCR" Key="CLSID\{BD410A73-44AE-3873-B4AF-E44CCA3A0FEB}\Implemented Categories\{62C8FE65-4EBB-45e7-B440-6E39B2CDBF29}" Value="" Type="string" Action="write" />
                <RegistryValue Root="HKCR" Key="CLSID\{BD410A73-44AE-3873-B4AF-E44CCA3A0FEB}\InprocServer32\2.21.5981.35957" Name="Class" Value="NJsonSchema.Annotations.JsonSchemaAttribute" Type="string" Action="write" />
                <RegistryValue Root="HKCR" Key="CLSID\{BD410A73-44AE-3873-B4AF-E44CCA3A0FEB}\InprocServer32\2.21.5981.35957" Name="Assembly" Value="NJsonSchema, Version=2.21.5981.35957, Culture=neutral, PublicKeyToken=c2f9c3bdfae56102" Type="string" Action="write" />
                <RegistryValue Root="HKCR" Key="CLSID\{BD410A73-44AE-3873-B4AF-E44CCA3A0FEB}\InprocServer32\2.21.5981.35957" Name="RuntimeVersion" Value="v4.0.30319" Type="string" Action="write" />
                <RegistryValue Root="HKCR" Key="CLSID\{BD410A73-44AE-3873-B4AF-E44CCA3A0FEB}\InprocServer32\2.21.5981.35957" Name="CodeBase" Value="file:///[#filE7D2BAF36BE70670FE414AAABB6765E1]" Type="string" Action="write" />
                <RegistryValue Root="HKCR" Key="CLSID\{BD410A73-44AE-3873-B4AF-E44CCA3A0FEB}\InprocServer32" Name="Class" Value="NJsonSchema.Annotations.JsonSchemaAttribute" Type="string" Action="write" />
                <RegistryValue Root="HKCR" Key="CLSID\{BD410A73-44AE-3873-B4AF-E44CCA3A0FEB}\InprocServer32" Name="Assembly" Value="NJsonSchema, Version=2.21.5981.35957, Culture=neutral, PublicKeyToken=c2f9c3bdfae56102" Type="string" Action="write" />
                <RegistryValue Root="HKCR" Key="CLSID\{BD410A73-44AE-3873-B4AF-E44CCA3A0FEB}\InprocServer32" Name="RuntimeVersion" Value="v4.0.30319" Type="string" Action="write" />
                <RegistryValue Root="HKCR" Key="CLSID\{BD410A73-44AE-3873-B4AF-E44CCA3A0FEB}\InprocServer32" Name="CodeBase" Value="file:///[#filE7D2BAF36BE70670FE414AAABB6765E1]" Type="string" Action="write" />
                <RegistryValue Root="HKCR" Key="CLSID\{BD468B5C-6F5E-30C0-B6A8-F2018748AC05}\Implemented Categories\{62C8FE65-4EBB-45e7-B440-6E39B2CDBF29}" Value="" Type="string" Action="write" />
                <RegistryValue Root="HKCR" Key="CLSID\{BD468B5C-6F5E-30C0-B6A8-F2018748AC05}\InprocServer32\2.21.5981.35957" Name="Class" Value="NJsonSchema.JsonSchema4" Type="string" Action="write" />
                <RegistryValue Root="HKCR" Key="CLSID\{BD468B5C-6F5E-30C0-B6A8-F2018748AC05}\InprocServer32\2.21.5981.35957" Name="Assembly" Value="NJsonSchema, Version=2.21.5981.35957, Culture=neutral, PublicKeyToken=c2f9c3bdfae56102" Type="string" Action="write" />
                <RegistryValue Root="HKCR" Key="CLSID\{BD468B5C-6F5E-30C0-B6A8-F2018748AC05}\InprocServer32\2.21.5981.35957" Name="RuntimeVersion" Value="v4.0.30319" Type="string" Action="write" />
                <RegistryValue Root="HKCR" Key="CLSID\{BD468B5C-6F5E-30C0-B6A8-F2018748AC05}\InprocServer32\2.21.5981.35957" Name="CodeBase" Value="file:///[#filE7D2BAF36BE70670FE414AAABB6765E1]" Type="string" Action="write" />
                <RegistryValue Root="HKCR" Key="CLSID\{BD468B5C-6F5E-30C0-B6A8-F2018748AC05}\InprocServer32" Name="Class" Value="NJsonSchema.JsonSchema4" Type="string" Action="write" />
                <RegistryValue Root="HKCR" Key="CLSID\{BD468B5C-6F5E-30C0-B6A8-F2018748AC05}\InprocServer32" Name="Assembly" Value="NJsonSchema, Version=2.21.5981.35957, Culture=neutral, PublicKeyToken=c2f9c3bdfae56102" Type="string" Action="write" />
                <RegistryValue Root="HKCR" Key="CLSID\{BD468B5C-6F5E-30C0-B6A8-F2018748AC05}\InprocServer32" Name="RuntimeVersion" Value="v4.0.30319" Type="string" Action="write" />
                <RegistryValue Root="HKCR" Key="CLSID\{BD468B5C-6F5E-30C0-B6A8-F2018748AC05}\InprocServer32" Name="CodeBase" Value="file:///[#filE7D2BAF36BE70670FE414AAABB6765E1]" Type="string" Action="write" />
                <RegistryValue Root="HKCR" Key="Record\{21EC405E-0630-3994-A04F-7BC5F137DEAD}\2.21.5981.35957" Name="Class" Value="NJsonSchema.EnumHandling" Type="string" Action="write" />
                <RegistryValue Root="HKCR" Key="Record\{21EC405E-0630-3994-A04F-7BC5F137DEAD}\2.21.5981.35957" Name="Assembly" Value="NJsonSchema, Version=2.21.5981.35957, Culture=neutral, PublicKeyToken=c2f9c3bdfae56102" Type="string" Action="write" />
                <RegistryValue Root="HKCR" Key="Record\{21EC405E-0630-3994-A04F-7BC5F137DEAD}\2.21.5981.35957" Name="RuntimeVersion" Value="v4.0.30319" Type="string" Action="write" />
                <RegistryValue Root="HKCR" Key="Record\{21EC405E-0630-3994-A04F-7BC5F137DEAD}\2.21.5981.35957" Name="CodeBase" Value="file:///[#filE7D2BAF36BE70670FE414AAABB6765E1]" Type="string" Action="write" />
                <RegistryValue Root="HKCR" Key="Record\{5D5593A6-9DA4-3B44-9824-519D798ED157}\2.21.5981.35957" Name="Class" Value="NJsonSchema.Validation.ValidationErrorKind" Type="string" Action="write" />
                <RegistryValue Root="HKCR" Key="Record\{5D5593A6-9DA4-3B44-9824-519D798ED157}\2.21.5981.35957" Name="Assembly" Value="NJsonSchema, Version=2.21.5981.35957, Culture=neutral, PublicKeyToken=c2f9c3bdfae56102" Type="string" Action="write" />
                <RegistryValue Root="HKCR" Key="Record\{5D5593A6-9DA4-3B44-9824-519D798ED157}\2.21.5981.35957" Name="RuntimeVersion" Value="v4.0.30319" Type="string" Action="write" />
                <RegistryValue Root="HKCR" Key="Record\{5D5593A6-9DA4-3B44-9824-519D798ED157}\2.21.5981.35957" Name="CodeBase" Value="file:///[#filE7D2BAF36BE70670FE414AAABB6765E1]" Type="string" Action="write" />
                <RegistryValue Root="HKCR" Key="Record\{E4671D11-275D-3053-A62C-CD28030AF5DF}\2.21.5981.35957" Name="Class" Value="NJsonSchema.JsonObjectType" Type="string" Action="write" />
                <RegistryValue Root="HKCR" Key="Record\{E4671D11-275D-3053-A62C-CD28030AF5DF}\2.21.5981.35957" Name="Assembly" Value="NJsonSchema, Version=2.21.5981.35957, Culture=neutral, PublicKeyToken=c2f9c3bdfae56102" Type="string" Action="write" />
                <RegistryValue Root="HKCR" Key="Record\{E4671D11-275D-3053-A62C-CD28030AF5DF}\2.21.5981.35957" Name="RuntimeVersion" Value="v4.0.30319" Type="string" Action="write" />
                <RegistryValue Root="HKCR" Key="Record\{E4671D11-275D-3053-A62C-CD28030AF5DF}\2.21.5981.35957" Name="CodeBase" Value="file:///[#filE7D2BAF36BE70670FE414AAABB6765E1]" Type="string" Action="write" />
            </Component>
            <Component Id="cmp1C1136F93E85EEFA43E6D2D9FFB0B6F2" Directory="RootDirectory" Guid="*">
                <File Id="filD695A73671F7C09A8F5F9B000178428E" KeyPath="yes" Source="$(var.SourcePath)\NJsonSchema.xml" />
            </Component>
            <Component Id="cmp2A11D8A82847C4B7D0ED546235187238" Directory="RootDirectory" Guid="*">
<<<<<<< HEAD
                <Class Id="{652EA8FA-6D13-3A33-9F58-B37571555B2E}" Context="InprocServer32" Description="NSwag.CodeGeneration.SwaggerGenerators.WebApi.WebApiAssemblyToSwaggerGeneratorSettings" ThreadingModel="both" ForeignServer="mscoree.dll">
                    <ProgId Id="NSwag.CodeGeneration.SwaggerGenerators.WebApi.WebApiAssemblyToSwaggerGeneratorSettings" Description="NSwag.CodeGeneration.SwaggerGenerators.WebApi.WebApiAssemblyToSwaggerGeneratorSettings" />
                </Class>
                <Class Id="{BC1CC823-CE67-3B50-B1DF-ED36819BE5D6}" Context="InprocServer32" Description="NSwag.CodeGeneration.SwaggerGenerators.AssemblyTypeToSwaggerGeneratorSettings" ThreadingModel="both" ForeignServer="mscoree.dll">
                    <ProgId Id="NSwag.CodeGeneration.SwaggerGenerators.AssemblyTypeToSwaggerGeneratorSettings" Description="NSwag.CodeGeneration.SwaggerGenerators.AssemblyTypeToSwaggerGeneratorSettings" />
                </Class>
                <File Id="fil7FA595FCBA45D1489A6A9227BF9C07D1" KeyPath="yes" Source="$(var.SourcePath)\NSwag.AssemblyLoader.dll" />
                <RegistryValue Root="HKCR" Key="CLSID\{652EA8FA-6D13-3A33-9F58-B37571555B2E}\Implemented Categories\{62C8FE65-4EBB-45e7-B440-6E39B2CDBF29}" Value="" Type="string" Action="write" />
                <RegistryValue Root="HKCR" Key="CLSID\{652EA8FA-6D13-3A33-9F58-B37571555B2E}\InprocServer32\2.25.5982.40539" Name="Class" Value="NSwag.CodeGeneration.SwaggerGenerators.WebApi.WebApiAssemblyToSwaggerGeneratorSettings" Type="string" Action="write" />
                <RegistryValue Root="HKCR" Key="CLSID\{652EA8FA-6D13-3A33-9F58-B37571555B2E}\InprocServer32\2.25.5982.40539" Name="Assembly" Value="NSwag.AssemblyLoader, Version=2.25.5982.40539, Culture=neutral, PublicKeyToken=null" Type="string" Action="write" />
                <RegistryValue Root="HKCR" Key="CLSID\{652EA8FA-6D13-3A33-9F58-B37571555B2E}\InprocServer32\2.25.5982.40539" Name="RuntimeVersion" Value="v4.0.30319" Type="string" Action="write" />
                <RegistryValue Root="HKCR" Key="CLSID\{652EA8FA-6D13-3A33-9F58-B37571555B2E}\InprocServer32\2.25.5982.40539" Name="CodeBase" Value="file:///[#fil7FA595FCBA45D1489A6A9227BF9C07D1]" Type="string" Action="write" />
                <RegistryValue Root="HKCR" Key="CLSID\{652EA8FA-6D13-3A33-9F58-B37571555B2E}\InprocServer32" Name="Class" Value="NSwag.CodeGeneration.SwaggerGenerators.WebApi.WebApiAssemblyToSwaggerGeneratorSettings" Type="string" Action="write" />
                <RegistryValue Root="HKCR" Key="CLSID\{652EA8FA-6D13-3A33-9F58-B37571555B2E}\InprocServer32" Name="Assembly" Value="NSwag.AssemblyLoader, Version=2.25.5982.40539, Culture=neutral, PublicKeyToken=null" Type="string" Action="write" />
                <RegistryValue Root="HKCR" Key="CLSID\{652EA8FA-6D13-3A33-9F58-B37571555B2E}\InprocServer32" Name="RuntimeVersion" Value="v4.0.30319" Type="string" Action="write" />
                <RegistryValue Root="HKCR" Key="CLSID\{652EA8FA-6D13-3A33-9F58-B37571555B2E}\InprocServer32" Name="CodeBase" Value="file:///[#fil7FA595FCBA45D1489A6A9227BF9C07D1]" Type="string" Action="write" />
                <RegistryValue Root="HKCR" Key="CLSID\{BC1CC823-CE67-3B50-B1DF-ED36819BE5D6}\Implemented Categories\{62C8FE65-4EBB-45e7-B440-6E39B2CDBF29}" Value="" Type="string" Action="write" />
                <RegistryValue Root="HKCR" Key="CLSID\{BC1CC823-CE67-3B50-B1DF-ED36819BE5D6}\InprocServer32\2.25.5982.40539" Name="Class" Value="NSwag.CodeGeneration.SwaggerGenerators.AssemblyTypeToSwaggerGeneratorSettings" Type="string" Action="write" />
                <RegistryValue Root="HKCR" Key="CLSID\{BC1CC823-CE67-3B50-B1DF-ED36819BE5D6}\InprocServer32\2.25.5982.40539" Name="Assembly" Value="NSwag.AssemblyLoader, Version=2.25.5982.40539, Culture=neutral, PublicKeyToken=null" Type="string" Action="write" />
                <RegistryValue Root="HKCR" Key="CLSID\{BC1CC823-CE67-3B50-B1DF-ED36819BE5D6}\InprocServer32\2.25.5982.40539" Name="RuntimeVersion" Value="v4.0.30319" Type="string" Action="write" />
                <RegistryValue Root="HKCR" Key="CLSID\{BC1CC823-CE67-3B50-B1DF-ED36819BE5D6}\InprocServer32\2.25.5982.40539" Name="CodeBase" Value="file:///[#fil7FA595FCBA45D1489A6A9227BF9C07D1]" Type="string" Action="write" />
                <RegistryValue Root="HKCR" Key="CLSID\{BC1CC823-CE67-3B50-B1DF-ED36819BE5D6}\InprocServer32" Name="Class" Value="NSwag.CodeGeneration.SwaggerGenerators.AssemblyTypeToSwaggerGeneratorSettings" Type="string" Action="write" />
                <RegistryValue Root="HKCR" Key="CLSID\{BC1CC823-CE67-3B50-B1DF-ED36819BE5D6}\InprocServer32" Name="Assembly" Value="NSwag.AssemblyLoader, Version=2.25.5982.40539, Culture=neutral, PublicKeyToken=null" Type="string" Action="write" />
                <RegistryValue Root="HKCR" Key="CLSID\{BC1CC823-CE67-3B50-B1DF-ED36819BE5D6}\InprocServer32" Name="RuntimeVersion" Value="v4.0.30319" Type="string" Action="write" />
                <RegistryValue Root="HKCR" Key="CLSID\{BC1CC823-CE67-3B50-B1DF-ED36819BE5D6}\InprocServer32" Name="CodeBase" Value="file:///[#fil7FA595FCBA45D1489A6A9227BF9C07D1]" Type="string" Action="write" />
=======
                <Class Id="{16A1E18C-808F-31F4-B887-459FB78ED9DE}" Context="InprocServer32" Description="NSwag.CodeGeneration.SwaggerGenerators.WebApi.WebApiAssemblyToSwaggerGeneratorSettings" ThreadingModel="both" ForeignServer="mscoree.dll">
                    <ProgId Id="NSwag.CodeGeneration.SwaggerGenerators.WebApi.WebApiAssemblyToSwaggerGeneratorSettings" Description="NSwag.CodeGeneration.SwaggerGenerators.WebApi.WebApiAssemblyToSwaggerGeneratorSettings" />
                </Class>
                <Class Id="{C02A05F6-0555-37E0-ACF1-7DED67BB3E61}" Context="InprocServer32" Description="NSwag.CodeGeneration.SwaggerGenerators.AssemblyTypeToSwaggerGeneratorSettings" ThreadingModel="both" ForeignServer="mscoree.dll">
                    <ProgId Id="NSwag.CodeGeneration.SwaggerGenerators.AssemblyTypeToSwaggerGeneratorSettings" Description="NSwag.CodeGeneration.SwaggerGenerators.AssemblyTypeToSwaggerGeneratorSettings" />
                </Class>
                <File Id="fil7FA595FCBA45D1489A6A9227BF9C07D1" KeyPath="yes" Source="$(var.SourcePath)\NSwag.AssemblyLoader.dll" />
                <RegistryValue Root="HKCR" Key="CLSID\{16A1E18C-808F-31F4-B887-459FB78ED9DE}\Implemented Categories\{62C8FE65-4EBB-45e7-B440-6E39B2CDBF29}" Value="" Type="string" Action="write" />
                <RegistryValue Root="HKCR" Key="CLSID\{16A1E18C-808F-31F4-B887-459FB78ED9DE}\InprocServer32\2.25.5982.31036" Name="Class" Value="NSwag.CodeGeneration.SwaggerGenerators.WebApi.WebApiAssemblyToSwaggerGeneratorSettings" Type="string" Action="write" />
                <RegistryValue Root="HKCR" Key="CLSID\{16A1E18C-808F-31F4-B887-459FB78ED9DE}\InprocServer32\2.25.5982.31036" Name="Assembly" Value="NSwag.AssemblyLoader, Version=2.25.5982.31036, Culture=neutral, PublicKeyToken=null" Type="string" Action="write" />
                <RegistryValue Root="HKCR" Key="CLSID\{16A1E18C-808F-31F4-B887-459FB78ED9DE}\InprocServer32\2.25.5982.31036" Name="RuntimeVersion" Value="v4.0.30319" Type="string" Action="write" />
                <RegistryValue Root="HKCR" Key="CLSID\{16A1E18C-808F-31F4-B887-459FB78ED9DE}\InprocServer32\2.25.5982.31036" Name="CodeBase" Value="file:///[#fil7FA595FCBA45D1489A6A9227BF9C07D1]" Type="string" Action="write" />
                <RegistryValue Root="HKCR" Key="CLSID\{16A1E18C-808F-31F4-B887-459FB78ED9DE}\InprocServer32" Name="Class" Value="NSwag.CodeGeneration.SwaggerGenerators.WebApi.WebApiAssemblyToSwaggerGeneratorSettings" Type="string" Action="write" />
                <RegistryValue Root="HKCR" Key="CLSID\{16A1E18C-808F-31F4-B887-459FB78ED9DE}\InprocServer32" Name="Assembly" Value="NSwag.AssemblyLoader, Version=2.25.5982.31036, Culture=neutral, PublicKeyToken=null" Type="string" Action="write" />
                <RegistryValue Root="HKCR" Key="CLSID\{16A1E18C-808F-31F4-B887-459FB78ED9DE}\InprocServer32" Name="RuntimeVersion" Value="v4.0.30319" Type="string" Action="write" />
                <RegistryValue Root="HKCR" Key="CLSID\{16A1E18C-808F-31F4-B887-459FB78ED9DE}\InprocServer32" Name="CodeBase" Value="file:///[#fil7FA595FCBA45D1489A6A9227BF9C07D1]" Type="string" Action="write" />
                <RegistryValue Root="HKCR" Key="CLSID\{C02A05F6-0555-37E0-ACF1-7DED67BB3E61}\Implemented Categories\{62C8FE65-4EBB-45e7-B440-6E39B2CDBF29}" Value="" Type="string" Action="write" />
                <RegistryValue Root="HKCR" Key="CLSID\{C02A05F6-0555-37E0-ACF1-7DED67BB3E61}\InprocServer32\2.25.5982.31036" Name="Class" Value="NSwag.CodeGeneration.SwaggerGenerators.AssemblyTypeToSwaggerGeneratorSettings" Type="string" Action="write" />
                <RegistryValue Root="HKCR" Key="CLSID\{C02A05F6-0555-37E0-ACF1-7DED67BB3E61}\InprocServer32\2.25.5982.31036" Name="Assembly" Value="NSwag.AssemblyLoader, Version=2.25.5982.31036, Culture=neutral, PublicKeyToken=null" Type="string" Action="write" />
                <RegistryValue Root="HKCR" Key="CLSID\{C02A05F6-0555-37E0-ACF1-7DED67BB3E61}\InprocServer32\2.25.5982.31036" Name="RuntimeVersion" Value="v4.0.30319" Type="string" Action="write" />
                <RegistryValue Root="HKCR" Key="CLSID\{C02A05F6-0555-37E0-ACF1-7DED67BB3E61}\InprocServer32\2.25.5982.31036" Name="CodeBase" Value="file:///[#fil7FA595FCBA45D1489A6A9227BF9C07D1]" Type="string" Action="write" />
                <RegistryValue Root="HKCR" Key="CLSID\{C02A05F6-0555-37E0-ACF1-7DED67BB3E61}\InprocServer32" Name="Class" Value="NSwag.CodeGeneration.SwaggerGenerators.AssemblyTypeToSwaggerGeneratorSettings" Type="string" Action="write" />
                <RegistryValue Root="HKCR" Key="CLSID\{C02A05F6-0555-37E0-ACF1-7DED67BB3E61}\InprocServer32" Name="Assembly" Value="NSwag.AssemblyLoader, Version=2.25.5982.31036, Culture=neutral, PublicKeyToken=null" Type="string" Action="write" />
                <RegistryValue Root="HKCR" Key="CLSID\{C02A05F6-0555-37E0-ACF1-7DED67BB3E61}\InprocServer32" Name="RuntimeVersion" Value="v4.0.30319" Type="string" Action="write" />
                <RegistryValue Root="HKCR" Key="CLSID\{C02A05F6-0555-37E0-ACF1-7DED67BB3E61}\InprocServer32" Name="CodeBase" Value="file:///[#fil7FA595FCBA45D1489A6A9227BF9C07D1]" Type="string" Action="write" />
>>>>>>> b17951fa
            </Component>
            <Component Id="cmp799D3BDCF2987042CF5269EAFE86BF97" Directory="RootDirectory" Guid="*">
                <File Id="fil785C94CCEE2966FF09CD86E2859A2F7F" KeyPath="yes" Source="$(var.SourcePath)\NSwag.AssemblyLoader.pdb" />
            </Component>
            <Component Id="cmp0A392689D7757F098A52295647E88BD8" Directory="RootDirectory" Guid="*">
                <File Id="filAA0C1EB82ED63F8F72DE0B86161E790C" KeyPath="yes" Source="$(var.SourcePath)\NSwag.AssemblyLoader.xml" />
            </Component>
            <Component Id="cmpD433CB41F7E59DBB651203A1637871EF" Directory="RootDirectory" Guid="*">
<<<<<<< HEAD
                <Class Id="{0B8078CC-7C8A-3421-A0AB-28A83C65BD71}" Context="InprocServer32" Description="NSwag.CodeGeneration.CodeGenerators.OperationNameGenerators.SingleClientFromOperationIdOperationNameGenerator" ThreadingModel="both" ForeignServer="mscoree.dll">
                    <ProgId Id="NSwag.CodeGeneration.CodeGenerators.OperationNameGenerators.SingleClientFromOperationIdOperationNameGenerator" Description="NSwag.CodeGeneration.CodeGenerators.OperationNameGenerators.SingleClientFromOperationIdOperationNameGenerator" />
                </Class>
                <Class Id="{133F1AF5-F704-3771-B99B-C5263A161E71}" Context="InprocServer32" Description="NSwag.CodeGeneration.CodeGenerators.TypeScript.SwaggerToTypeScriptClientGeneratorSettings" ThreadingModel="both" ForeignServer="mscoree.dll">
                    <ProgId Id="NSwag.CodeGeneration.CodeGenerators.TypeScript.SwaggerToTypeScriptClientGeneratorSettings" Description="NSwag.CodeGeneration.CodeGenerators.TypeScript.SwaggerToTypeScriptClientGeneratorSettings" />
                </Class>
                <Class Id="{57C78770-6963-38F6-87D8-DF6B6B001B3F}" Context="InprocServer32" Description="NSwag.CodeGeneration.CodeGenerators.OperationNameGenerators.MultipleClientsFromPathSegmentsOperationNameGenerator" ThreadingModel="both" ForeignServer="mscoree.dll">
                    <ProgId Id="NSwag.CodeGeneration.CodeGenerators.OperationNameGenerators.MultipleClientsFromPathSegmentsOperationNameGenerator" Description="NSwag.CodeGeneration.CodeGenerators.OperationNameGenerators.MultipleClientsFromPathSegmentsOperationNameGenerator" />
                </Class>
                <Class Id="{7432988F-70E3-36E9-A095-C2F6479EFBB1}" Context="InprocServer32" Description="NSwag.CodeGeneration.CodeGenerators.ControllerGeneratorBaseSettings" ThreadingModel="both" ForeignServer="mscoree.dll">
                    <ProgId Id="NSwag.CodeGeneration.CodeGenerators.ControllerGeneratorBaseSettings" Description="NSwag.CodeGeneration.CodeGenerators.ControllerGeneratorBaseSettings" />
                </Class>
                <Class Id="{92797112-BC36-33CB-85A7-BC2F8C70BC1D}" Context="InprocServer32" Description="NSwag.CodeGeneration.CodeGenerators.OperationNameGenerators.MultipleClientsFromOperationIdOperationNameGenerator" ThreadingModel="both" ForeignServer="mscoree.dll">
                    <ProgId Id="NSwag.CodeGeneration.CodeGenerators.OperationNameGenerators.MultipleClientsFromOperationIdOperationNameGenerator" Description="NSwag.CodeGeneration.CodeGenerators.OperationNameGenerators.MultipleClientsFromOperationIdOperationNameGenerator" />
                </Class>
                <Class Id="{9A67FF1D-ADDF-3EFB-B15E-5D3B2DECB098}" Context="InprocServer32" Description="NSwag.CodeGeneration.CodeGenerators.CSharp.SwaggerToCSharpClientGeneratorSettings" ThreadingModel="both" ForeignServer="mscoree.dll">
                    <ProgId Id="NSwag.CodeGeneration.CodeGenerators.CSharp.SwaggerToCSharpClientGeneratorSettings" Description="NSwag.CodeGeneration.CodeGenerators.CSharp.SwaggerToCSharpClientGeneratorSettings" />
                </Class>
                <Class Id="{C856FCB1-7FF2-31AD-BB30-B6012C5EE0FA}" Context="InprocServer32" Description="NSwag.CodeGeneration.SwaggerGenerators.WebApi.WebApiToSwaggerGeneratorSettings" ThreadingModel="both" ForeignServer="mscoree.dll">
                    <ProgId Id="NSwag.CodeGeneration.SwaggerGenerators.WebApi.WebApiToSwaggerGeneratorSettings" Description="NSwag.CodeGeneration.SwaggerGenerators.WebApi.WebApiToSwaggerGeneratorSettings" />
                </Class>
                <Class Id="{E1D98B2F-4B52-3974-A5F4-921A875CE92B}" Context="InprocServer32" Description="NSwag.CodeGeneration.CodeGenerators.CSharp.SwaggerToCSharpWebApiControllerGeneratorSettings" ThreadingModel="both" ForeignServer="mscoree.dll">
                    <ProgId Id="NSwag.CodeGeneration.CodeGenerators.CSharp.SwaggerToCSharpWebApiControllerGeneratorSettings" Description="NSwag.CodeGeneration.CodeGenerators.CSharp.SwaggerToCSharpWebApiControllerGeneratorSettings" />
                </Class>
                <Class Id="{F73E340B-0282-35E2-8EE5-0D7901C5AF43}" Context="InprocServer32" Description="NSwag.CodeGeneration.CodeGenerators.ClientGeneratorBaseSettings" ThreadingModel="both" ForeignServer="mscoree.dll">
                    <ProgId Id="NSwag.CodeGeneration.CodeGenerators.ClientGeneratorBaseSettings" Description="NSwag.CodeGeneration.CodeGenerators.ClientGeneratorBaseSettings" />
                </Class>
                <File Id="filDC94E2DB0A7DAD32A328930C80E6419C" KeyPath="yes" Source="$(var.SourcePath)\NSwag.CodeGeneration.dll" />
                <ProgId Id="Record" />
                <RegistryValue Root="HKCR" Key="CLSID\{0B8078CC-7C8A-3421-A0AB-28A83C65BD71}\Implemented Categories\{62C8FE65-4EBB-45e7-B440-6E39B2CDBF29}" Value="" Type="string" Action="write" />
                <RegistryValue Root="HKCR" Key="CLSID\{0B8078CC-7C8A-3421-A0AB-28A83C65BD71}\InprocServer32\2.25.5982.40538" Name="Class" Value="NSwag.CodeGeneration.CodeGenerators.OperationNameGenerators.SingleClientFromOperationIdOperationNameGenerator" Type="string" Action="write" />
                <RegistryValue Root="HKCR" Key="CLSID\{0B8078CC-7C8A-3421-A0AB-28A83C65BD71}\InprocServer32\2.25.5982.40538" Name="Assembly" Value="NSwag.CodeGeneration, Version=2.25.5982.40538, Culture=neutral, PublicKeyToken=null" Type="string" Action="write" />
                <RegistryValue Root="HKCR" Key="CLSID\{0B8078CC-7C8A-3421-A0AB-28A83C65BD71}\InprocServer32\2.25.5982.40538" Name="RuntimeVersion" Value="v4.0.30319" Type="string" Action="write" />
                <RegistryValue Root="HKCR" Key="CLSID\{0B8078CC-7C8A-3421-A0AB-28A83C65BD71}\InprocServer32\2.25.5982.40538" Name="CodeBase" Value="file:///[#filDC94E2DB0A7DAD32A328930C80E6419C]" Type="string" Action="write" />
                <RegistryValue Root="HKCR" Key="CLSID\{0B8078CC-7C8A-3421-A0AB-28A83C65BD71}\InprocServer32" Name="Class" Value="NSwag.CodeGeneration.CodeGenerators.OperationNameGenerators.SingleClientFromOperationIdOperationNameGenerator" Type="string" Action="write" />
                <RegistryValue Root="HKCR" Key="CLSID\{0B8078CC-7C8A-3421-A0AB-28A83C65BD71}\InprocServer32" Name="Assembly" Value="NSwag.CodeGeneration, Version=2.25.5982.40538, Culture=neutral, PublicKeyToken=null" Type="string" Action="write" />
                <RegistryValue Root="HKCR" Key="CLSID\{0B8078CC-7C8A-3421-A0AB-28A83C65BD71}\InprocServer32" Name="RuntimeVersion" Value="v4.0.30319" Type="string" Action="write" />
                <RegistryValue Root="HKCR" Key="CLSID\{0B8078CC-7C8A-3421-A0AB-28A83C65BD71}\InprocServer32" Name="CodeBase" Value="file:///[#filDC94E2DB0A7DAD32A328930C80E6419C]" Type="string" Action="write" />
                <RegistryValue Root="HKCR" Key="CLSID\{133F1AF5-F704-3771-B99B-C5263A161E71}\Implemented Categories\{62C8FE65-4EBB-45e7-B440-6E39B2CDBF29}" Value="" Type="string" Action="write" />
                <RegistryValue Root="HKCR" Key="CLSID\{133F1AF5-F704-3771-B99B-C5263A161E71}\InprocServer32\2.25.5982.40538" Name="Class" Value="NSwag.CodeGeneration.CodeGenerators.TypeScript.SwaggerToTypeScriptClientGeneratorSettings" Type="string" Action="write" />
                <RegistryValue Root="HKCR" Key="CLSID\{133F1AF5-F704-3771-B99B-C5263A161E71}\InprocServer32\2.25.5982.40538" Name="Assembly" Value="NSwag.CodeGeneration, Version=2.25.5982.40538, Culture=neutral, PublicKeyToken=null" Type="string" Action="write" />
                <RegistryValue Root="HKCR" Key="CLSID\{133F1AF5-F704-3771-B99B-C5263A161E71}\InprocServer32\2.25.5982.40538" Name="RuntimeVersion" Value="v4.0.30319" Type="string" Action="write" />
                <RegistryValue Root="HKCR" Key="CLSID\{133F1AF5-F704-3771-B99B-C5263A161E71}\InprocServer32\2.25.5982.40538" Name="CodeBase" Value="file:///[#filDC94E2DB0A7DAD32A328930C80E6419C]" Type="string" Action="write" />
                <RegistryValue Root="HKCR" Key="CLSID\{133F1AF5-F704-3771-B99B-C5263A161E71}\InprocServer32" Name="Class" Value="NSwag.CodeGeneration.CodeGenerators.TypeScript.SwaggerToTypeScriptClientGeneratorSettings" Type="string" Action="write" />
                <RegistryValue Root="HKCR" Key="CLSID\{133F1AF5-F704-3771-B99B-C5263A161E71}\InprocServer32" Name="Assembly" Value="NSwag.CodeGeneration, Version=2.25.5982.40538, Culture=neutral, PublicKeyToken=null" Type="string" Action="write" />
                <RegistryValue Root="HKCR" Key="CLSID\{133F1AF5-F704-3771-B99B-C5263A161E71}\InprocServer32" Name="RuntimeVersion" Value="v4.0.30319" Type="string" Action="write" />
                <RegistryValue Root="HKCR" Key="CLSID\{133F1AF5-F704-3771-B99B-C5263A161E71}\InprocServer32" Name="CodeBase" Value="file:///[#filDC94E2DB0A7DAD32A328930C80E6419C]" Type="string" Action="write" />
                <RegistryValue Root="HKCR" Key="CLSID\{57C78770-6963-38F6-87D8-DF6B6B001B3F}\Implemented Categories\{62C8FE65-4EBB-45e7-B440-6E39B2CDBF29}" Value="" Type="string" Action="write" />
                <RegistryValue Root="HKCR" Key="CLSID\{57C78770-6963-38F6-87D8-DF6B6B001B3F}\InprocServer32\2.25.5982.40538" Name="Class" Value="NSwag.CodeGeneration.CodeGenerators.OperationNameGenerators.MultipleClientsFromPathSegmentsOperationNameGenerator" Type="string" Action="write" />
                <RegistryValue Root="HKCR" Key="CLSID\{57C78770-6963-38F6-87D8-DF6B6B001B3F}\InprocServer32\2.25.5982.40538" Name="Assembly" Value="NSwag.CodeGeneration, Version=2.25.5982.40538, Culture=neutral, PublicKeyToken=null" Type="string" Action="write" />
                <RegistryValue Root="HKCR" Key="CLSID\{57C78770-6963-38F6-87D8-DF6B6B001B3F}\InprocServer32\2.25.5982.40538" Name="RuntimeVersion" Value="v4.0.30319" Type="string" Action="write" />
                <RegistryValue Root="HKCR" Key="CLSID\{57C78770-6963-38F6-87D8-DF6B6B001B3F}\InprocServer32\2.25.5982.40538" Name="CodeBase" Value="file:///[#filDC94E2DB0A7DAD32A328930C80E6419C]" Type="string" Action="write" />
                <RegistryValue Root="HKCR" Key="CLSID\{57C78770-6963-38F6-87D8-DF6B6B001B3F}\InprocServer32" Name="Class" Value="NSwag.CodeGeneration.CodeGenerators.OperationNameGenerators.MultipleClientsFromPathSegmentsOperationNameGenerator" Type="string" Action="write" />
                <RegistryValue Root="HKCR" Key="CLSID\{57C78770-6963-38F6-87D8-DF6B6B001B3F}\InprocServer32" Name="Assembly" Value="NSwag.CodeGeneration, Version=2.25.5982.40538, Culture=neutral, PublicKeyToken=null" Type="string" Action="write" />
                <RegistryValue Root="HKCR" Key="CLSID\{57C78770-6963-38F6-87D8-DF6B6B001B3F}\InprocServer32" Name="RuntimeVersion" Value="v4.0.30319" Type="string" Action="write" />
                <RegistryValue Root="HKCR" Key="CLSID\{57C78770-6963-38F6-87D8-DF6B6B001B3F}\InprocServer32" Name="CodeBase" Value="file:///[#filDC94E2DB0A7DAD32A328930C80E6419C]" Type="string" Action="write" />
                <RegistryValue Root="HKCR" Key="CLSID\{7432988F-70E3-36E9-A095-C2F6479EFBB1}\Implemented Categories\{62C8FE65-4EBB-45e7-B440-6E39B2CDBF29}" Value="" Type="string" Action="write" />
                <RegistryValue Root="HKCR" Key="CLSID\{7432988F-70E3-36E9-A095-C2F6479EFBB1}\InprocServer32\2.25.5982.40538" Name="Class" Value="NSwag.CodeGeneration.CodeGenerators.ControllerGeneratorBaseSettings" Type="string" Action="write" />
                <RegistryValue Root="HKCR" Key="CLSID\{7432988F-70E3-36E9-A095-C2F6479EFBB1}\InprocServer32\2.25.5982.40538" Name="Assembly" Value="NSwag.CodeGeneration, Version=2.25.5982.40538, Culture=neutral, PublicKeyToken=null" Type="string" Action="write" />
                <RegistryValue Root="HKCR" Key="CLSID\{7432988F-70E3-36E9-A095-C2F6479EFBB1}\InprocServer32\2.25.5982.40538" Name="RuntimeVersion" Value="v4.0.30319" Type="string" Action="write" />
                <RegistryValue Root="HKCR" Key="CLSID\{7432988F-70E3-36E9-A095-C2F6479EFBB1}\InprocServer32\2.25.5982.40538" Name="CodeBase" Value="file:///[#filDC94E2DB0A7DAD32A328930C80E6419C]" Type="string" Action="write" />
                <RegistryValue Root="HKCR" Key="CLSID\{7432988F-70E3-36E9-A095-C2F6479EFBB1}\InprocServer32" Name="Class" Value="NSwag.CodeGeneration.CodeGenerators.ControllerGeneratorBaseSettings" Type="string" Action="write" />
                <RegistryValue Root="HKCR" Key="CLSID\{7432988F-70E3-36E9-A095-C2F6479EFBB1}\InprocServer32" Name="Assembly" Value="NSwag.CodeGeneration, Version=2.25.5982.40538, Culture=neutral, PublicKeyToken=null" Type="string" Action="write" />
                <RegistryValue Root="HKCR" Key="CLSID\{7432988F-70E3-36E9-A095-C2F6479EFBB1}\InprocServer32" Name="RuntimeVersion" Value="v4.0.30319" Type="string" Action="write" />
                <RegistryValue Root="HKCR" Key="CLSID\{7432988F-70E3-36E9-A095-C2F6479EFBB1}\InprocServer32" Name="CodeBase" Value="file:///[#filDC94E2DB0A7DAD32A328930C80E6419C]" Type="string" Action="write" />
                <RegistryValue Root="HKCR" Key="CLSID\{92797112-BC36-33CB-85A7-BC2F8C70BC1D}\Implemented Categories\{62C8FE65-4EBB-45e7-B440-6E39B2CDBF29}" Value="" Type="string" Action="write" />
                <RegistryValue Root="HKCR" Key="CLSID\{92797112-BC36-33CB-85A7-BC2F8C70BC1D}\InprocServer32\2.25.5982.40538" Name="Class" Value="NSwag.CodeGeneration.CodeGenerators.OperationNameGenerators.MultipleClientsFromOperationIdOperationNameGenerator" Type="string" Action="write" />
                <RegistryValue Root="HKCR" Key="CLSID\{92797112-BC36-33CB-85A7-BC2F8C70BC1D}\InprocServer32\2.25.5982.40538" Name="Assembly" Value="NSwag.CodeGeneration, Version=2.25.5982.40538, Culture=neutral, PublicKeyToken=null" Type="string" Action="write" />
                <RegistryValue Root="HKCR" Key="CLSID\{92797112-BC36-33CB-85A7-BC2F8C70BC1D}\InprocServer32\2.25.5982.40538" Name="RuntimeVersion" Value="v4.0.30319" Type="string" Action="write" />
                <RegistryValue Root="HKCR" Key="CLSID\{92797112-BC36-33CB-85A7-BC2F8C70BC1D}\InprocServer32\2.25.5982.40538" Name="CodeBase" Value="file:///[#filDC94E2DB0A7DAD32A328930C80E6419C]" Type="string" Action="write" />
                <RegistryValue Root="HKCR" Key="CLSID\{92797112-BC36-33CB-85A7-BC2F8C70BC1D}\InprocServer32" Name="Class" Value="NSwag.CodeGeneration.CodeGenerators.OperationNameGenerators.MultipleClientsFromOperationIdOperationNameGenerator" Type="string" Action="write" />
                <RegistryValue Root="HKCR" Key="CLSID\{92797112-BC36-33CB-85A7-BC2F8C70BC1D}\InprocServer32" Name="Assembly" Value="NSwag.CodeGeneration, Version=2.25.5982.40538, Culture=neutral, PublicKeyToken=null" Type="string" Action="write" />
                <RegistryValue Root="HKCR" Key="CLSID\{92797112-BC36-33CB-85A7-BC2F8C70BC1D}\InprocServer32" Name="RuntimeVersion" Value="v4.0.30319" Type="string" Action="write" />
                <RegistryValue Root="HKCR" Key="CLSID\{92797112-BC36-33CB-85A7-BC2F8C70BC1D}\InprocServer32" Name="CodeBase" Value="file:///[#filDC94E2DB0A7DAD32A328930C80E6419C]" Type="string" Action="write" />
                <RegistryValue Root="HKCR" Key="CLSID\{9A67FF1D-ADDF-3EFB-B15E-5D3B2DECB098}\Implemented Categories\{62C8FE65-4EBB-45e7-B440-6E39B2CDBF29}" Value="" Type="string" Action="write" />
                <RegistryValue Root="HKCR" Key="CLSID\{9A67FF1D-ADDF-3EFB-B15E-5D3B2DECB098}\InprocServer32\2.25.5982.40538" Name="Class" Value="NSwag.CodeGeneration.CodeGenerators.CSharp.SwaggerToCSharpClientGeneratorSettings" Type="string" Action="write" />
                <RegistryValue Root="HKCR" Key="CLSID\{9A67FF1D-ADDF-3EFB-B15E-5D3B2DECB098}\InprocServer32\2.25.5982.40538" Name="Assembly" Value="NSwag.CodeGeneration, Version=2.25.5982.40538, Culture=neutral, PublicKeyToken=null" Type="string" Action="write" />
                <RegistryValue Root="HKCR" Key="CLSID\{9A67FF1D-ADDF-3EFB-B15E-5D3B2DECB098}\InprocServer32\2.25.5982.40538" Name="RuntimeVersion" Value="v4.0.30319" Type="string" Action="write" />
                <RegistryValue Root="HKCR" Key="CLSID\{9A67FF1D-ADDF-3EFB-B15E-5D3B2DECB098}\InprocServer32\2.25.5982.40538" Name="CodeBase" Value="file:///[#filDC94E2DB0A7DAD32A328930C80E6419C]" Type="string" Action="write" />
                <RegistryValue Root="HKCR" Key="CLSID\{9A67FF1D-ADDF-3EFB-B15E-5D3B2DECB098}\InprocServer32" Name="Class" Value="NSwag.CodeGeneration.CodeGenerators.CSharp.SwaggerToCSharpClientGeneratorSettings" Type="string" Action="write" />
                <RegistryValue Root="HKCR" Key="CLSID\{9A67FF1D-ADDF-3EFB-B15E-5D3B2DECB098}\InprocServer32" Name="Assembly" Value="NSwag.CodeGeneration, Version=2.25.5982.40538, Culture=neutral, PublicKeyToken=null" Type="string" Action="write" />
                <RegistryValue Root="HKCR" Key="CLSID\{9A67FF1D-ADDF-3EFB-B15E-5D3B2DECB098}\InprocServer32" Name="RuntimeVersion" Value="v4.0.30319" Type="string" Action="write" />
                <RegistryValue Root="HKCR" Key="CLSID\{9A67FF1D-ADDF-3EFB-B15E-5D3B2DECB098}\InprocServer32" Name="CodeBase" Value="file:///[#filDC94E2DB0A7DAD32A328930C80E6419C]" Type="string" Action="write" />
                <RegistryValue Root="HKCR" Key="CLSID\{C856FCB1-7FF2-31AD-BB30-B6012C5EE0FA}\Implemented Categories\{62C8FE65-4EBB-45e7-B440-6E39B2CDBF29}" Value="" Type="string" Action="write" />
                <RegistryValue Root="HKCR" Key="CLSID\{C856FCB1-7FF2-31AD-BB30-B6012C5EE0FA}\InprocServer32\2.25.5982.40538" Name="Class" Value="NSwag.CodeGeneration.SwaggerGenerators.WebApi.WebApiToSwaggerGeneratorSettings" Type="string" Action="write" />
                <RegistryValue Root="HKCR" Key="CLSID\{C856FCB1-7FF2-31AD-BB30-B6012C5EE0FA}\InprocServer32\2.25.5982.40538" Name="Assembly" Value="NSwag.CodeGeneration, Version=2.25.5982.40538, Culture=neutral, PublicKeyToken=null" Type="string" Action="write" />
                <RegistryValue Root="HKCR" Key="CLSID\{C856FCB1-7FF2-31AD-BB30-B6012C5EE0FA}\InprocServer32\2.25.5982.40538" Name="RuntimeVersion" Value="v4.0.30319" Type="string" Action="write" />
                <RegistryValue Root="HKCR" Key="CLSID\{C856FCB1-7FF2-31AD-BB30-B6012C5EE0FA}\InprocServer32\2.25.5982.40538" Name="CodeBase" Value="file:///[#filDC94E2DB0A7DAD32A328930C80E6419C]" Type="string" Action="write" />
                <RegistryValue Root="HKCR" Key="CLSID\{C856FCB1-7FF2-31AD-BB30-B6012C5EE0FA}\InprocServer32" Name="Class" Value="NSwag.CodeGeneration.SwaggerGenerators.WebApi.WebApiToSwaggerGeneratorSettings" Type="string" Action="write" />
                <RegistryValue Root="HKCR" Key="CLSID\{C856FCB1-7FF2-31AD-BB30-B6012C5EE0FA}\InprocServer32" Name="Assembly" Value="NSwag.CodeGeneration, Version=2.25.5982.40538, Culture=neutral, PublicKeyToken=null" Type="string" Action="write" />
                <RegistryValue Root="HKCR" Key="CLSID\{C856FCB1-7FF2-31AD-BB30-B6012C5EE0FA}\InprocServer32" Name="RuntimeVersion" Value="v4.0.30319" Type="string" Action="write" />
                <RegistryValue Root="HKCR" Key="CLSID\{C856FCB1-7FF2-31AD-BB30-B6012C5EE0FA}\InprocServer32" Name="CodeBase" Value="file:///[#filDC94E2DB0A7DAD32A328930C80E6419C]" Type="string" Action="write" />
                <RegistryValue Root="HKCR" Key="CLSID\{E1D98B2F-4B52-3974-A5F4-921A875CE92B}\Implemented Categories\{62C8FE65-4EBB-45e7-B440-6E39B2CDBF29}" Value="" Type="string" Action="write" />
                <RegistryValue Root="HKCR" Key="CLSID\{E1D98B2F-4B52-3974-A5F4-921A875CE92B}\InprocServer32\2.25.5982.40538" Name="Class" Value="NSwag.CodeGeneration.CodeGenerators.CSharp.SwaggerToCSharpWebApiControllerGeneratorSettings" Type="string" Action="write" />
                <RegistryValue Root="HKCR" Key="CLSID\{E1D98B2F-4B52-3974-A5F4-921A875CE92B}\InprocServer32\2.25.5982.40538" Name="Assembly" Value="NSwag.CodeGeneration, Version=2.25.5982.40538, Culture=neutral, PublicKeyToken=null" Type="string" Action="write" />
                <RegistryValue Root="HKCR" Key="CLSID\{E1D98B2F-4B52-3974-A5F4-921A875CE92B}\InprocServer32\2.25.5982.40538" Name="RuntimeVersion" Value="v4.0.30319" Type="string" Action="write" />
                <RegistryValue Root="HKCR" Key="CLSID\{E1D98B2F-4B52-3974-A5F4-921A875CE92B}\InprocServer32\2.25.5982.40538" Name="CodeBase" Value="file:///[#filDC94E2DB0A7DAD32A328930C80E6419C]" Type="string" Action="write" />
                <RegistryValue Root="HKCR" Key="CLSID\{E1D98B2F-4B52-3974-A5F4-921A875CE92B}\InprocServer32" Name="Class" Value="NSwag.CodeGeneration.CodeGenerators.CSharp.SwaggerToCSharpWebApiControllerGeneratorSettings" Type="string" Action="write" />
                <RegistryValue Root="HKCR" Key="CLSID\{E1D98B2F-4B52-3974-A5F4-921A875CE92B}\InprocServer32" Name="Assembly" Value="NSwag.CodeGeneration, Version=2.25.5982.40538, Culture=neutral, PublicKeyToken=null" Type="string" Action="write" />
                <RegistryValue Root="HKCR" Key="CLSID\{E1D98B2F-4B52-3974-A5F4-921A875CE92B}\InprocServer32" Name="RuntimeVersion" Value="v4.0.30319" Type="string" Action="write" />
                <RegistryValue Root="HKCR" Key="CLSID\{E1D98B2F-4B52-3974-A5F4-921A875CE92B}\InprocServer32" Name="CodeBase" Value="file:///[#filDC94E2DB0A7DAD32A328930C80E6419C]" Type="string" Action="write" />
                <RegistryValue Root="HKCR" Key="CLSID\{F73E340B-0282-35E2-8EE5-0D7901C5AF43}\Implemented Categories\{62C8FE65-4EBB-45e7-B440-6E39B2CDBF29}" Value="" Type="string" Action="write" />
                <RegistryValue Root="HKCR" Key="CLSID\{F73E340B-0282-35E2-8EE5-0D7901C5AF43}\InprocServer32\2.25.5982.40538" Name="Class" Value="NSwag.CodeGeneration.CodeGenerators.ClientGeneratorBaseSettings" Type="string" Action="write" />
                <RegistryValue Root="HKCR" Key="CLSID\{F73E340B-0282-35E2-8EE5-0D7901C5AF43}\InprocServer32\2.25.5982.40538" Name="Assembly" Value="NSwag.CodeGeneration, Version=2.25.5982.40538, Culture=neutral, PublicKeyToken=null" Type="string" Action="write" />
                <RegistryValue Root="HKCR" Key="CLSID\{F73E340B-0282-35E2-8EE5-0D7901C5AF43}\InprocServer32\2.25.5982.40538" Name="RuntimeVersion" Value="v4.0.30319" Type="string" Action="write" />
                <RegistryValue Root="HKCR" Key="CLSID\{F73E340B-0282-35E2-8EE5-0D7901C5AF43}\InprocServer32\2.25.5982.40538" Name="CodeBase" Value="file:///[#filDC94E2DB0A7DAD32A328930C80E6419C]" Type="string" Action="write" />
                <RegistryValue Root="HKCR" Key="CLSID\{F73E340B-0282-35E2-8EE5-0D7901C5AF43}\InprocServer32" Name="Class" Value="NSwag.CodeGeneration.CodeGenerators.ClientGeneratorBaseSettings" Type="string" Action="write" />
                <RegistryValue Root="HKCR" Key="CLSID\{F73E340B-0282-35E2-8EE5-0D7901C5AF43}\InprocServer32" Name="Assembly" Value="NSwag.CodeGeneration, Version=2.25.5982.40538, Culture=neutral, PublicKeyToken=null" Type="string" Action="write" />
                <RegistryValue Root="HKCR" Key="CLSID\{F73E340B-0282-35E2-8EE5-0D7901C5AF43}\InprocServer32" Name="RuntimeVersion" Value="v4.0.30319" Type="string" Action="write" />
                <RegistryValue Root="HKCR" Key="CLSID\{F73E340B-0282-35E2-8EE5-0D7901C5AF43}\InprocServer32" Name="CodeBase" Value="file:///[#filDC94E2DB0A7DAD32A328930C80E6419C]" Type="string" Action="write" />
                <RegistryValue Root="HKCR" Key="Record\{41CB0F0C-19A3-3349-A0EF-822450A53B21}\2.25.5982.40538" Name="Class" Value="NSwag.CodeGeneration.CodeGenerators.TypeScript.PromiseType" Type="string" Action="write" />
                <RegistryValue Root="HKCR" Key="Record\{41CB0F0C-19A3-3349-A0EF-822450A53B21}\2.25.5982.40538" Name="Assembly" Value="NSwag.CodeGeneration, Version=2.25.5982.40538, Culture=neutral, PublicKeyToken=null" Type="string" Action="write" />
                <RegistryValue Root="HKCR" Key="Record\{41CB0F0C-19A3-3349-A0EF-822450A53B21}\2.25.5982.40538" Name="RuntimeVersion" Value="v4.0.30319" Type="string" Action="write" />
                <RegistryValue Root="HKCR" Key="Record\{41CB0F0C-19A3-3349-A0EF-822450A53B21}\2.25.5982.40538" Name="CodeBase" Value="file:///[#filDC94E2DB0A7DAD32A328930C80E6419C]" Type="string" Action="write" />
                <RegistryValue Root="HKCR" Key="Record\{B2AC7602-BF79-3860-8BB4-11903EB2A35D}\2.25.5982.40538" Name="Class" Value="NSwag.CodeGeneration.CodeGenerators.TypeScript.TypeScriptTemplate" Type="string" Action="write" />
                <RegistryValue Root="HKCR" Key="Record\{B2AC7602-BF79-3860-8BB4-11903EB2A35D}\2.25.5982.40538" Name="Assembly" Value="NSwag.CodeGeneration, Version=2.25.5982.40538, Culture=neutral, PublicKeyToken=null" Type="string" Action="write" />
                <RegistryValue Root="HKCR" Key="Record\{B2AC7602-BF79-3860-8BB4-11903EB2A35D}\2.25.5982.40538" Name="RuntimeVersion" Value="v4.0.30319" Type="string" Action="write" />
                <RegistryValue Root="HKCR" Key="Record\{B2AC7602-BF79-3860-8BB4-11903EB2A35D}\2.25.5982.40538" Name="CodeBase" Value="file:///[#filDC94E2DB0A7DAD32A328930C80E6419C]" Type="string" Action="write" />
                <RegistryValue Root="HKCR" Key="Record\{E28F30E7-2DC5-3EEC-9785-8649EF328168}\2.25.5982.40538" Name="Class" Value="NSwag.CodeGeneration.CodeGenerators.OperationGenerationMode" Type="string" Action="write" />
                <RegistryValue Root="HKCR" Key="Record\{E28F30E7-2DC5-3EEC-9785-8649EF328168}\2.25.5982.40538" Name="Assembly" Value="NSwag.CodeGeneration, Version=2.25.5982.40538, Culture=neutral, PublicKeyToken=null" Type="string" Action="write" />
                <RegistryValue Root="HKCR" Key="Record\{E28F30E7-2DC5-3EEC-9785-8649EF328168}\2.25.5982.40538" Name="RuntimeVersion" Value="v4.0.30319" Type="string" Action="write" />
                <RegistryValue Root="HKCR" Key="Record\{E28F30E7-2DC5-3EEC-9785-8649EF328168}\2.25.5982.40538" Name="CodeBase" Value="file:///[#filDC94E2DB0A7DAD32A328930C80E6419C]" Type="string" Action="write" />
=======
                <Class Id="{2B4CEF50-8BE1-36AE-A4B7-5D54B2E348A0}" Context="InprocServer32" Description="NSwag.CodeGeneration.CodeGenerators.TypeScript.SwaggerToTypeScriptClientGeneratorSettings" ThreadingModel="both" ForeignServer="mscoree.dll">
                    <ProgId Id="NSwag.CodeGeneration.CodeGenerators.TypeScript.SwaggerToTypeScriptClientGeneratorSettings" Description="NSwag.CodeGeneration.CodeGenerators.TypeScript.SwaggerToTypeScriptClientGeneratorSettings" />
                </Class>
                <Class Id="{55A7DA1D-939A-352E-B9EE-F7A045A90061}" Context="InprocServer32" Description="NSwag.CodeGeneration.CodeGenerators.OperationNameGenerators.MultipleClientsFromOperationIdOperationNameGenerator" ThreadingModel="both" ForeignServer="mscoree.dll">
                    <ProgId Id="NSwag.CodeGeneration.CodeGenerators.OperationNameGenerators.MultipleClientsFromOperationIdOperationNameGenerator" Description="NSwag.CodeGeneration.CodeGenerators.OperationNameGenerators.MultipleClientsFromOperationIdOperationNameGenerator" />
                </Class>
                <Class Id="{692403CA-8643-3301-BB75-02F45A485310}" Context="InprocServer32" Description="NSwag.CodeGeneration.CodeGenerators.CSharp.SwaggerToCSharpClientGeneratorSettings" ThreadingModel="both" ForeignServer="mscoree.dll">
                    <ProgId Id="NSwag.CodeGeneration.CodeGenerators.CSharp.SwaggerToCSharpClientGeneratorSettings" Description="NSwag.CodeGeneration.CodeGenerators.CSharp.SwaggerToCSharpClientGeneratorSettings" />
                </Class>
                <Class Id="{7CCFE8E4-F11C-38DD-9296-67839FB81BD2}" Context="InprocServer32" Description="NSwag.CodeGeneration.SwaggerGenerators.WebApi.WebApiToSwaggerGeneratorSettings" ThreadingModel="both" ForeignServer="mscoree.dll">
                    <ProgId Id="NSwag.CodeGeneration.SwaggerGenerators.WebApi.WebApiToSwaggerGeneratorSettings" Description="NSwag.CodeGeneration.SwaggerGenerators.WebApi.WebApiToSwaggerGeneratorSettings" />
                </Class>
                <Class Id="{A85E74DB-5557-366B-9DFE-EE9BDD9CC8C8}" Context="InprocServer32" Description="NSwag.CodeGeneration.CodeGenerators.CSharp.SwaggerToCSharpWebApiControllerGeneratorSettings" ThreadingModel="both" ForeignServer="mscoree.dll">
                    <ProgId Id="NSwag.CodeGeneration.CodeGenerators.CSharp.SwaggerToCSharpWebApiControllerGeneratorSettings" Description="NSwag.CodeGeneration.CodeGenerators.CSharp.SwaggerToCSharpWebApiControllerGeneratorSettings" />
                </Class>
                <Class Id="{BD83B284-1E03-3A8A-97EE-E8AF62DCC497}" Context="InprocServer32" Description="NSwag.CodeGeneration.CodeGenerators.OperationNameGenerators.SingleClientFromOperationIdOperationNameGenerator" ThreadingModel="both" ForeignServer="mscoree.dll">
                    <ProgId Id="NSwag.CodeGeneration.CodeGenerators.OperationNameGenerators.SingleClientFromOperationIdOperationNameGenerator" Description="NSwag.CodeGeneration.CodeGenerators.OperationNameGenerators.SingleClientFromOperationIdOperationNameGenerator" />
                </Class>
                <Class Id="{CB86C2D3-2DF7-3AA6-B46D-274034125AC9}" Context="InprocServer32" Description="NSwag.CodeGeneration.CodeGenerators.OperationNameGenerators.MultipleClientsFromPathSegmentsOperationNameGenerator" ThreadingModel="both" ForeignServer="mscoree.dll">
                    <ProgId Id="NSwag.CodeGeneration.CodeGenerators.OperationNameGenerators.MultipleClientsFromPathSegmentsOperationNameGenerator" Description="NSwag.CodeGeneration.CodeGenerators.OperationNameGenerators.MultipleClientsFromPathSegmentsOperationNameGenerator" />
                </Class>
                <Class Id="{D40B99D8-9F54-3C1F-B854-554A1FDCF3AC}" Context="InprocServer32" Description="NSwag.CodeGeneration.CodeGenerators.ClientGeneratorBaseSettings" ThreadingModel="both" ForeignServer="mscoree.dll">
                    <ProgId Id="NSwag.CodeGeneration.CodeGenerators.ClientGeneratorBaseSettings" Description="NSwag.CodeGeneration.CodeGenerators.ClientGeneratorBaseSettings" />
                </Class>
                <Class Id="{D538A0CC-014F-30B6-BF16-E529CC327B47}" Context="InprocServer32" Description="NSwag.CodeGeneration.CodeGenerators.ControllerGeneratorBaseSettings" ThreadingModel="both" ForeignServer="mscoree.dll">
                    <ProgId Id="NSwag.CodeGeneration.CodeGenerators.ControllerGeneratorBaseSettings" Description="NSwag.CodeGeneration.CodeGenerators.ControllerGeneratorBaseSettings" />
                </Class>
                <File Id="filDC94E2DB0A7DAD32A328930C80E6419C" KeyPath="yes" Source="$(var.SourcePath)\NSwag.CodeGeneration.dll" />
                <ProgId Id="Record" />
                <RegistryValue Root="HKCR" Key="CLSID\{2B4CEF50-8BE1-36AE-A4B7-5D54B2E348A0}\Implemented Categories\{62C8FE65-4EBB-45e7-B440-6E39B2CDBF29}" Value="" Type="string" Action="write" />
                <RegistryValue Root="HKCR" Key="CLSID\{2B4CEF50-8BE1-36AE-A4B7-5D54B2E348A0}\InprocServer32\2.25.5982.31036" Name="Class" Value="NSwag.CodeGeneration.CodeGenerators.TypeScript.SwaggerToTypeScriptClientGeneratorSettings" Type="string" Action="write" />
                <RegistryValue Root="HKCR" Key="CLSID\{2B4CEF50-8BE1-36AE-A4B7-5D54B2E348A0}\InprocServer32\2.25.5982.31036" Name="Assembly" Value="NSwag.CodeGeneration, Version=2.25.5982.31036, Culture=neutral, PublicKeyToken=null" Type="string" Action="write" />
                <RegistryValue Root="HKCR" Key="CLSID\{2B4CEF50-8BE1-36AE-A4B7-5D54B2E348A0}\InprocServer32\2.25.5982.31036" Name="RuntimeVersion" Value="v4.0.30319" Type="string" Action="write" />
                <RegistryValue Root="HKCR" Key="CLSID\{2B4CEF50-8BE1-36AE-A4B7-5D54B2E348A0}\InprocServer32\2.25.5982.31036" Name="CodeBase" Value="file:///[#filDC94E2DB0A7DAD32A328930C80E6419C]" Type="string" Action="write" />
                <RegistryValue Root="HKCR" Key="CLSID\{2B4CEF50-8BE1-36AE-A4B7-5D54B2E348A0}\InprocServer32" Name="Class" Value="NSwag.CodeGeneration.CodeGenerators.TypeScript.SwaggerToTypeScriptClientGeneratorSettings" Type="string" Action="write" />
                <RegistryValue Root="HKCR" Key="CLSID\{2B4CEF50-8BE1-36AE-A4B7-5D54B2E348A0}\InprocServer32" Name="Assembly" Value="NSwag.CodeGeneration, Version=2.25.5982.31036, Culture=neutral, PublicKeyToken=null" Type="string" Action="write" />
                <RegistryValue Root="HKCR" Key="CLSID\{2B4CEF50-8BE1-36AE-A4B7-5D54B2E348A0}\InprocServer32" Name="RuntimeVersion" Value="v4.0.30319" Type="string" Action="write" />
                <RegistryValue Root="HKCR" Key="CLSID\{2B4CEF50-8BE1-36AE-A4B7-5D54B2E348A0}\InprocServer32" Name="CodeBase" Value="file:///[#filDC94E2DB0A7DAD32A328930C80E6419C]" Type="string" Action="write" />
                <RegistryValue Root="HKCR" Key="CLSID\{55A7DA1D-939A-352E-B9EE-F7A045A90061}\Implemented Categories\{62C8FE65-4EBB-45e7-B440-6E39B2CDBF29}" Value="" Type="string" Action="write" />
                <RegistryValue Root="HKCR" Key="CLSID\{55A7DA1D-939A-352E-B9EE-F7A045A90061}\InprocServer32\2.25.5982.31036" Name="Class" Value="NSwag.CodeGeneration.CodeGenerators.OperationNameGenerators.MultipleClientsFromOperationIdOperationNameGenerator" Type="string" Action="write" />
                <RegistryValue Root="HKCR" Key="CLSID\{55A7DA1D-939A-352E-B9EE-F7A045A90061}\InprocServer32\2.25.5982.31036" Name="Assembly" Value="NSwag.CodeGeneration, Version=2.25.5982.31036, Culture=neutral, PublicKeyToken=null" Type="string" Action="write" />
                <RegistryValue Root="HKCR" Key="CLSID\{55A7DA1D-939A-352E-B9EE-F7A045A90061}\InprocServer32\2.25.5982.31036" Name="RuntimeVersion" Value="v4.0.30319" Type="string" Action="write" />
                <RegistryValue Root="HKCR" Key="CLSID\{55A7DA1D-939A-352E-B9EE-F7A045A90061}\InprocServer32\2.25.5982.31036" Name="CodeBase" Value="file:///[#filDC94E2DB0A7DAD32A328930C80E6419C]" Type="string" Action="write" />
                <RegistryValue Root="HKCR" Key="CLSID\{55A7DA1D-939A-352E-B9EE-F7A045A90061}\InprocServer32" Name="Class" Value="NSwag.CodeGeneration.CodeGenerators.OperationNameGenerators.MultipleClientsFromOperationIdOperationNameGenerator" Type="string" Action="write" />
                <RegistryValue Root="HKCR" Key="CLSID\{55A7DA1D-939A-352E-B9EE-F7A045A90061}\InprocServer32" Name="Assembly" Value="NSwag.CodeGeneration, Version=2.25.5982.31036, Culture=neutral, PublicKeyToken=null" Type="string" Action="write" />
                <RegistryValue Root="HKCR" Key="CLSID\{55A7DA1D-939A-352E-B9EE-F7A045A90061}\InprocServer32" Name="RuntimeVersion" Value="v4.0.30319" Type="string" Action="write" />
                <RegistryValue Root="HKCR" Key="CLSID\{55A7DA1D-939A-352E-B9EE-F7A045A90061}\InprocServer32" Name="CodeBase" Value="file:///[#filDC94E2DB0A7DAD32A328930C80E6419C]" Type="string" Action="write" />
                <RegistryValue Root="HKCR" Key="CLSID\{692403CA-8643-3301-BB75-02F45A485310}\Implemented Categories\{62C8FE65-4EBB-45e7-B440-6E39B2CDBF29}" Value="" Type="string" Action="write" />
                <RegistryValue Root="HKCR" Key="CLSID\{692403CA-8643-3301-BB75-02F45A485310}\InprocServer32\2.25.5982.31036" Name="Class" Value="NSwag.CodeGeneration.CodeGenerators.CSharp.SwaggerToCSharpClientGeneratorSettings" Type="string" Action="write" />
                <RegistryValue Root="HKCR" Key="CLSID\{692403CA-8643-3301-BB75-02F45A485310}\InprocServer32\2.25.5982.31036" Name="Assembly" Value="NSwag.CodeGeneration, Version=2.25.5982.31036, Culture=neutral, PublicKeyToken=null" Type="string" Action="write" />
                <RegistryValue Root="HKCR" Key="CLSID\{692403CA-8643-3301-BB75-02F45A485310}\InprocServer32\2.25.5982.31036" Name="RuntimeVersion" Value="v4.0.30319" Type="string" Action="write" />
                <RegistryValue Root="HKCR" Key="CLSID\{692403CA-8643-3301-BB75-02F45A485310}\InprocServer32\2.25.5982.31036" Name="CodeBase" Value="file:///[#filDC94E2DB0A7DAD32A328930C80E6419C]" Type="string" Action="write" />
                <RegistryValue Root="HKCR" Key="CLSID\{692403CA-8643-3301-BB75-02F45A485310}\InprocServer32" Name="Class" Value="NSwag.CodeGeneration.CodeGenerators.CSharp.SwaggerToCSharpClientGeneratorSettings" Type="string" Action="write" />
                <RegistryValue Root="HKCR" Key="CLSID\{692403CA-8643-3301-BB75-02F45A485310}\InprocServer32" Name="Assembly" Value="NSwag.CodeGeneration, Version=2.25.5982.31036, Culture=neutral, PublicKeyToken=null" Type="string" Action="write" />
                <RegistryValue Root="HKCR" Key="CLSID\{692403CA-8643-3301-BB75-02F45A485310}\InprocServer32" Name="RuntimeVersion" Value="v4.0.30319" Type="string" Action="write" />
                <RegistryValue Root="HKCR" Key="CLSID\{692403CA-8643-3301-BB75-02F45A485310}\InprocServer32" Name="CodeBase" Value="file:///[#filDC94E2DB0A7DAD32A328930C80E6419C]" Type="string" Action="write" />
                <RegistryValue Root="HKCR" Key="CLSID\{7CCFE8E4-F11C-38DD-9296-67839FB81BD2}\Implemented Categories\{62C8FE65-4EBB-45e7-B440-6E39B2CDBF29}" Value="" Type="string" Action="write" />
                <RegistryValue Root="HKCR" Key="CLSID\{7CCFE8E4-F11C-38DD-9296-67839FB81BD2}\InprocServer32\2.25.5982.31036" Name="Class" Value="NSwag.CodeGeneration.SwaggerGenerators.WebApi.WebApiToSwaggerGeneratorSettings" Type="string" Action="write" />
                <RegistryValue Root="HKCR" Key="CLSID\{7CCFE8E4-F11C-38DD-9296-67839FB81BD2}\InprocServer32\2.25.5982.31036" Name="Assembly" Value="NSwag.CodeGeneration, Version=2.25.5982.31036, Culture=neutral, PublicKeyToken=null" Type="string" Action="write" />
                <RegistryValue Root="HKCR" Key="CLSID\{7CCFE8E4-F11C-38DD-9296-67839FB81BD2}\InprocServer32\2.25.5982.31036" Name="RuntimeVersion" Value="v4.0.30319" Type="string" Action="write" />
                <RegistryValue Root="HKCR" Key="CLSID\{7CCFE8E4-F11C-38DD-9296-67839FB81BD2}\InprocServer32\2.25.5982.31036" Name="CodeBase" Value="file:///[#filDC94E2DB0A7DAD32A328930C80E6419C]" Type="string" Action="write" />
                <RegistryValue Root="HKCR" Key="CLSID\{7CCFE8E4-F11C-38DD-9296-67839FB81BD2}\InprocServer32" Name="Class" Value="NSwag.CodeGeneration.SwaggerGenerators.WebApi.WebApiToSwaggerGeneratorSettings" Type="string" Action="write" />
                <RegistryValue Root="HKCR" Key="CLSID\{7CCFE8E4-F11C-38DD-9296-67839FB81BD2}\InprocServer32" Name="Assembly" Value="NSwag.CodeGeneration, Version=2.25.5982.31036, Culture=neutral, PublicKeyToken=null" Type="string" Action="write" />
                <RegistryValue Root="HKCR" Key="CLSID\{7CCFE8E4-F11C-38DD-9296-67839FB81BD2}\InprocServer32" Name="RuntimeVersion" Value="v4.0.30319" Type="string" Action="write" />
                <RegistryValue Root="HKCR" Key="CLSID\{7CCFE8E4-F11C-38DD-9296-67839FB81BD2}\InprocServer32" Name="CodeBase" Value="file:///[#filDC94E2DB0A7DAD32A328930C80E6419C]" Type="string" Action="write" />
                <RegistryValue Root="HKCR" Key="CLSID\{A85E74DB-5557-366B-9DFE-EE9BDD9CC8C8}\Implemented Categories\{62C8FE65-4EBB-45e7-B440-6E39B2CDBF29}" Value="" Type="string" Action="write" />
                <RegistryValue Root="HKCR" Key="CLSID\{A85E74DB-5557-366B-9DFE-EE9BDD9CC8C8}\InprocServer32\2.25.5982.31036" Name="Class" Value="NSwag.CodeGeneration.CodeGenerators.CSharp.SwaggerToCSharpWebApiControllerGeneratorSettings" Type="string" Action="write" />
                <RegistryValue Root="HKCR" Key="CLSID\{A85E74DB-5557-366B-9DFE-EE9BDD9CC8C8}\InprocServer32\2.25.5982.31036" Name="Assembly" Value="NSwag.CodeGeneration, Version=2.25.5982.31036, Culture=neutral, PublicKeyToken=null" Type="string" Action="write" />
                <RegistryValue Root="HKCR" Key="CLSID\{A85E74DB-5557-366B-9DFE-EE9BDD9CC8C8}\InprocServer32\2.25.5982.31036" Name="RuntimeVersion" Value="v4.0.30319" Type="string" Action="write" />
                <RegistryValue Root="HKCR" Key="CLSID\{A85E74DB-5557-366B-9DFE-EE9BDD9CC8C8}\InprocServer32\2.25.5982.31036" Name="CodeBase" Value="file:///[#filDC94E2DB0A7DAD32A328930C80E6419C]" Type="string" Action="write" />
                <RegistryValue Root="HKCR" Key="CLSID\{A85E74DB-5557-366B-9DFE-EE9BDD9CC8C8}\InprocServer32" Name="Class" Value="NSwag.CodeGeneration.CodeGenerators.CSharp.SwaggerToCSharpWebApiControllerGeneratorSettings" Type="string" Action="write" />
                <RegistryValue Root="HKCR" Key="CLSID\{A85E74DB-5557-366B-9DFE-EE9BDD9CC8C8}\InprocServer32" Name="Assembly" Value="NSwag.CodeGeneration, Version=2.25.5982.31036, Culture=neutral, PublicKeyToken=null" Type="string" Action="write" />
                <RegistryValue Root="HKCR" Key="CLSID\{A85E74DB-5557-366B-9DFE-EE9BDD9CC8C8}\InprocServer32" Name="RuntimeVersion" Value="v4.0.30319" Type="string" Action="write" />
                <RegistryValue Root="HKCR" Key="CLSID\{A85E74DB-5557-366B-9DFE-EE9BDD9CC8C8}\InprocServer32" Name="CodeBase" Value="file:///[#filDC94E2DB0A7DAD32A328930C80E6419C]" Type="string" Action="write" />
                <RegistryValue Root="HKCR" Key="CLSID\{BD83B284-1E03-3A8A-97EE-E8AF62DCC497}\Implemented Categories\{62C8FE65-4EBB-45e7-B440-6E39B2CDBF29}" Value="" Type="string" Action="write" />
                <RegistryValue Root="HKCR" Key="CLSID\{BD83B284-1E03-3A8A-97EE-E8AF62DCC497}\InprocServer32\2.25.5982.31036" Name="Class" Value="NSwag.CodeGeneration.CodeGenerators.OperationNameGenerators.SingleClientFromOperationIdOperationNameGenerator" Type="string" Action="write" />
                <RegistryValue Root="HKCR" Key="CLSID\{BD83B284-1E03-3A8A-97EE-E8AF62DCC497}\InprocServer32\2.25.5982.31036" Name="Assembly" Value="NSwag.CodeGeneration, Version=2.25.5982.31036, Culture=neutral, PublicKeyToken=null" Type="string" Action="write" />
                <RegistryValue Root="HKCR" Key="CLSID\{BD83B284-1E03-3A8A-97EE-E8AF62DCC497}\InprocServer32\2.25.5982.31036" Name="RuntimeVersion" Value="v4.0.30319" Type="string" Action="write" />
                <RegistryValue Root="HKCR" Key="CLSID\{BD83B284-1E03-3A8A-97EE-E8AF62DCC497}\InprocServer32\2.25.5982.31036" Name="CodeBase" Value="file:///[#filDC94E2DB0A7DAD32A328930C80E6419C]" Type="string" Action="write" />
                <RegistryValue Root="HKCR" Key="CLSID\{BD83B284-1E03-3A8A-97EE-E8AF62DCC497}\InprocServer32" Name="Class" Value="NSwag.CodeGeneration.CodeGenerators.OperationNameGenerators.SingleClientFromOperationIdOperationNameGenerator" Type="string" Action="write" />
                <RegistryValue Root="HKCR" Key="CLSID\{BD83B284-1E03-3A8A-97EE-E8AF62DCC497}\InprocServer32" Name="Assembly" Value="NSwag.CodeGeneration, Version=2.25.5982.31036, Culture=neutral, PublicKeyToken=null" Type="string" Action="write" />
                <RegistryValue Root="HKCR" Key="CLSID\{BD83B284-1E03-3A8A-97EE-E8AF62DCC497}\InprocServer32" Name="RuntimeVersion" Value="v4.0.30319" Type="string" Action="write" />
                <RegistryValue Root="HKCR" Key="CLSID\{BD83B284-1E03-3A8A-97EE-E8AF62DCC497}\InprocServer32" Name="CodeBase" Value="file:///[#filDC94E2DB0A7DAD32A328930C80E6419C]" Type="string" Action="write" />
                <RegistryValue Root="HKCR" Key="CLSID\{CB86C2D3-2DF7-3AA6-B46D-274034125AC9}\Implemented Categories\{62C8FE65-4EBB-45e7-B440-6E39B2CDBF29}" Value="" Type="string" Action="write" />
                <RegistryValue Root="HKCR" Key="CLSID\{CB86C2D3-2DF7-3AA6-B46D-274034125AC9}\InprocServer32\2.25.5982.31036" Name="Class" Value="NSwag.CodeGeneration.CodeGenerators.OperationNameGenerators.MultipleClientsFromPathSegmentsOperationNameGenerator" Type="string" Action="write" />
                <RegistryValue Root="HKCR" Key="CLSID\{CB86C2D3-2DF7-3AA6-B46D-274034125AC9}\InprocServer32\2.25.5982.31036" Name="Assembly" Value="NSwag.CodeGeneration, Version=2.25.5982.31036, Culture=neutral, PublicKeyToken=null" Type="string" Action="write" />
                <RegistryValue Root="HKCR" Key="CLSID\{CB86C2D3-2DF7-3AA6-B46D-274034125AC9}\InprocServer32\2.25.5982.31036" Name="RuntimeVersion" Value="v4.0.30319" Type="string" Action="write" />
                <RegistryValue Root="HKCR" Key="CLSID\{CB86C2D3-2DF7-3AA6-B46D-274034125AC9}\InprocServer32\2.25.5982.31036" Name="CodeBase" Value="file:///[#filDC94E2DB0A7DAD32A328930C80E6419C]" Type="string" Action="write" />
                <RegistryValue Root="HKCR" Key="CLSID\{CB86C2D3-2DF7-3AA6-B46D-274034125AC9}\InprocServer32" Name="Class" Value="NSwag.CodeGeneration.CodeGenerators.OperationNameGenerators.MultipleClientsFromPathSegmentsOperationNameGenerator" Type="string" Action="write" />
                <RegistryValue Root="HKCR" Key="CLSID\{CB86C2D3-2DF7-3AA6-B46D-274034125AC9}\InprocServer32" Name="Assembly" Value="NSwag.CodeGeneration, Version=2.25.5982.31036, Culture=neutral, PublicKeyToken=null" Type="string" Action="write" />
                <RegistryValue Root="HKCR" Key="CLSID\{CB86C2D3-2DF7-3AA6-B46D-274034125AC9}\InprocServer32" Name="RuntimeVersion" Value="v4.0.30319" Type="string" Action="write" />
                <RegistryValue Root="HKCR" Key="CLSID\{CB86C2D3-2DF7-3AA6-B46D-274034125AC9}\InprocServer32" Name="CodeBase" Value="file:///[#filDC94E2DB0A7DAD32A328930C80E6419C]" Type="string" Action="write" />
                <RegistryValue Root="HKCR" Key="CLSID\{D40B99D8-9F54-3C1F-B854-554A1FDCF3AC}\Implemented Categories\{62C8FE65-4EBB-45e7-B440-6E39B2CDBF29}" Value="" Type="string" Action="write" />
                <RegistryValue Root="HKCR" Key="CLSID\{D40B99D8-9F54-3C1F-B854-554A1FDCF3AC}\InprocServer32\2.25.5982.31036" Name="Class" Value="NSwag.CodeGeneration.CodeGenerators.ClientGeneratorBaseSettings" Type="string" Action="write" />
                <RegistryValue Root="HKCR" Key="CLSID\{D40B99D8-9F54-3C1F-B854-554A1FDCF3AC}\InprocServer32\2.25.5982.31036" Name="Assembly" Value="NSwag.CodeGeneration, Version=2.25.5982.31036, Culture=neutral, PublicKeyToken=null" Type="string" Action="write" />
                <RegistryValue Root="HKCR" Key="CLSID\{D40B99D8-9F54-3C1F-B854-554A1FDCF3AC}\InprocServer32\2.25.5982.31036" Name="RuntimeVersion" Value="v4.0.30319" Type="string" Action="write" />
                <RegistryValue Root="HKCR" Key="CLSID\{D40B99D8-9F54-3C1F-B854-554A1FDCF3AC}\InprocServer32\2.25.5982.31036" Name="CodeBase" Value="file:///[#filDC94E2DB0A7DAD32A328930C80E6419C]" Type="string" Action="write" />
                <RegistryValue Root="HKCR" Key="CLSID\{D40B99D8-9F54-3C1F-B854-554A1FDCF3AC}\InprocServer32" Name="Class" Value="NSwag.CodeGeneration.CodeGenerators.ClientGeneratorBaseSettings" Type="string" Action="write" />
                <RegistryValue Root="HKCR" Key="CLSID\{D40B99D8-9F54-3C1F-B854-554A1FDCF3AC}\InprocServer32" Name="Assembly" Value="NSwag.CodeGeneration, Version=2.25.5982.31036, Culture=neutral, PublicKeyToken=null" Type="string" Action="write" />
                <RegistryValue Root="HKCR" Key="CLSID\{D40B99D8-9F54-3C1F-B854-554A1FDCF3AC}\InprocServer32" Name="RuntimeVersion" Value="v4.0.30319" Type="string" Action="write" />
                <RegistryValue Root="HKCR" Key="CLSID\{D40B99D8-9F54-3C1F-B854-554A1FDCF3AC}\InprocServer32" Name="CodeBase" Value="file:///[#filDC94E2DB0A7DAD32A328930C80E6419C]" Type="string" Action="write" />
                <RegistryValue Root="HKCR" Key="CLSID\{D538A0CC-014F-30B6-BF16-E529CC327B47}\Implemented Categories\{62C8FE65-4EBB-45e7-B440-6E39B2CDBF29}" Value="" Type="string" Action="write" />
                <RegistryValue Root="HKCR" Key="CLSID\{D538A0CC-014F-30B6-BF16-E529CC327B47}\InprocServer32\2.25.5982.31036" Name="Class" Value="NSwag.CodeGeneration.CodeGenerators.ControllerGeneratorBaseSettings" Type="string" Action="write" />
                <RegistryValue Root="HKCR" Key="CLSID\{D538A0CC-014F-30B6-BF16-E529CC327B47}\InprocServer32\2.25.5982.31036" Name="Assembly" Value="NSwag.CodeGeneration, Version=2.25.5982.31036, Culture=neutral, PublicKeyToken=null" Type="string" Action="write" />
                <RegistryValue Root="HKCR" Key="CLSID\{D538A0CC-014F-30B6-BF16-E529CC327B47}\InprocServer32\2.25.5982.31036" Name="RuntimeVersion" Value="v4.0.30319" Type="string" Action="write" />
                <RegistryValue Root="HKCR" Key="CLSID\{D538A0CC-014F-30B6-BF16-E529CC327B47}\InprocServer32\2.25.5982.31036" Name="CodeBase" Value="file:///[#filDC94E2DB0A7DAD32A328930C80E6419C]" Type="string" Action="write" />
                <RegistryValue Root="HKCR" Key="CLSID\{D538A0CC-014F-30B6-BF16-E529CC327B47}\InprocServer32" Name="Class" Value="NSwag.CodeGeneration.CodeGenerators.ControllerGeneratorBaseSettings" Type="string" Action="write" />
                <RegistryValue Root="HKCR" Key="CLSID\{D538A0CC-014F-30B6-BF16-E529CC327B47}\InprocServer32" Name="Assembly" Value="NSwag.CodeGeneration, Version=2.25.5982.31036, Culture=neutral, PublicKeyToken=null" Type="string" Action="write" />
                <RegistryValue Root="HKCR" Key="CLSID\{D538A0CC-014F-30B6-BF16-E529CC327B47}\InprocServer32" Name="RuntimeVersion" Value="v4.0.30319" Type="string" Action="write" />
                <RegistryValue Root="HKCR" Key="CLSID\{D538A0CC-014F-30B6-BF16-E529CC327B47}\InprocServer32" Name="CodeBase" Value="file:///[#filDC94E2DB0A7DAD32A328930C80E6419C]" Type="string" Action="write" />
                <RegistryValue Root="HKCR" Key="Record\{7FD2F01D-0A61-3F2B-B11D-F641D49E0C7F}\2.25.5982.31036" Name="Class" Value="NSwag.CodeGeneration.CodeGenerators.TypeScript.PromiseType" Type="string" Action="write" />
                <RegistryValue Root="HKCR" Key="Record\{7FD2F01D-0A61-3F2B-B11D-F641D49E0C7F}\2.25.5982.31036" Name="Assembly" Value="NSwag.CodeGeneration, Version=2.25.5982.31036, Culture=neutral, PublicKeyToken=null" Type="string" Action="write" />
                <RegistryValue Root="HKCR" Key="Record\{7FD2F01D-0A61-3F2B-B11D-F641D49E0C7F}\2.25.5982.31036" Name="RuntimeVersion" Value="v4.0.30319" Type="string" Action="write" />
                <RegistryValue Root="HKCR" Key="Record\{7FD2F01D-0A61-3F2B-B11D-F641D49E0C7F}\2.25.5982.31036" Name="CodeBase" Value="file:///[#filDC94E2DB0A7DAD32A328930C80E6419C]" Type="string" Action="write" />
                <RegistryValue Root="HKCR" Key="Record\{DE6DE672-1B14-3F42-9E58-12A780C9BE4E}\2.25.5982.31036" Name="Class" Value="NSwag.CodeGeneration.CodeGenerators.TypeScript.TypeScriptTemplate" Type="string" Action="write" />
                <RegistryValue Root="HKCR" Key="Record\{DE6DE672-1B14-3F42-9E58-12A780C9BE4E}\2.25.5982.31036" Name="Assembly" Value="NSwag.CodeGeneration, Version=2.25.5982.31036, Culture=neutral, PublicKeyToken=null" Type="string" Action="write" />
                <RegistryValue Root="HKCR" Key="Record\{DE6DE672-1B14-3F42-9E58-12A780C9BE4E}\2.25.5982.31036" Name="RuntimeVersion" Value="v4.0.30319" Type="string" Action="write" />
                <RegistryValue Root="HKCR" Key="Record\{DE6DE672-1B14-3F42-9E58-12A780C9BE4E}\2.25.5982.31036" Name="CodeBase" Value="file:///[#filDC94E2DB0A7DAD32A328930C80E6419C]" Type="string" Action="write" />
                <RegistryValue Root="HKCR" Key="Record\{F86BDFE7-0B77-3B18-A846-1EE8E07E6DF1}\2.25.5982.31036" Name="Class" Value="NSwag.CodeGeneration.CodeGenerators.OperationGenerationMode" Type="string" Action="write" />
                <RegistryValue Root="HKCR" Key="Record\{F86BDFE7-0B77-3B18-A846-1EE8E07E6DF1}\2.25.5982.31036" Name="Assembly" Value="NSwag.CodeGeneration, Version=2.25.5982.31036, Culture=neutral, PublicKeyToken=null" Type="string" Action="write" />
                <RegistryValue Root="HKCR" Key="Record\{F86BDFE7-0B77-3B18-A846-1EE8E07E6DF1}\2.25.5982.31036" Name="RuntimeVersion" Value="v4.0.30319" Type="string" Action="write" />
                <RegistryValue Root="HKCR" Key="Record\{F86BDFE7-0B77-3B18-A846-1EE8E07E6DF1}\2.25.5982.31036" Name="CodeBase" Value="file:///[#filDC94E2DB0A7DAD32A328930C80E6419C]" Type="string" Action="write" />
>>>>>>> b17951fa
            </Component>
            <Component Id="cmp1949BC3177C07B75094A9C221E194BD5" Directory="RootDirectory" Guid="*">
                <File Id="fil8177F0D8741FF80180BD236FBACDF05F" KeyPath="yes" Source="$(var.SourcePath)\NSwag.CodeGeneration.pdb" />
            </Component>
            <Component Id="cmp467981A375B9C9BD9836444143038D95" Directory="RootDirectory" Guid="*">
                <File Id="filA0B38857D48FC4AADA41CEA9DCA0BED9" KeyPath="yes" Source="$(var.SourcePath)\NSwag.CodeGeneration.xml" />
            </Component>
            <Component Id="cmpAAFA37AAF0733BDB6A158E6D1B46BBE6" Directory="RootDirectory" Guid="*">
<<<<<<< HEAD
                <Class Id="{14B288C2-31CC-31DA-9841-CC9582015319}" Context="InprocServer32" Description="NSwag.SwaggerService" ThreadingModel="both" ForeignServer="mscoree.dll">
                    <ProgId Id="NSwag.SwaggerService" Description="NSwag.SwaggerService" />
                </Class>
                <Class Id="{25B5FE01-B75C-3C87-A5FD-677D6FDC8B22}" Context="InprocServer32" Description="NSwag.SwaggerLicense" ThreadingModel="both" ForeignServer="mscoree.dll">
                    <ProgId Id="NSwag.SwaggerLicense" Description="NSwag.SwaggerLicense" />
                </Class>
                <Class Id="{370C9F92-156B-3A30-AD5A-087F586DC710}" Context="InprocServer32" Description="NSwag.SwaggerExternalDocumentation" ThreadingModel="both" ForeignServer="mscoree.dll">
                    <ProgId Id="NSwag.SwaggerExternalDocumentation" Description="NSwag.SwaggerExternalDocumentation" />
                </Class>
                <Class Id="{601BDB2D-6BC7-34BA-BAEB-C6F396442D6F}" Context="InprocServer32" Description="NSwag.SwaggerResponse" ThreadingModel="both" ForeignServer="mscoree.dll">
                    <ProgId Id="NSwag.SwaggerResponse" Description="NSwag.SwaggerResponse" />
                </Class>
                <Class Id="{6AEBA03E-C62C-3B5C-ACF6-0F083A7AC7FB}" Context="InprocServer32" Description="NSwag.SwaggerOperation" ThreadingModel="both" ForeignServer="mscoree.dll">
                    <ProgId Id="NSwag.SwaggerOperation" Description="NSwag.SwaggerOperation" />
                </Class>
                <Class Id="{70A75263-A039-30FF-8B8F-FD70CCC5200D}" Context="InprocServer32" Description="NSwag.SwaggerTag" ThreadingModel="both" ForeignServer="mscoree.dll">
                    <ProgId Id="NSwag.SwaggerTag" Description="NSwag.SwaggerTag" />
                </Class>
                <Class Id="{9FCD8644-9C0E-3EE5-A83A-4BC9815CFE78}" Context="InprocServer32" Description="NSwag.SwaggerHeaders" ThreadingModel="both" ForeignServer="mscoree.dll">
                    <ProgId Id="NSwag.SwaggerHeaders" Description="NSwag.SwaggerHeaders" />
                </Class>
                <Class Id="{B808CE8F-5990-3845-BB66-C17BF0672B15}" Context="InprocServer32" Description="NSwag.SwaggerOperationDescription" ThreadingModel="both" ForeignServer="mscoree.dll">
                    <ProgId Id="NSwag.SwaggerOperationDescription" Description="NSwag.SwaggerOperationDescription" />
                </Class>
                <Class Id="{BA787D1C-11DD-35FB-9B72-958B4B81C4F8}" Context="InprocServer32" Description="NSwag.SwaggerContact" ThreadingModel="both" ForeignServer="mscoree.dll">
                    <ProgId Id="NSwag.SwaggerContact" Description="NSwag.SwaggerContact" />
                </Class>
                <Class Id="{CC1D6D4B-8FF1-3E4B-8C81-09366295F63E}" Context="InprocServer32" Description="NSwag.SwaggerOperations" ThreadingModel="both" ForeignServer="mscoree.dll">
                    <ProgId Id="NSwag.SwaggerOperations" Description="NSwag.SwaggerOperations" />
                </Class>
                <Class Id="{E5726607-2090-3962-B15A-8003FCDB619C}" Context="InprocServer32" Description="NSwag.SwaggerInfo" ThreadingModel="both" ForeignServer="mscoree.dll">
                    <ProgId Id="NSwag.SwaggerInfo" Description="NSwag.SwaggerInfo" />
                </Class>
                <Class Id="{EE69511D-2D49-33CE-8D17-7C81034EEB4C}" Context="InprocServer32" Description="NSwag.SwaggerParameter" ThreadingModel="both" ForeignServer="mscoree.dll">
                    <ProgId Id="NSwag.SwaggerParameter" Description="NSwag.SwaggerParameter" />
                </Class>
                <Class Id="{F313255C-FB72-3554-B8DC-E588D3D71948}" Context="InprocServer32" Description="NSwag.SwaggerSecurityRequirement" ThreadingModel="both" ForeignServer="mscoree.dll">
                    <ProgId Id="NSwag.SwaggerSecurityRequirement" Description="NSwag.SwaggerSecurityRequirement" />
                </Class>
                <Class Id="{F64F0BB6-51C8-33FA-9D18-A3FB1240405C}" Context="InprocServer32" Description="NSwag.SwaggerSecurityScheme" ThreadingModel="both" ForeignServer="mscoree.dll">
                    <ProgId Id="NSwag.SwaggerSecurityScheme" Description="NSwag.SwaggerSecurityScheme" />
                </Class>
                <Class Id="{FE3620BF-2F28-3AD2-836E-73FC0CA6EEB7}" Context="InprocServer32" Description="NSwag.SwaggerResponses" ThreadingModel="both" ForeignServer="mscoree.dll">
                    <ProgId Id="NSwag.SwaggerResponses" Description="NSwag.SwaggerResponses" />
                </Class>
                <File Id="fil3F4437F772041EF18E21178330FB07F9" KeyPath="yes" Source="$(var.SourcePath)\NSwag.Core.dll" />
                <ProgId Id="Record" />
                <RegistryValue Root="HKCR" Key="CLSID\{14B288C2-31CC-31DA-9841-CC9582015319}\Implemented Categories\{62C8FE65-4EBB-45e7-B440-6E39B2CDBF29}" Value="" Type="string" Action="write" />
                <RegistryValue Root="HKCR" Key="CLSID\{14B288C2-31CC-31DA-9841-CC9582015319}\InprocServer32\2.25.5982.40538" Name="Class" Value="NSwag.SwaggerService" Type="string" Action="write" />
                <RegistryValue Root="HKCR" Key="CLSID\{14B288C2-31CC-31DA-9841-CC9582015319}\InprocServer32\2.25.5982.40538" Name="Assembly" Value="NSwag.Core, Version=2.25.5982.40538, Culture=neutral, PublicKeyToken=c2d88086e098d109" Type="string" Action="write" />
                <RegistryValue Root="HKCR" Key="CLSID\{14B288C2-31CC-31DA-9841-CC9582015319}\InprocServer32\2.25.5982.40538" Name="RuntimeVersion" Value="v4.0.30319" Type="string" Action="write" />
                <RegistryValue Root="HKCR" Key="CLSID\{14B288C2-31CC-31DA-9841-CC9582015319}\InprocServer32\2.25.5982.40538" Name="CodeBase" Value="file:///[#fil3F4437F772041EF18E21178330FB07F9]" Type="string" Action="write" />
                <RegistryValue Root="HKCR" Key="CLSID\{14B288C2-31CC-31DA-9841-CC9582015319}\InprocServer32" Name="Class" Value="NSwag.SwaggerService" Type="string" Action="write" />
                <RegistryValue Root="HKCR" Key="CLSID\{14B288C2-31CC-31DA-9841-CC9582015319}\InprocServer32" Name="Assembly" Value="NSwag.Core, Version=2.25.5982.40538, Culture=neutral, PublicKeyToken=c2d88086e098d109" Type="string" Action="write" />
                <RegistryValue Root="HKCR" Key="CLSID\{14B288C2-31CC-31DA-9841-CC9582015319}\InprocServer32" Name="RuntimeVersion" Value="v4.0.30319" Type="string" Action="write" />
                <RegistryValue Root="HKCR" Key="CLSID\{14B288C2-31CC-31DA-9841-CC9582015319}\InprocServer32" Name="CodeBase" Value="file:///[#fil3F4437F772041EF18E21178330FB07F9]" Type="string" Action="write" />
                <RegistryValue Root="HKCR" Key="CLSID\{25B5FE01-B75C-3C87-A5FD-677D6FDC8B22}\Implemented Categories\{62C8FE65-4EBB-45e7-B440-6E39B2CDBF29}" Value="" Type="string" Action="write" />
                <RegistryValue Root="HKCR" Key="CLSID\{25B5FE01-B75C-3C87-A5FD-677D6FDC8B22}\InprocServer32\2.25.5982.40538" Name="Class" Value="NSwag.SwaggerLicense" Type="string" Action="write" />
                <RegistryValue Root="HKCR" Key="CLSID\{25B5FE01-B75C-3C87-A5FD-677D6FDC8B22}\InprocServer32\2.25.5982.40538" Name="Assembly" Value="NSwag.Core, Version=2.25.5982.40538, Culture=neutral, PublicKeyToken=c2d88086e098d109" Type="string" Action="write" />
                <RegistryValue Root="HKCR" Key="CLSID\{25B5FE01-B75C-3C87-A5FD-677D6FDC8B22}\InprocServer32\2.25.5982.40538" Name="RuntimeVersion" Value="v4.0.30319" Type="string" Action="write" />
                <RegistryValue Root="HKCR" Key="CLSID\{25B5FE01-B75C-3C87-A5FD-677D6FDC8B22}\InprocServer32\2.25.5982.40538" Name="CodeBase" Value="file:///[#fil3F4437F772041EF18E21178330FB07F9]" Type="string" Action="write" />
                <RegistryValue Root="HKCR" Key="CLSID\{25B5FE01-B75C-3C87-A5FD-677D6FDC8B22}\InprocServer32" Name="Class" Value="NSwag.SwaggerLicense" Type="string" Action="write" />
                <RegistryValue Root="HKCR" Key="CLSID\{25B5FE01-B75C-3C87-A5FD-677D6FDC8B22}\InprocServer32" Name="Assembly" Value="NSwag.Core, Version=2.25.5982.40538, Culture=neutral, PublicKeyToken=c2d88086e098d109" Type="string" Action="write" />
                <RegistryValue Root="HKCR" Key="CLSID\{25B5FE01-B75C-3C87-A5FD-677D6FDC8B22}\InprocServer32" Name="RuntimeVersion" Value="v4.0.30319" Type="string" Action="write" />
                <RegistryValue Root="HKCR" Key="CLSID\{25B5FE01-B75C-3C87-A5FD-677D6FDC8B22}\InprocServer32" Name="CodeBase" Value="file:///[#fil3F4437F772041EF18E21178330FB07F9]" Type="string" Action="write" />
                <RegistryValue Root="HKCR" Key="CLSID\{370C9F92-156B-3A30-AD5A-087F586DC710}\Implemented Categories\{62C8FE65-4EBB-45e7-B440-6E39B2CDBF29}" Value="" Type="string" Action="write" />
                <RegistryValue Root="HKCR" Key="CLSID\{370C9F92-156B-3A30-AD5A-087F586DC710}\InprocServer32\2.25.5982.40538" Name="Class" Value="NSwag.SwaggerExternalDocumentation" Type="string" Action="write" />
                <RegistryValue Root="HKCR" Key="CLSID\{370C9F92-156B-3A30-AD5A-087F586DC710}\InprocServer32\2.25.5982.40538" Name="Assembly" Value="NSwag.Core, Version=2.25.5982.40538, Culture=neutral, PublicKeyToken=c2d88086e098d109" Type="string" Action="write" />
                <RegistryValue Root="HKCR" Key="CLSID\{370C9F92-156B-3A30-AD5A-087F586DC710}\InprocServer32\2.25.5982.40538" Name="RuntimeVersion" Value="v4.0.30319" Type="string" Action="write" />
                <RegistryValue Root="HKCR" Key="CLSID\{370C9F92-156B-3A30-AD5A-087F586DC710}\InprocServer32\2.25.5982.40538" Name="CodeBase" Value="file:///[#fil3F4437F772041EF18E21178330FB07F9]" Type="string" Action="write" />
                <RegistryValue Root="HKCR" Key="CLSID\{370C9F92-156B-3A30-AD5A-087F586DC710}\InprocServer32" Name="Class" Value="NSwag.SwaggerExternalDocumentation" Type="string" Action="write" />
                <RegistryValue Root="HKCR" Key="CLSID\{370C9F92-156B-3A30-AD5A-087F586DC710}\InprocServer32" Name="Assembly" Value="NSwag.Core, Version=2.25.5982.40538, Culture=neutral, PublicKeyToken=c2d88086e098d109" Type="string" Action="write" />
                <RegistryValue Root="HKCR" Key="CLSID\{370C9F92-156B-3A30-AD5A-087F586DC710}\InprocServer32" Name="RuntimeVersion" Value="v4.0.30319" Type="string" Action="write" />
                <RegistryValue Root="HKCR" Key="CLSID\{370C9F92-156B-3A30-AD5A-087F586DC710}\InprocServer32" Name="CodeBase" Value="file:///[#fil3F4437F772041EF18E21178330FB07F9]" Type="string" Action="write" />
                <RegistryValue Root="HKCR" Key="CLSID\{601BDB2D-6BC7-34BA-BAEB-C6F396442D6F}\Implemented Categories\{62C8FE65-4EBB-45e7-B440-6E39B2CDBF29}" Value="" Type="string" Action="write" />
                <RegistryValue Root="HKCR" Key="CLSID\{601BDB2D-6BC7-34BA-BAEB-C6F396442D6F}\InprocServer32\2.25.5982.40538" Name="Class" Value="NSwag.SwaggerResponse" Type="string" Action="write" />
                <RegistryValue Root="HKCR" Key="CLSID\{601BDB2D-6BC7-34BA-BAEB-C6F396442D6F}\InprocServer32\2.25.5982.40538" Name="Assembly" Value="NSwag.Core, Version=2.25.5982.40538, Culture=neutral, PublicKeyToken=c2d88086e098d109" Type="string" Action="write" />
                <RegistryValue Root="HKCR" Key="CLSID\{601BDB2D-6BC7-34BA-BAEB-C6F396442D6F}\InprocServer32\2.25.5982.40538" Name="RuntimeVersion" Value="v4.0.30319" Type="string" Action="write" />
                <RegistryValue Root="HKCR" Key="CLSID\{601BDB2D-6BC7-34BA-BAEB-C6F396442D6F}\InprocServer32\2.25.5982.40538" Name="CodeBase" Value="file:///[#fil3F4437F772041EF18E21178330FB07F9]" Type="string" Action="write" />
                <RegistryValue Root="HKCR" Key="CLSID\{601BDB2D-6BC7-34BA-BAEB-C6F396442D6F}\InprocServer32" Name="Class" Value="NSwag.SwaggerResponse" Type="string" Action="write" />
                <RegistryValue Root="HKCR" Key="CLSID\{601BDB2D-6BC7-34BA-BAEB-C6F396442D6F}\InprocServer32" Name="Assembly" Value="NSwag.Core, Version=2.25.5982.40538, Culture=neutral, PublicKeyToken=c2d88086e098d109" Type="string" Action="write" />
                <RegistryValue Root="HKCR" Key="CLSID\{601BDB2D-6BC7-34BA-BAEB-C6F396442D6F}\InprocServer32" Name="RuntimeVersion" Value="v4.0.30319" Type="string" Action="write" />
                <RegistryValue Root="HKCR" Key="CLSID\{601BDB2D-6BC7-34BA-BAEB-C6F396442D6F}\InprocServer32" Name="CodeBase" Value="file:///[#fil3F4437F772041EF18E21178330FB07F9]" Type="string" Action="write" />
                <RegistryValue Root="HKCR" Key="CLSID\{6AEBA03E-C62C-3B5C-ACF6-0F083A7AC7FB}\Implemented Categories\{62C8FE65-4EBB-45e7-B440-6E39B2CDBF29}" Value="" Type="string" Action="write" />
                <RegistryValue Root="HKCR" Key="CLSID\{6AEBA03E-C62C-3B5C-ACF6-0F083A7AC7FB}\InprocServer32\2.25.5982.40538" Name="Class" Value="NSwag.SwaggerOperation" Type="string" Action="write" />
                <RegistryValue Root="HKCR" Key="CLSID\{6AEBA03E-C62C-3B5C-ACF6-0F083A7AC7FB}\InprocServer32\2.25.5982.40538" Name="Assembly" Value="NSwag.Core, Version=2.25.5982.40538, Culture=neutral, PublicKeyToken=c2d88086e098d109" Type="string" Action="write" />
                <RegistryValue Root="HKCR" Key="CLSID\{6AEBA03E-C62C-3B5C-ACF6-0F083A7AC7FB}\InprocServer32\2.25.5982.40538" Name="RuntimeVersion" Value="v4.0.30319" Type="string" Action="write" />
                <RegistryValue Root="HKCR" Key="CLSID\{6AEBA03E-C62C-3B5C-ACF6-0F083A7AC7FB}\InprocServer32\2.25.5982.40538" Name="CodeBase" Value="file:///[#fil3F4437F772041EF18E21178330FB07F9]" Type="string" Action="write" />
                <RegistryValue Root="HKCR" Key="CLSID\{6AEBA03E-C62C-3B5C-ACF6-0F083A7AC7FB}\InprocServer32" Name="Class" Value="NSwag.SwaggerOperation" Type="string" Action="write" />
                <RegistryValue Root="HKCR" Key="CLSID\{6AEBA03E-C62C-3B5C-ACF6-0F083A7AC7FB}\InprocServer32" Name="Assembly" Value="NSwag.Core, Version=2.25.5982.40538, Culture=neutral, PublicKeyToken=c2d88086e098d109" Type="string" Action="write" />
                <RegistryValue Root="HKCR" Key="CLSID\{6AEBA03E-C62C-3B5C-ACF6-0F083A7AC7FB}\InprocServer32" Name="RuntimeVersion" Value="v4.0.30319" Type="string" Action="write" />
                <RegistryValue Root="HKCR" Key="CLSID\{6AEBA03E-C62C-3B5C-ACF6-0F083A7AC7FB}\InprocServer32" Name="CodeBase" Value="file:///[#fil3F4437F772041EF18E21178330FB07F9]" Type="string" Action="write" />
                <RegistryValue Root="HKCR" Key="CLSID\{70A75263-A039-30FF-8B8F-FD70CCC5200D}\Implemented Categories\{62C8FE65-4EBB-45e7-B440-6E39B2CDBF29}" Value="" Type="string" Action="write" />
                <RegistryValue Root="HKCR" Key="CLSID\{70A75263-A039-30FF-8B8F-FD70CCC5200D}\InprocServer32\2.25.5982.40538" Name="Class" Value="NSwag.SwaggerTag" Type="string" Action="write" />
                <RegistryValue Root="HKCR" Key="CLSID\{70A75263-A039-30FF-8B8F-FD70CCC5200D}\InprocServer32\2.25.5982.40538" Name="Assembly" Value="NSwag.Core, Version=2.25.5982.40538, Culture=neutral, PublicKeyToken=c2d88086e098d109" Type="string" Action="write" />
                <RegistryValue Root="HKCR" Key="CLSID\{70A75263-A039-30FF-8B8F-FD70CCC5200D}\InprocServer32\2.25.5982.40538" Name="RuntimeVersion" Value="v4.0.30319" Type="string" Action="write" />
                <RegistryValue Root="HKCR" Key="CLSID\{70A75263-A039-30FF-8B8F-FD70CCC5200D}\InprocServer32\2.25.5982.40538" Name="CodeBase" Value="file:///[#fil3F4437F772041EF18E21178330FB07F9]" Type="string" Action="write" />
                <RegistryValue Root="HKCR" Key="CLSID\{70A75263-A039-30FF-8B8F-FD70CCC5200D}\InprocServer32" Name="Class" Value="NSwag.SwaggerTag" Type="string" Action="write" />
                <RegistryValue Root="HKCR" Key="CLSID\{70A75263-A039-30FF-8B8F-FD70CCC5200D}\InprocServer32" Name="Assembly" Value="NSwag.Core, Version=2.25.5982.40538, Culture=neutral, PublicKeyToken=c2d88086e098d109" Type="string" Action="write" />
                <RegistryValue Root="HKCR" Key="CLSID\{70A75263-A039-30FF-8B8F-FD70CCC5200D}\InprocServer32" Name="RuntimeVersion" Value="v4.0.30319" Type="string" Action="write" />
                <RegistryValue Root="HKCR" Key="CLSID\{70A75263-A039-30FF-8B8F-FD70CCC5200D}\InprocServer32" Name="CodeBase" Value="file:///[#fil3F4437F772041EF18E21178330FB07F9]" Type="string" Action="write" />
                <RegistryValue Root="HKCR" Key="CLSID\{9FCD8644-9C0E-3EE5-A83A-4BC9815CFE78}\Implemented Categories\{62C8FE65-4EBB-45e7-B440-6E39B2CDBF29}" Value="" Type="string" Action="write" />
                <RegistryValue Root="HKCR" Key="CLSID\{9FCD8644-9C0E-3EE5-A83A-4BC9815CFE78}\InprocServer32\2.25.5982.40538" Name="Class" Value="NSwag.SwaggerHeaders" Type="string" Action="write" />
                <RegistryValue Root="HKCR" Key="CLSID\{9FCD8644-9C0E-3EE5-A83A-4BC9815CFE78}\InprocServer32\2.25.5982.40538" Name="Assembly" Value="NSwag.Core, Version=2.25.5982.40538, Culture=neutral, PublicKeyToken=c2d88086e098d109" Type="string" Action="write" />
                <RegistryValue Root="HKCR" Key="CLSID\{9FCD8644-9C0E-3EE5-A83A-4BC9815CFE78}\InprocServer32\2.25.5982.40538" Name="RuntimeVersion" Value="v4.0.30319" Type="string" Action="write" />
                <RegistryValue Root="HKCR" Key="CLSID\{9FCD8644-9C0E-3EE5-A83A-4BC9815CFE78}\InprocServer32\2.25.5982.40538" Name="CodeBase" Value="file:///[#fil3F4437F772041EF18E21178330FB07F9]" Type="string" Action="write" />
                <RegistryValue Root="HKCR" Key="CLSID\{9FCD8644-9C0E-3EE5-A83A-4BC9815CFE78}\InprocServer32" Name="Class" Value="NSwag.SwaggerHeaders" Type="string" Action="write" />
                <RegistryValue Root="HKCR" Key="CLSID\{9FCD8644-9C0E-3EE5-A83A-4BC9815CFE78}\InprocServer32" Name="Assembly" Value="NSwag.Core, Version=2.25.5982.40538, Culture=neutral, PublicKeyToken=c2d88086e098d109" Type="string" Action="write" />
                <RegistryValue Root="HKCR" Key="CLSID\{9FCD8644-9C0E-3EE5-A83A-4BC9815CFE78}\InprocServer32" Name="RuntimeVersion" Value="v4.0.30319" Type="string" Action="write" />
                <RegistryValue Root="HKCR" Key="CLSID\{9FCD8644-9C0E-3EE5-A83A-4BC9815CFE78}\InprocServer32" Name="CodeBase" Value="file:///[#fil3F4437F772041EF18E21178330FB07F9]" Type="string" Action="write" />
                <RegistryValue Root="HKCR" Key="CLSID\{B808CE8F-5990-3845-BB66-C17BF0672B15}\Implemented Categories\{62C8FE65-4EBB-45e7-B440-6E39B2CDBF29}" Value="" Type="string" Action="write" />
                <RegistryValue Root="HKCR" Key="CLSID\{B808CE8F-5990-3845-BB66-C17BF0672B15}\InprocServer32\2.25.5982.40538" Name="Class" Value="NSwag.SwaggerOperationDescription" Type="string" Action="write" />
                <RegistryValue Root="HKCR" Key="CLSID\{B808CE8F-5990-3845-BB66-C17BF0672B15}\InprocServer32\2.25.5982.40538" Name="Assembly" Value="NSwag.Core, Version=2.25.5982.40538, Culture=neutral, PublicKeyToken=c2d88086e098d109" Type="string" Action="write" />
                <RegistryValue Root="HKCR" Key="CLSID\{B808CE8F-5990-3845-BB66-C17BF0672B15}\InprocServer32\2.25.5982.40538" Name="RuntimeVersion" Value="v4.0.30319" Type="string" Action="write" />
                <RegistryValue Root="HKCR" Key="CLSID\{B808CE8F-5990-3845-BB66-C17BF0672B15}\InprocServer32\2.25.5982.40538" Name="CodeBase" Value="file:///[#fil3F4437F772041EF18E21178330FB07F9]" Type="string" Action="write" />
                <RegistryValue Root="HKCR" Key="CLSID\{B808CE8F-5990-3845-BB66-C17BF0672B15}\InprocServer32" Name="Class" Value="NSwag.SwaggerOperationDescription" Type="string" Action="write" />
                <RegistryValue Root="HKCR" Key="CLSID\{B808CE8F-5990-3845-BB66-C17BF0672B15}\InprocServer32" Name="Assembly" Value="NSwag.Core, Version=2.25.5982.40538, Culture=neutral, PublicKeyToken=c2d88086e098d109" Type="string" Action="write" />
                <RegistryValue Root="HKCR" Key="CLSID\{B808CE8F-5990-3845-BB66-C17BF0672B15}\InprocServer32" Name="RuntimeVersion" Value="v4.0.30319" Type="string" Action="write" />
                <RegistryValue Root="HKCR" Key="CLSID\{B808CE8F-5990-3845-BB66-C17BF0672B15}\InprocServer32" Name="CodeBase" Value="file:///[#fil3F4437F772041EF18E21178330FB07F9]" Type="string" Action="write" />
                <RegistryValue Root="HKCR" Key="CLSID\{BA787D1C-11DD-35FB-9B72-958B4B81C4F8}\Implemented Categories\{62C8FE65-4EBB-45e7-B440-6E39B2CDBF29}" Value="" Type="string" Action="write" />
                <RegistryValue Root="HKCR" Key="CLSID\{BA787D1C-11DD-35FB-9B72-958B4B81C4F8}\InprocServer32\2.25.5982.40538" Name="Class" Value="NSwag.SwaggerContact" Type="string" Action="write" />
                <RegistryValue Root="HKCR" Key="CLSID\{BA787D1C-11DD-35FB-9B72-958B4B81C4F8}\InprocServer32\2.25.5982.40538" Name="Assembly" Value="NSwag.Core, Version=2.25.5982.40538, Culture=neutral, PublicKeyToken=c2d88086e098d109" Type="string" Action="write" />
                <RegistryValue Root="HKCR" Key="CLSID\{BA787D1C-11DD-35FB-9B72-958B4B81C4F8}\InprocServer32\2.25.5982.40538" Name="RuntimeVersion" Value="v4.0.30319" Type="string" Action="write" />
                <RegistryValue Root="HKCR" Key="CLSID\{BA787D1C-11DD-35FB-9B72-958B4B81C4F8}\InprocServer32\2.25.5982.40538" Name="CodeBase" Value="file:///[#fil3F4437F772041EF18E21178330FB07F9]" Type="string" Action="write" />
                <RegistryValue Root="HKCR" Key="CLSID\{BA787D1C-11DD-35FB-9B72-958B4B81C4F8}\InprocServer32" Name="Class" Value="NSwag.SwaggerContact" Type="string" Action="write" />
                <RegistryValue Root="HKCR" Key="CLSID\{BA787D1C-11DD-35FB-9B72-958B4B81C4F8}\InprocServer32" Name="Assembly" Value="NSwag.Core, Version=2.25.5982.40538, Culture=neutral, PublicKeyToken=c2d88086e098d109" Type="string" Action="write" />
                <RegistryValue Root="HKCR" Key="CLSID\{BA787D1C-11DD-35FB-9B72-958B4B81C4F8}\InprocServer32" Name="RuntimeVersion" Value="v4.0.30319" Type="string" Action="write" />
                <RegistryValue Root="HKCR" Key="CLSID\{BA787D1C-11DD-35FB-9B72-958B4B81C4F8}\InprocServer32" Name="CodeBase" Value="file:///[#fil3F4437F772041EF18E21178330FB07F9]" Type="string" Action="write" />
                <RegistryValue Root="HKCR" Key="CLSID\{CC1D6D4B-8FF1-3E4B-8C81-09366295F63E}\Implemented Categories\{62C8FE65-4EBB-45e7-B440-6E39B2CDBF29}" Value="" Type="string" Action="write" />
                <RegistryValue Root="HKCR" Key="CLSID\{CC1D6D4B-8FF1-3E4B-8C81-09366295F63E}\InprocServer32\2.25.5982.40538" Name="Class" Value="NSwag.SwaggerOperations" Type="string" Action="write" />
                <RegistryValue Root="HKCR" Key="CLSID\{CC1D6D4B-8FF1-3E4B-8C81-09366295F63E}\InprocServer32\2.25.5982.40538" Name="Assembly" Value="NSwag.Core, Version=2.25.5982.40538, Culture=neutral, PublicKeyToken=c2d88086e098d109" Type="string" Action="write" />
                <RegistryValue Root="HKCR" Key="CLSID\{CC1D6D4B-8FF1-3E4B-8C81-09366295F63E}\InprocServer32\2.25.5982.40538" Name="RuntimeVersion" Value="v4.0.30319" Type="string" Action="write" />
                <RegistryValue Root="HKCR" Key="CLSID\{CC1D6D4B-8FF1-3E4B-8C81-09366295F63E}\InprocServer32\2.25.5982.40538" Name="CodeBase" Value="file:///[#fil3F4437F772041EF18E21178330FB07F9]" Type="string" Action="write" />
                <RegistryValue Root="HKCR" Key="CLSID\{CC1D6D4B-8FF1-3E4B-8C81-09366295F63E}\InprocServer32" Name="Class" Value="NSwag.SwaggerOperations" Type="string" Action="write" />
                <RegistryValue Root="HKCR" Key="CLSID\{CC1D6D4B-8FF1-3E4B-8C81-09366295F63E}\InprocServer32" Name="Assembly" Value="NSwag.Core, Version=2.25.5982.40538, Culture=neutral, PublicKeyToken=c2d88086e098d109" Type="string" Action="write" />
                <RegistryValue Root="HKCR" Key="CLSID\{CC1D6D4B-8FF1-3E4B-8C81-09366295F63E}\InprocServer32" Name="RuntimeVersion" Value="v4.0.30319" Type="string" Action="write" />
                <RegistryValue Root="HKCR" Key="CLSID\{CC1D6D4B-8FF1-3E4B-8C81-09366295F63E}\InprocServer32" Name="CodeBase" Value="file:///[#fil3F4437F772041EF18E21178330FB07F9]" Type="string" Action="write" />
                <RegistryValue Root="HKCR" Key="CLSID\{E5726607-2090-3962-B15A-8003FCDB619C}\Implemented Categories\{62C8FE65-4EBB-45e7-B440-6E39B2CDBF29}" Value="" Type="string" Action="write" />
                <RegistryValue Root="HKCR" Key="CLSID\{E5726607-2090-3962-B15A-8003FCDB619C}\InprocServer32\2.25.5982.40538" Name="Class" Value="NSwag.SwaggerInfo" Type="string" Action="write" />
                <RegistryValue Root="HKCR" Key="CLSID\{E5726607-2090-3962-B15A-8003FCDB619C}\InprocServer32\2.25.5982.40538" Name="Assembly" Value="NSwag.Core, Version=2.25.5982.40538, Culture=neutral, PublicKeyToken=c2d88086e098d109" Type="string" Action="write" />
                <RegistryValue Root="HKCR" Key="CLSID\{E5726607-2090-3962-B15A-8003FCDB619C}\InprocServer32\2.25.5982.40538" Name="RuntimeVersion" Value="v4.0.30319" Type="string" Action="write" />
                <RegistryValue Root="HKCR" Key="CLSID\{E5726607-2090-3962-B15A-8003FCDB619C}\InprocServer32\2.25.5982.40538" Name="CodeBase" Value="file:///[#fil3F4437F772041EF18E21178330FB07F9]" Type="string" Action="write" />
                <RegistryValue Root="HKCR" Key="CLSID\{E5726607-2090-3962-B15A-8003FCDB619C}\InprocServer32" Name="Class" Value="NSwag.SwaggerInfo" Type="string" Action="write" />
                <RegistryValue Root="HKCR" Key="CLSID\{E5726607-2090-3962-B15A-8003FCDB619C}\InprocServer32" Name="Assembly" Value="NSwag.Core, Version=2.25.5982.40538, Culture=neutral, PublicKeyToken=c2d88086e098d109" Type="string" Action="write" />
                <RegistryValue Root="HKCR" Key="CLSID\{E5726607-2090-3962-B15A-8003FCDB619C}\InprocServer32" Name="RuntimeVersion" Value="v4.0.30319" Type="string" Action="write" />
                <RegistryValue Root="HKCR" Key="CLSID\{E5726607-2090-3962-B15A-8003FCDB619C}\InprocServer32" Name="CodeBase" Value="file:///[#fil3F4437F772041EF18E21178330FB07F9]" Type="string" Action="write" />
                <RegistryValue Root="HKCR" Key="CLSID\{EE69511D-2D49-33CE-8D17-7C81034EEB4C}\Implemented Categories\{62C8FE65-4EBB-45e7-B440-6E39B2CDBF29}" Value="" Type="string" Action="write" />
                <RegistryValue Root="HKCR" Key="CLSID\{EE69511D-2D49-33CE-8D17-7C81034EEB4C}\InprocServer32\2.25.5982.40538" Name="Class" Value="NSwag.SwaggerParameter" Type="string" Action="write" />
                <RegistryValue Root="HKCR" Key="CLSID\{EE69511D-2D49-33CE-8D17-7C81034EEB4C}\InprocServer32\2.25.5982.40538" Name="Assembly" Value="NSwag.Core, Version=2.25.5982.40538, Culture=neutral, PublicKeyToken=c2d88086e098d109" Type="string" Action="write" />
                <RegistryValue Root="HKCR" Key="CLSID\{EE69511D-2D49-33CE-8D17-7C81034EEB4C}\InprocServer32\2.25.5982.40538" Name="RuntimeVersion" Value="v4.0.30319" Type="string" Action="write" />
                <RegistryValue Root="HKCR" Key="CLSID\{EE69511D-2D49-33CE-8D17-7C81034EEB4C}\InprocServer32\2.25.5982.40538" Name="CodeBase" Value="file:///[#fil3F4437F772041EF18E21178330FB07F9]" Type="string" Action="write" />
                <RegistryValue Root="HKCR" Key="CLSID\{EE69511D-2D49-33CE-8D17-7C81034EEB4C}\InprocServer32" Name="Class" Value="NSwag.SwaggerParameter" Type="string" Action="write" />
                <RegistryValue Root="HKCR" Key="CLSID\{EE69511D-2D49-33CE-8D17-7C81034EEB4C}\InprocServer32" Name="Assembly" Value="NSwag.Core, Version=2.25.5982.40538, Culture=neutral, PublicKeyToken=c2d88086e098d109" Type="string" Action="write" />
                <RegistryValue Root="HKCR" Key="CLSID\{EE69511D-2D49-33CE-8D17-7C81034EEB4C}\InprocServer32" Name="RuntimeVersion" Value="v4.0.30319" Type="string" Action="write" />
                <RegistryValue Root="HKCR" Key="CLSID\{EE69511D-2D49-33CE-8D17-7C81034EEB4C}\InprocServer32" Name="CodeBase" Value="file:///[#fil3F4437F772041EF18E21178330FB07F9]" Type="string" Action="write" />
                <RegistryValue Root="HKCR" Key="CLSID\{F313255C-FB72-3554-B8DC-E588D3D71948}\Implemented Categories\{62C8FE65-4EBB-45e7-B440-6E39B2CDBF29}" Value="" Type="string" Action="write" />
                <RegistryValue Root="HKCR" Key="CLSID\{F313255C-FB72-3554-B8DC-E588D3D71948}\InprocServer32\2.25.5982.40538" Name="Class" Value="NSwag.SwaggerSecurityRequirement" Type="string" Action="write" />
                <RegistryValue Root="HKCR" Key="CLSID\{F313255C-FB72-3554-B8DC-E588D3D71948}\InprocServer32\2.25.5982.40538" Name="Assembly" Value="NSwag.Core, Version=2.25.5982.40538, Culture=neutral, PublicKeyToken=c2d88086e098d109" Type="string" Action="write" />
                <RegistryValue Root="HKCR" Key="CLSID\{F313255C-FB72-3554-B8DC-E588D3D71948}\InprocServer32\2.25.5982.40538" Name="RuntimeVersion" Value="v4.0.30319" Type="string" Action="write" />
                <RegistryValue Root="HKCR" Key="CLSID\{F313255C-FB72-3554-B8DC-E588D3D71948}\InprocServer32\2.25.5982.40538" Name="CodeBase" Value="file:///[#fil3F4437F772041EF18E21178330FB07F9]" Type="string" Action="write" />
                <RegistryValue Root="HKCR" Key="CLSID\{F313255C-FB72-3554-B8DC-E588D3D71948}\InprocServer32" Name="Class" Value="NSwag.SwaggerSecurityRequirement" Type="string" Action="write" />
                <RegistryValue Root="HKCR" Key="CLSID\{F313255C-FB72-3554-B8DC-E588D3D71948}\InprocServer32" Name="Assembly" Value="NSwag.Core, Version=2.25.5982.40538, Culture=neutral, PublicKeyToken=c2d88086e098d109" Type="string" Action="write" />
                <RegistryValue Root="HKCR" Key="CLSID\{F313255C-FB72-3554-B8DC-E588D3D71948}\InprocServer32" Name="RuntimeVersion" Value="v4.0.30319" Type="string" Action="write" />
                <RegistryValue Root="HKCR" Key="CLSID\{F313255C-FB72-3554-B8DC-E588D3D71948}\InprocServer32" Name="CodeBase" Value="file:///[#fil3F4437F772041EF18E21178330FB07F9]" Type="string" Action="write" />
                <RegistryValue Root="HKCR" Key="CLSID\{F64F0BB6-51C8-33FA-9D18-A3FB1240405C}\Implemented Categories\{62C8FE65-4EBB-45e7-B440-6E39B2CDBF29}" Value="" Type="string" Action="write" />
                <RegistryValue Root="HKCR" Key="CLSID\{F64F0BB6-51C8-33FA-9D18-A3FB1240405C}\InprocServer32\2.25.5982.40538" Name="Class" Value="NSwag.SwaggerSecurityScheme" Type="string" Action="write" />
                <RegistryValue Root="HKCR" Key="CLSID\{F64F0BB6-51C8-33FA-9D18-A3FB1240405C}\InprocServer32\2.25.5982.40538" Name="Assembly" Value="NSwag.Core, Version=2.25.5982.40538, Culture=neutral, PublicKeyToken=c2d88086e098d109" Type="string" Action="write" />
                <RegistryValue Root="HKCR" Key="CLSID\{F64F0BB6-51C8-33FA-9D18-A3FB1240405C}\InprocServer32\2.25.5982.40538" Name="RuntimeVersion" Value="v4.0.30319" Type="string" Action="write" />
                <RegistryValue Root="HKCR" Key="CLSID\{F64F0BB6-51C8-33FA-9D18-A3FB1240405C}\InprocServer32\2.25.5982.40538" Name="CodeBase" Value="file:///[#fil3F4437F772041EF18E21178330FB07F9]" Type="string" Action="write" />
                <RegistryValue Root="HKCR" Key="CLSID\{F64F0BB6-51C8-33FA-9D18-A3FB1240405C}\InprocServer32" Name="Class" Value="NSwag.SwaggerSecurityScheme" Type="string" Action="write" />
                <RegistryValue Root="HKCR" Key="CLSID\{F64F0BB6-51C8-33FA-9D18-A3FB1240405C}\InprocServer32" Name="Assembly" Value="NSwag.Core, Version=2.25.5982.40538, Culture=neutral, PublicKeyToken=c2d88086e098d109" Type="string" Action="write" />
                <RegistryValue Root="HKCR" Key="CLSID\{F64F0BB6-51C8-33FA-9D18-A3FB1240405C}\InprocServer32" Name="RuntimeVersion" Value="v4.0.30319" Type="string" Action="write" />
                <RegistryValue Root="HKCR" Key="CLSID\{F64F0BB6-51C8-33FA-9D18-A3FB1240405C}\InprocServer32" Name="CodeBase" Value="file:///[#fil3F4437F772041EF18E21178330FB07F9]" Type="string" Action="write" />
                <RegistryValue Root="HKCR" Key="CLSID\{FE3620BF-2F28-3AD2-836E-73FC0CA6EEB7}\Implemented Categories\{62C8FE65-4EBB-45e7-B440-6E39B2CDBF29}" Value="" Type="string" Action="write" />
                <RegistryValue Root="HKCR" Key="CLSID\{FE3620BF-2F28-3AD2-836E-73FC0CA6EEB7}\InprocServer32\2.25.5982.40538" Name="Class" Value="NSwag.SwaggerResponses" Type="string" Action="write" />
                <RegistryValue Root="HKCR" Key="CLSID\{FE3620BF-2F28-3AD2-836E-73FC0CA6EEB7}\InprocServer32\2.25.5982.40538" Name="Assembly" Value="NSwag.Core, Version=2.25.5982.40538, Culture=neutral, PublicKeyToken=c2d88086e098d109" Type="string" Action="write" />
                <RegistryValue Root="HKCR" Key="CLSID\{FE3620BF-2F28-3AD2-836E-73FC0CA6EEB7}\InprocServer32\2.25.5982.40538" Name="RuntimeVersion" Value="v4.0.30319" Type="string" Action="write" />
                <RegistryValue Root="HKCR" Key="CLSID\{FE3620BF-2F28-3AD2-836E-73FC0CA6EEB7}\InprocServer32\2.25.5982.40538" Name="CodeBase" Value="file:///[#fil3F4437F772041EF18E21178330FB07F9]" Type="string" Action="write" />
                <RegistryValue Root="HKCR" Key="CLSID\{FE3620BF-2F28-3AD2-836E-73FC0CA6EEB7}\InprocServer32" Name="Class" Value="NSwag.SwaggerResponses" Type="string" Action="write" />
                <RegistryValue Root="HKCR" Key="CLSID\{FE3620BF-2F28-3AD2-836E-73FC0CA6EEB7}\InprocServer32" Name="Assembly" Value="NSwag.Core, Version=2.25.5982.40538, Culture=neutral, PublicKeyToken=c2d88086e098d109" Type="string" Action="write" />
                <RegistryValue Root="HKCR" Key="CLSID\{FE3620BF-2F28-3AD2-836E-73FC0CA6EEB7}\InprocServer32" Name="RuntimeVersion" Value="v4.0.30319" Type="string" Action="write" />
                <RegistryValue Root="HKCR" Key="CLSID\{FE3620BF-2F28-3AD2-836E-73FC0CA6EEB7}\InprocServer32" Name="CodeBase" Value="file:///[#fil3F4437F772041EF18E21178330FB07F9]" Type="string" Action="write" />
                <RegistryValue Root="HKCR" Key="Record\{4DEFB3D6-67B4-3C77-88CB-2ADFDE57E71C}\2.25.5982.40538" Name="Class" Value="NSwag.SwaggerOperationMethod" Type="string" Action="write" />
                <RegistryValue Root="HKCR" Key="Record\{4DEFB3D6-67B4-3C77-88CB-2ADFDE57E71C}\2.25.5982.40538" Name="Assembly" Value="NSwag.Core, Version=2.25.5982.40538, Culture=neutral, PublicKeyToken=c2d88086e098d109" Type="string" Action="write" />
                <RegistryValue Root="HKCR" Key="Record\{4DEFB3D6-67B4-3C77-88CB-2ADFDE57E71C}\2.25.5982.40538" Name="RuntimeVersion" Value="v4.0.30319" Type="string" Action="write" />
                <RegistryValue Root="HKCR" Key="Record\{4DEFB3D6-67B4-3C77-88CB-2ADFDE57E71C}\2.25.5982.40538" Name="CodeBase" Value="file:///[#fil3F4437F772041EF18E21178330FB07F9]" Type="string" Action="write" />
                <RegistryValue Root="HKCR" Key="Record\{5558EFD1-80C7-3D80-AFC0-1A1387988A2C}\2.25.5982.40538" Name="Class" Value="NSwag.SwaggerSchema" Type="string" Action="write" />
                <RegistryValue Root="HKCR" Key="Record\{5558EFD1-80C7-3D80-AFC0-1A1387988A2C}\2.25.5982.40538" Name="Assembly" Value="NSwag.Core, Version=2.25.5982.40538, Culture=neutral, PublicKeyToken=c2d88086e098d109" Type="string" Action="write" />
                <RegistryValue Root="HKCR" Key="Record\{5558EFD1-80C7-3D80-AFC0-1A1387988A2C}\2.25.5982.40538" Name="RuntimeVersion" Value="v4.0.30319" Type="string" Action="write" />
                <RegistryValue Root="HKCR" Key="Record\{5558EFD1-80C7-3D80-AFC0-1A1387988A2C}\2.25.5982.40538" Name="CodeBase" Value="file:///[#fil3F4437F772041EF18E21178330FB07F9]" Type="string" Action="write" />
                <RegistryValue Root="HKCR" Key="Record\{AD5C7C24-7A5D-3DFB-9329-0BB83D0E757A}\2.25.5982.40538" Name="Class" Value="NSwag.SwaggerParameterKind" Type="string" Action="write" />
                <RegistryValue Root="HKCR" Key="Record\{AD5C7C24-7A5D-3DFB-9329-0BB83D0E757A}\2.25.5982.40538" Name="Assembly" Value="NSwag.Core, Version=2.25.5982.40538, Culture=neutral, PublicKeyToken=c2d88086e098d109" Type="string" Action="write" />
                <RegistryValue Root="HKCR" Key="Record\{AD5C7C24-7A5D-3DFB-9329-0BB83D0E757A}\2.25.5982.40538" Name="RuntimeVersion" Value="v4.0.30319" Type="string" Action="write" />
                <RegistryValue Root="HKCR" Key="Record\{AD5C7C24-7A5D-3DFB-9329-0BB83D0E757A}\2.25.5982.40538" Name="CodeBase" Value="file:///[#fil3F4437F772041EF18E21178330FB07F9]" Type="string" Action="write" />
                <RegistryValue Root="HKCR" Key="Record\{D5E0C33C-8A4C-31FA-8A08-140195A7DD25}\2.25.5982.40538" Name="Class" Value="NSwag.SwaggerSecuritySchemeType" Type="string" Action="write" />
                <RegistryValue Root="HKCR" Key="Record\{D5E0C33C-8A4C-31FA-8A08-140195A7DD25}\2.25.5982.40538" Name="Assembly" Value="NSwag.Core, Version=2.25.5982.40538, Culture=neutral, PublicKeyToken=c2d88086e098d109" Type="string" Action="write" />
                <RegistryValue Root="HKCR" Key="Record\{D5E0C33C-8A4C-31FA-8A08-140195A7DD25}\2.25.5982.40538" Name="RuntimeVersion" Value="v4.0.30319" Type="string" Action="write" />
                <RegistryValue Root="HKCR" Key="Record\{D5E0C33C-8A4C-31FA-8A08-140195A7DD25}\2.25.5982.40538" Name="CodeBase" Value="file:///[#fil3F4437F772041EF18E21178330FB07F9]" Type="string" Action="write" />
=======
                <Class Id="{05CBC0D1-7AA9-3017-B715-7F02F11AE5E2}" Context="InprocServer32" Description="NSwag.SwaggerHeaders" ThreadingModel="both" ForeignServer="mscoree.dll">
                    <ProgId Id="NSwag.SwaggerHeaders" Description="NSwag.SwaggerHeaders" />
                </Class>
                <Class Id="{09D74CA5-316B-3BD8-A1E2-4DB821D1D778}" Context="InprocServer32" Description="NSwag.SwaggerContact" ThreadingModel="both" ForeignServer="mscoree.dll">
                    <ProgId Id="NSwag.SwaggerContact" Description="NSwag.SwaggerContact" />
                </Class>
                <Class Id="{20444870-8ACE-35FA-91E2-EE0DDB5952A9}" Context="InprocServer32" Description="NSwag.SwaggerExternalDocumentation" ThreadingModel="both" ForeignServer="mscoree.dll">
                    <ProgId Id="NSwag.SwaggerExternalDocumentation" Description="NSwag.SwaggerExternalDocumentation" />
                </Class>
                <Class Id="{236C0FD0-E703-31EF-9707-9CC0BE4E7884}" Context="InprocServer32" Description="NSwag.SwaggerSecurityRequirement" ThreadingModel="both" ForeignServer="mscoree.dll">
                    <ProgId Id="NSwag.SwaggerSecurityRequirement" Description="NSwag.SwaggerSecurityRequirement" />
                </Class>
                <Class Id="{2BC04FDA-6188-375F-9E2C-8FD9F8170B4C}" Context="InprocServer32" Description="NSwag.SwaggerService" ThreadingModel="both" ForeignServer="mscoree.dll">
                    <ProgId Id="NSwag.SwaggerService" Description="NSwag.SwaggerService" />
                </Class>
                <Class Id="{34E6F8D2-7AD4-36D3-A4A3-51702883E9A0}" Context="InprocServer32" Description="NSwag.SwaggerLicense" ThreadingModel="both" ForeignServer="mscoree.dll">
                    <ProgId Id="NSwag.SwaggerLicense" Description="NSwag.SwaggerLicense" />
                </Class>
                <Class Id="{5691969D-1373-3096-AF48-B48EB011038A}" Context="InprocServer32" Description="NSwag.SwaggerResponses" ThreadingModel="both" ForeignServer="mscoree.dll">
                    <ProgId Id="NSwag.SwaggerResponses" Description="NSwag.SwaggerResponses" />
                </Class>
                <Class Id="{5962016F-E4F3-3600-8E1F-89CEB62A65E9}" Context="InprocServer32" Description="NSwag.SwaggerResponse" ThreadingModel="both" ForeignServer="mscoree.dll">
                    <ProgId Id="NSwag.SwaggerResponse" Description="NSwag.SwaggerResponse" />
                </Class>
                <Class Id="{5B2AD243-71C4-3720-8054-E841DD4A6FEE}" Context="InprocServer32" Description="NSwag.SwaggerInfo" ThreadingModel="both" ForeignServer="mscoree.dll">
                    <ProgId Id="NSwag.SwaggerInfo" Description="NSwag.SwaggerInfo" />
                </Class>
                <Class Id="{63E45B66-C1FC-3E0A-AA95-DBE3180D5A42}" Context="InprocServer32" Description="NSwag.SwaggerSecurityScheme" ThreadingModel="both" ForeignServer="mscoree.dll">
                    <ProgId Id="NSwag.SwaggerSecurityScheme" Description="NSwag.SwaggerSecurityScheme" />
                </Class>
                <Class Id="{6B572252-107E-342E-ABBC-EC6DE86B1FBC}" Context="InprocServer32" Description="NSwag.SwaggerOperationDescription" ThreadingModel="both" ForeignServer="mscoree.dll">
                    <ProgId Id="NSwag.SwaggerOperationDescription" Description="NSwag.SwaggerOperationDescription" />
                </Class>
                <Class Id="{C56204DE-2D98-3A7E-B1FB-E3856C5D4428}" Context="InprocServer32" Description="NSwag.SwaggerTag" ThreadingModel="both" ForeignServer="mscoree.dll">
                    <ProgId Id="NSwag.SwaggerTag" Description="NSwag.SwaggerTag" />
                </Class>
                <Class Id="{D9613A00-730A-3504-9088-19D7DDEDD600}" Context="InprocServer32" Description="NSwag.SwaggerParameter" ThreadingModel="both" ForeignServer="mscoree.dll">
                    <ProgId Id="NSwag.SwaggerParameter" Description="NSwag.SwaggerParameter" />
                </Class>
                <Class Id="{E4D68339-0EC0-326B-A432-5F1EE900111D}" Context="InprocServer32" Description="NSwag.SwaggerOperation" ThreadingModel="both" ForeignServer="mscoree.dll">
                    <ProgId Id="NSwag.SwaggerOperation" Description="NSwag.SwaggerOperation" />
                </Class>
                <Class Id="{EFD6EFA7-A376-32A5-851F-C87D9D77FAD5}" Context="InprocServer32" Description="NSwag.SwaggerOperations" ThreadingModel="both" ForeignServer="mscoree.dll">
                    <ProgId Id="NSwag.SwaggerOperations" Description="NSwag.SwaggerOperations" />
                </Class>
                <File Id="fil3F4437F772041EF18E21178330FB07F9" KeyPath="yes" Source="$(var.SourcePath)\NSwag.Core.dll" />
                <ProgId Id="Record" />
                <RegistryValue Root="HKCR" Key="CLSID\{05CBC0D1-7AA9-3017-B715-7F02F11AE5E2}\Implemented Categories\{62C8FE65-4EBB-45e7-B440-6E39B2CDBF29}" Value="" Type="string" Action="write" />
                <RegistryValue Root="HKCR" Key="CLSID\{05CBC0D1-7AA9-3017-B715-7F02F11AE5E2}\InprocServer32\2.25.5982.23164" Name="Class" Value="NSwag.SwaggerHeaders" Type="string" Action="write" />
                <RegistryValue Root="HKCR" Key="CLSID\{05CBC0D1-7AA9-3017-B715-7F02F11AE5E2}\InprocServer32\2.25.5982.23164" Name="Assembly" Value="NSwag.Core, Version=2.25.5982.23164, Culture=neutral, PublicKeyToken=c2d88086e098d109" Type="string" Action="write" />
                <RegistryValue Root="HKCR" Key="CLSID\{05CBC0D1-7AA9-3017-B715-7F02F11AE5E2}\InprocServer32\2.25.5982.23164" Name="RuntimeVersion" Value="v4.0.30319" Type="string" Action="write" />
                <RegistryValue Root="HKCR" Key="CLSID\{05CBC0D1-7AA9-3017-B715-7F02F11AE5E2}\InprocServer32\2.25.5982.23164" Name="CodeBase" Value="file:///[#fil3F4437F772041EF18E21178330FB07F9]" Type="string" Action="write" />
                <RegistryValue Root="HKCR" Key="CLSID\{05CBC0D1-7AA9-3017-B715-7F02F11AE5E2}\InprocServer32" Name="Class" Value="NSwag.SwaggerHeaders" Type="string" Action="write" />
                <RegistryValue Root="HKCR" Key="CLSID\{05CBC0D1-7AA9-3017-B715-7F02F11AE5E2}\InprocServer32" Name="Assembly" Value="NSwag.Core, Version=2.25.5982.23164, Culture=neutral, PublicKeyToken=c2d88086e098d109" Type="string" Action="write" />
                <RegistryValue Root="HKCR" Key="CLSID\{05CBC0D1-7AA9-3017-B715-7F02F11AE5E2}\InprocServer32" Name="RuntimeVersion" Value="v4.0.30319" Type="string" Action="write" />
                <RegistryValue Root="HKCR" Key="CLSID\{05CBC0D1-7AA9-3017-B715-7F02F11AE5E2}\InprocServer32" Name="CodeBase" Value="file:///[#fil3F4437F772041EF18E21178330FB07F9]" Type="string" Action="write" />
                <RegistryValue Root="HKCR" Key="CLSID\{09D74CA5-316B-3BD8-A1E2-4DB821D1D778}\Implemented Categories\{62C8FE65-4EBB-45e7-B440-6E39B2CDBF29}" Value="" Type="string" Action="write" />
                <RegistryValue Root="HKCR" Key="CLSID\{09D74CA5-316B-3BD8-A1E2-4DB821D1D778}\InprocServer32\2.25.5982.23164" Name="Class" Value="NSwag.SwaggerContact" Type="string" Action="write" />
                <RegistryValue Root="HKCR" Key="CLSID\{09D74CA5-316B-3BD8-A1E2-4DB821D1D778}\InprocServer32\2.25.5982.23164" Name="Assembly" Value="NSwag.Core, Version=2.25.5982.23164, Culture=neutral, PublicKeyToken=c2d88086e098d109" Type="string" Action="write" />
                <RegistryValue Root="HKCR" Key="CLSID\{09D74CA5-316B-3BD8-A1E2-4DB821D1D778}\InprocServer32\2.25.5982.23164" Name="RuntimeVersion" Value="v4.0.30319" Type="string" Action="write" />
                <RegistryValue Root="HKCR" Key="CLSID\{09D74CA5-316B-3BD8-A1E2-4DB821D1D778}\InprocServer32\2.25.5982.23164" Name="CodeBase" Value="file:///[#fil3F4437F772041EF18E21178330FB07F9]" Type="string" Action="write" />
                <RegistryValue Root="HKCR" Key="CLSID\{09D74CA5-316B-3BD8-A1E2-4DB821D1D778}\InprocServer32" Name="Class" Value="NSwag.SwaggerContact" Type="string" Action="write" />
                <RegistryValue Root="HKCR" Key="CLSID\{09D74CA5-316B-3BD8-A1E2-4DB821D1D778}\InprocServer32" Name="Assembly" Value="NSwag.Core, Version=2.25.5982.23164, Culture=neutral, PublicKeyToken=c2d88086e098d109" Type="string" Action="write" />
                <RegistryValue Root="HKCR" Key="CLSID\{09D74CA5-316B-3BD8-A1E2-4DB821D1D778}\InprocServer32" Name="RuntimeVersion" Value="v4.0.30319" Type="string" Action="write" />
                <RegistryValue Root="HKCR" Key="CLSID\{09D74CA5-316B-3BD8-A1E2-4DB821D1D778}\InprocServer32" Name="CodeBase" Value="file:///[#fil3F4437F772041EF18E21178330FB07F9]" Type="string" Action="write" />
                <RegistryValue Root="HKCR" Key="CLSID\{20444870-8ACE-35FA-91E2-EE0DDB5952A9}\Implemented Categories\{62C8FE65-4EBB-45e7-B440-6E39B2CDBF29}" Value="" Type="string" Action="write" />
                <RegistryValue Root="HKCR" Key="CLSID\{20444870-8ACE-35FA-91E2-EE0DDB5952A9}\InprocServer32\2.25.5982.23164" Name="Class" Value="NSwag.SwaggerExternalDocumentation" Type="string" Action="write" />
                <RegistryValue Root="HKCR" Key="CLSID\{20444870-8ACE-35FA-91E2-EE0DDB5952A9}\InprocServer32\2.25.5982.23164" Name="Assembly" Value="NSwag.Core, Version=2.25.5982.23164, Culture=neutral, PublicKeyToken=c2d88086e098d109" Type="string" Action="write" />
                <RegistryValue Root="HKCR" Key="CLSID\{20444870-8ACE-35FA-91E2-EE0DDB5952A9}\InprocServer32\2.25.5982.23164" Name="RuntimeVersion" Value="v4.0.30319" Type="string" Action="write" />
                <RegistryValue Root="HKCR" Key="CLSID\{20444870-8ACE-35FA-91E2-EE0DDB5952A9}\InprocServer32\2.25.5982.23164" Name="CodeBase" Value="file:///[#fil3F4437F772041EF18E21178330FB07F9]" Type="string" Action="write" />
                <RegistryValue Root="HKCR" Key="CLSID\{20444870-8ACE-35FA-91E2-EE0DDB5952A9}\InprocServer32" Name="Class" Value="NSwag.SwaggerExternalDocumentation" Type="string" Action="write" />
                <RegistryValue Root="HKCR" Key="CLSID\{20444870-8ACE-35FA-91E2-EE0DDB5952A9}\InprocServer32" Name="Assembly" Value="NSwag.Core, Version=2.25.5982.23164, Culture=neutral, PublicKeyToken=c2d88086e098d109" Type="string" Action="write" />
                <RegistryValue Root="HKCR" Key="CLSID\{20444870-8ACE-35FA-91E2-EE0DDB5952A9}\InprocServer32" Name="RuntimeVersion" Value="v4.0.30319" Type="string" Action="write" />
                <RegistryValue Root="HKCR" Key="CLSID\{20444870-8ACE-35FA-91E2-EE0DDB5952A9}\InprocServer32" Name="CodeBase" Value="file:///[#fil3F4437F772041EF18E21178330FB07F9]" Type="string" Action="write" />
                <RegistryValue Root="HKCR" Key="CLSID\{236C0FD0-E703-31EF-9707-9CC0BE4E7884}\Implemented Categories\{62C8FE65-4EBB-45e7-B440-6E39B2CDBF29}" Value="" Type="string" Action="write" />
                <RegistryValue Root="HKCR" Key="CLSID\{236C0FD0-E703-31EF-9707-9CC0BE4E7884}\InprocServer32\2.25.5982.23164" Name="Class" Value="NSwag.SwaggerSecurityRequirement" Type="string" Action="write" />
                <RegistryValue Root="HKCR" Key="CLSID\{236C0FD0-E703-31EF-9707-9CC0BE4E7884}\InprocServer32\2.25.5982.23164" Name="Assembly" Value="NSwag.Core, Version=2.25.5982.23164, Culture=neutral, PublicKeyToken=c2d88086e098d109" Type="string" Action="write" />
                <RegistryValue Root="HKCR" Key="CLSID\{236C0FD0-E703-31EF-9707-9CC0BE4E7884}\InprocServer32\2.25.5982.23164" Name="RuntimeVersion" Value="v4.0.30319" Type="string" Action="write" />
                <RegistryValue Root="HKCR" Key="CLSID\{236C0FD0-E703-31EF-9707-9CC0BE4E7884}\InprocServer32\2.25.5982.23164" Name="CodeBase" Value="file:///[#fil3F4437F772041EF18E21178330FB07F9]" Type="string" Action="write" />
                <RegistryValue Root="HKCR" Key="CLSID\{236C0FD0-E703-31EF-9707-9CC0BE4E7884}\InprocServer32" Name="Class" Value="NSwag.SwaggerSecurityRequirement" Type="string" Action="write" />
                <RegistryValue Root="HKCR" Key="CLSID\{236C0FD0-E703-31EF-9707-9CC0BE4E7884}\InprocServer32" Name="Assembly" Value="NSwag.Core, Version=2.25.5982.23164, Culture=neutral, PublicKeyToken=c2d88086e098d109" Type="string" Action="write" />
                <RegistryValue Root="HKCR" Key="CLSID\{236C0FD0-E703-31EF-9707-9CC0BE4E7884}\InprocServer32" Name="RuntimeVersion" Value="v4.0.30319" Type="string" Action="write" />
                <RegistryValue Root="HKCR" Key="CLSID\{236C0FD0-E703-31EF-9707-9CC0BE4E7884}\InprocServer32" Name="CodeBase" Value="file:///[#fil3F4437F772041EF18E21178330FB07F9]" Type="string" Action="write" />
                <RegistryValue Root="HKCR" Key="CLSID\{2BC04FDA-6188-375F-9E2C-8FD9F8170B4C}\Implemented Categories\{62C8FE65-4EBB-45e7-B440-6E39B2CDBF29}" Value="" Type="string" Action="write" />
                <RegistryValue Root="HKCR" Key="CLSID\{2BC04FDA-6188-375F-9E2C-8FD9F8170B4C}\InprocServer32\2.25.5982.23164" Name="Class" Value="NSwag.SwaggerService" Type="string" Action="write" />
                <RegistryValue Root="HKCR" Key="CLSID\{2BC04FDA-6188-375F-9E2C-8FD9F8170B4C}\InprocServer32\2.25.5982.23164" Name="Assembly" Value="NSwag.Core, Version=2.25.5982.23164, Culture=neutral, PublicKeyToken=c2d88086e098d109" Type="string" Action="write" />
                <RegistryValue Root="HKCR" Key="CLSID\{2BC04FDA-6188-375F-9E2C-8FD9F8170B4C}\InprocServer32\2.25.5982.23164" Name="RuntimeVersion" Value="v4.0.30319" Type="string" Action="write" />
                <RegistryValue Root="HKCR" Key="CLSID\{2BC04FDA-6188-375F-9E2C-8FD9F8170B4C}\InprocServer32\2.25.5982.23164" Name="CodeBase" Value="file:///[#fil3F4437F772041EF18E21178330FB07F9]" Type="string" Action="write" />
                <RegistryValue Root="HKCR" Key="CLSID\{2BC04FDA-6188-375F-9E2C-8FD9F8170B4C}\InprocServer32" Name="Class" Value="NSwag.SwaggerService" Type="string" Action="write" />
                <RegistryValue Root="HKCR" Key="CLSID\{2BC04FDA-6188-375F-9E2C-8FD9F8170B4C}\InprocServer32" Name="Assembly" Value="NSwag.Core, Version=2.25.5982.23164, Culture=neutral, PublicKeyToken=c2d88086e098d109" Type="string" Action="write" />
                <RegistryValue Root="HKCR" Key="CLSID\{2BC04FDA-6188-375F-9E2C-8FD9F8170B4C}\InprocServer32" Name="RuntimeVersion" Value="v4.0.30319" Type="string" Action="write" />
                <RegistryValue Root="HKCR" Key="CLSID\{2BC04FDA-6188-375F-9E2C-8FD9F8170B4C}\InprocServer32" Name="CodeBase" Value="file:///[#fil3F4437F772041EF18E21178330FB07F9]" Type="string" Action="write" />
                <RegistryValue Root="HKCR" Key="CLSID\{34E6F8D2-7AD4-36D3-A4A3-51702883E9A0}\Implemented Categories\{62C8FE65-4EBB-45e7-B440-6E39B2CDBF29}" Value="" Type="string" Action="write" />
                <RegistryValue Root="HKCR" Key="CLSID\{34E6F8D2-7AD4-36D3-A4A3-51702883E9A0}\InprocServer32\2.25.5982.23164" Name="Class" Value="NSwag.SwaggerLicense" Type="string" Action="write" />
                <RegistryValue Root="HKCR" Key="CLSID\{34E6F8D2-7AD4-36D3-A4A3-51702883E9A0}\InprocServer32\2.25.5982.23164" Name="Assembly" Value="NSwag.Core, Version=2.25.5982.23164, Culture=neutral, PublicKeyToken=c2d88086e098d109" Type="string" Action="write" />
                <RegistryValue Root="HKCR" Key="CLSID\{34E6F8D2-7AD4-36D3-A4A3-51702883E9A0}\InprocServer32\2.25.5982.23164" Name="RuntimeVersion" Value="v4.0.30319" Type="string" Action="write" />
                <RegistryValue Root="HKCR" Key="CLSID\{34E6F8D2-7AD4-36D3-A4A3-51702883E9A0}\InprocServer32\2.25.5982.23164" Name="CodeBase" Value="file:///[#fil3F4437F772041EF18E21178330FB07F9]" Type="string" Action="write" />
                <RegistryValue Root="HKCR" Key="CLSID\{34E6F8D2-7AD4-36D3-A4A3-51702883E9A0}\InprocServer32" Name="Class" Value="NSwag.SwaggerLicense" Type="string" Action="write" />
                <RegistryValue Root="HKCR" Key="CLSID\{34E6F8D2-7AD4-36D3-A4A3-51702883E9A0}\InprocServer32" Name="Assembly" Value="NSwag.Core, Version=2.25.5982.23164, Culture=neutral, PublicKeyToken=c2d88086e098d109" Type="string" Action="write" />
                <RegistryValue Root="HKCR" Key="CLSID\{34E6F8D2-7AD4-36D3-A4A3-51702883E9A0}\InprocServer32" Name="RuntimeVersion" Value="v4.0.30319" Type="string" Action="write" />
                <RegistryValue Root="HKCR" Key="CLSID\{34E6F8D2-7AD4-36D3-A4A3-51702883E9A0}\InprocServer32" Name="CodeBase" Value="file:///[#fil3F4437F772041EF18E21178330FB07F9]" Type="string" Action="write" />
                <RegistryValue Root="HKCR" Key="CLSID\{5691969D-1373-3096-AF48-B48EB011038A}\Implemented Categories\{62C8FE65-4EBB-45e7-B440-6E39B2CDBF29}" Value="" Type="string" Action="write" />
                <RegistryValue Root="HKCR" Key="CLSID\{5691969D-1373-3096-AF48-B48EB011038A}\InprocServer32\2.25.5982.23164" Name="Class" Value="NSwag.SwaggerResponses" Type="string" Action="write" />
                <RegistryValue Root="HKCR" Key="CLSID\{5691969D-1373-3096-AF48-B48EB011038A}\InprocServer32\2.25.5982.23164" Name="Assembly" Value="NSwag.Core, Version=2.25.5982.23164, Culture=neutral, PublicKeyToken=c2d88086e098d109" Type="string" Action="write" />
                <RegistryValue Root="HKCR" Key="CLSID\{5691969D-1373-3096-AF48-B48EB011038A}\InprocServer32\2.25.5982.23164" Name="RuntimeVersion" Value="v4.0.30319" Type="string" Action="write" />
                <RegistryValue Root="HKCR" Key="CLSID\{5691969D-1373-3096-AF48-B48EB011038A}\InprocServer32\2.25.5982.23164" Name="CodeBase" Value="file:///[#fil3F4437F772041EF18E21178330FB07F9]" Type="string" Action="write" />
                <RegistryValue Root="HKCR" Key="CLSID\{5691969D-1373-3096-AF48-B48EB011038A}\InprocServer32" Name="Class" Value="NSwag.SwaggerResponses" Type="string" Action="write" />
                <RegistryValue Root="HKCR" Key="CLSID\{5691969D-1373-3096-AF48-B48EB011038A}\InprocServer32" Name="Assembly" Value="NSwag.Core, Version=2.25.5982.23164, Culture=neutral, PublicKeyToken=c2d88086e098d109" Type="string" Action="write" />
                <RegistryValue Root="HKCR" Key="CLSID\{5691969D-1373-3096-AF48-B48EB011038A}\InprocServer32" Name="RuntimeVersion" Value="v4.0.30319" Type="string" Action="write" />
                <RegistryValue Root="HKCR" Key="CLSID\{5691969D-1373-3096-AF48-B48EB011038A}\InprocServer32" Name="CodeBase" Value="file:///[#fil3F4437F772041EF18E21178330FB07F9]" Type="string" Action="write" />
                <RegistryValue Root="HKCR" Key="CLSID\{5962016F-E4F3-3600-8E1F-89CEB62A65E9}\Implemented Categories\{62C8FE65-4EBB-45e7-B440-6E39B2CDBF29}" Value="" Type="string" Action="write" />
                <RegistryValue Root="HKCR" Key="CLSID\{5962016F-E4F3-3600-8E1F-89CEB62A65E9}\InprocServer32\2.25.5982.23164" Name="Class" Value="NSwag.SwaggerResponse" Type="string" Action="write" />
                <RegistryValue Root="HKCR" Key="CLSID\{5962016F-E4F3-3600-8E1F-89CEB62A65E9}\InprocServer32\2.25.5982.23164" Name="Assembly" Value="NSwag.Core, Version=2.25.5982.23164, Culture=neutral, PublicKeyToken=c2d88086e098d109" Type="string" Action="write" />
                <RegistryValue Root="HKCR" Key="CLSID\{5962016F-E4F3-3600-8E1F-89CEB62A65E9}\InprocServer32\2.25.5982.23164" Name="RuntimeVersion" Value="v4.0.30319" Type="string" Action="write" />
                <RegistryValue Root="HKCR" Key="CLSID\{5962016F-E4F3-3600-8E1F-89CEB62A65E9}\InprocServer32\2.25.5982.23164" Name="CodeBase" Value="file:///[#fil3F4437F772041EF18E21178330FB07F9]" Type="string" Action="write" />
                <RegistryValue Root="HKCR" Key="CLSID\{5962016F-E4F3-3600-8E1F-89CEB62A65E9}\InprocServer32" Name="Class" Value="NSwag.SwaggerResponse" Type="string" Action="write" />
                <RegistryValue Root="HKCR" Key="CLSID\{5962016F-E4F3-3600-8E1F-89CEB62A65E9}\InprocServer32" Name="Assembly" Value="NSwag.Core, Version=2.25.5982.23164, Culture=neutral, PublicKeyToken=c2d88086e098d109" Type="string" Action="write" />
                <RegistryValue Root="HKCR" Key="CLSID\{5962016F-E4F3-3600-8E1F-89CEB62A65E9}\InprocServer32" Name="RuntimeVersion" Value="v4.0.30319" Type="string" Action="write" />
                <RegistryValue Root="HKCR" Key="CLSID\{5962016F-E4F3-3600-8E1F-89CEB62A65E9}\InprocServer32" Name="CodeBase" Value="file:///[#fil3F4437F772041EF18E21178330FB07F9]" Type="string" Action="write" />
                <RegistryValue Root="HKCR" Key="CLSID\{5B2AD243-71C4-3720-8054-E841DD4A6FEE}\Implemented Categories\{62C8FE65-4EBB-45e7-B440-6E39B2CDBF29}" Value="" Type="string" Action="write" />
                <RegistryValue Root="HKCR" Key="CLSID\{5B2AD243-71C4-3720-8054-E841DD4A6FEE}\InprocServer32\2.25.5982.23164" Name="Class" Value="NSwag.SwaggerInfo" Type="string" Action="write" />
                <RegistryValue Root="HKCR" Key="CLSID\{5B2AD243-71C4-3720-8054-E841DD4A6FEE}\InprocServer32\2.25.5982.23164" Name="Assembly" Value="NSwag.Core, Version=2.25.5982.23164, Culture=neutral, PublicKeyToken=c2d88086e098d109" Type="string" Action="write" />
                <RegistryValue Root="HKCR" Key="CLSID\{5B2AD243-71C4-3720-8054-E841DD4A6FEE}\InprocServer32\2.25.5982.23164" Name="RuntimeVersion" Value="v4.0.30319" Type="string" Action="write" />
                <RegistryValue Root="HKCR" Key="CLSID\{5B2AD243-71C4-3720-8054-E841DD4A6FEE}\InprocServer32\2.25.5982.23164" Name="CodeBase" Value="file:///[#fil3F4437F772041EF18E21178330FB07F9]" Type="string" Action="write" />
                <RegistryValue Root="HKCR" Key="CLSID\{5B2AD243-71C4-3720-8054-E841DD4A6FEE}\InprocServer32" Name="Class" Value="NSwag.SwaggerInfo" Type="string" Action="write" />
                <RegistryValue Root="HKCR" Key="CLSID\{5B2AD243-71C4-3720-8054-E841DD4A6FEE}\InprocServer32" Name="Assembly" Value="NSwag.Core, Version=2.25.5982.23164, Culture=neutral, PublicKeyToken=c2d88086e098d109" Type="string" Action="write" />
                <RegistryValue Root="HKCR" Key="CLSID\{5B2AD243-71C4-3720-8054-E841DD4A6FEE}\InprocServer32" Name="RuntimeVersion" Value="v4.0.30319" Type="string" Action="write" />
                <RegistryValue Root="HKCR" Key="CLSID\{5B2AD243-71C4-3720-8054-E841DD4A6FEE}\InprocServer32" Name="CodeBase" Value="file:///[#fil3F4437F772041EF18E21178330FB07F9]" Type="string" Action="write" />
                <RegistryValue Root="HKCR" Key="CLSID\{63E45B66-C1FC-3E0A-AA95-DBE3180D5A42}\Implemented Categories\{62C8FE65-4EBB-45e7-B440-6E39B2CDBF29}" Value="" Type="string" Action="write" />
                <RegistryValue Root="HKCR" Key="CLSID\{63E45B66-C1FC-3E0A-AA95-DBE3180D5A42}\InprocServer32\2.25.5982.23164" Name="Class" Value="NSwag.SwaggerSecurityScheme" Type="string" Action="write" />
                <RegistryValue Root="HKCR" Key="CLSID\{63E45B66-C1FC-3E0A-AA95-DBE3180D5A42}\InprocServer32\2.25.5982.23164" Name="Assembly" Value="NSwag.Core, Version=2.25.5982.23164, Culture=neutral, PublicKeyToken=c2d88086e098d109" Type="string" Action="write" />
                <RegistryValue Root="HKCR" Key="CLSID\{63E45B66-C1FC-3E0A-AA95-DBE3180D5A42}\InprocServer32\2.25.5982.23164" Name="RuntimeVersion" Value="v4.0.30319" Type="string" Action="write" />
                <RegistryValue Root="HKCR" Key="CLSID\{63E45B66-C1FC-3E0A-AA95-DBE3180D5A42}\InprocServer32\2.25.5982.23164" Name="CodeBase" Value="file:///[#fil3F4437F772041EF18E21178330FB07F9]" Type="string" Action="write" />
                <RegistryValue Root="HKCR" Key="CLSID\{63E45B66-C1FC-3E0A-AA95-DBE3180D5A42}\InprocServer32" Name="Class" Value="NSwag.SwaggerSecurityScheme" Type="string" Action="write" />
                <RegistryValue Root="HKCR" Key="CLSID\{63E45B66-C1FC-3E0A-AA95-DBE3180D5A42}\InprocServer32" Name="Assembly" Value="NSwag.Core, Version=2.25.5982.23164, Culture=neutral, PublicKeyToken=c2d88086e098d109" Type="string" Action="write" />
                <RegistryValue Root="HKCR" Key="CLSID\{63E45B66-C1FC-3E0A-AA95-DBE3180D5A42}\InprocServer32" Name="RuntimeVersion" Value="v4.0.30319" Type="string" Action="write" />
                <RegistryValue Root="HKCR" Key="CLSID\{63E45B66-C1FC-3E0A-AA95-DBE3180D5A42}\InprocServer32" Name="CodeBase" Value="file:///[#fil3F4437F772041EF18E21178330FB07F9]" Type="string" Action="write" />
                <RegistryValue Root="HKCR" Key="CLSID\{6B572252-107E-342E-ABBC-EC6DE86B1FBC}\Implemented Categories\{62C8FE65-4EBB-45e7-B440-6E39B2CDBF29}" Value="" Type="string" Action="write" />
                <RegistryValue Root="HKCR" Key="CLSID\{6B572252-107E-342E-ABBC-EC6DE86B1FBC}\InprocServer32\2.25.5982.23164" Name="Class" Value="NSwag.SwaggerOperationDescription" Type="string" Action="write" />
                <RegistryValue Root="HKCR" Key="CLSID\{6B572252-107E-342E-ABBC-EC6DE86B1FBC}\InprocServer32\2.25.5982.23164" Name="Assembly" Value="NSwag.Core, Version=2.25.5982.23164, Culture=neutral, PublicKeyToken=c2d88086e098d109" Type="string" Action="write" />
                <RegistryValue Root="HKCR" Key="CLSID\{6B572252-107E-342E-ABBC-EC6DE86B1FBC}\InprocServer32\2.25.5982.23164" Name="RuntimeVersion" Value="v4.0.30319" Type="string" Action="write" />
                <RegistryValue Root="HKCR" Key="CLSID\{6B572252-107E-342E-ABBC-EC6DE86B1FBC}\InprocServer32\2.25.5982.23164" Name="CodeBase" Value="file:///[#fil3F4437F772041EF18E21178330FB07F9]" Type="string" Action="write" />
                <RegistryValue Root="HKCR" Key="CLSID\{6B572252-107E-342E-ABBC-EC6DE86B1FBC}\InprocServer32" Name="Class" Value="NSwag.SwaggerOperationDescription" Type="string" Action="write" />
                <RegistryValue Root="HKCR" Key="CLSID\{6B572252-107E-342E-ABBC-EC6DE86B1FBC}\InprocServer32" Name="Assembly" Value="NSwag.Core, Version=2.25.5982.23164, Culture=neutral, PublicKeyToken=c2d88086e098d109" Type="string" Action="write" />
                <RegistryValue Root="HKCR" Key="CLSID\{6B572252-107E-342E-ABBC-EC6DE86B1FBC}\InprocServer32" Name="RuntimeVersion" Value="v4.0.30319" Type="string" Action="write" />
                <RegistryValue Root="HKCR" Key="CLSID\{6B572252-107E-342E-ABBC-EC6DE86B1FBC}\InprocServer32" Name="CodeBase" Value="file:///[#fil3F4437F772041EF18E21178330FB07F9]" Type="string" Action="write" />
                <RegistryValue Root="HKCR" Key="CLSID\{C56204DE-2D98-3A7E-B1FB-E3856C5D4428}\Implemented Categories\{62C8FE65-4EBB-45e7-B440-6E39B2CDBF29}" Value="" Type="string" Action="write" />
                <RegistryValue Root="HKCR" Key="CLSID\{C56204DE-2D98-3A7E-B1FB-E3856C5D4428}\InprocServer32\2.25.5982.23164" Name="Class" Value="NSwag.SwaggerTag" Type="string" Action="write" />
                <RegistryValue Root="HKCR" Key="CLSID\{C56204DE-2D98-3A7E-B1FB-E3856C5D4428}\InprocServer32\2.25.5982.23164" Name="Assembly" Value="NSwag.Core, Version=2.25.5982.23164, Culture=neutral, PublicKeyToken=c2d88086e098d109" Type="string" Action="write" />
                <RegistryValue Root="HKCR" Key="CLSID\{C56204DE-2D98-3A7E-B1FB-E3856C5D4428}\InprocServer32\2.25.5982.23164" Name="RuntimeVersion" Value="v4.0.30319" Type="string" Action="write" />
                <RegistryValue Root="HKCR" Key="CLSID\{C56204DE-2D98-3A7E-B1FB-E3856C5D4428}\InprocServer32\2.25.5982.23164" Name="CodeBase" Value="file:///[#fil3F4437F772041EF18E21178330FB07F9]" Type="string" Action="write" />
                <RegistryValue Root="HKCR" Key="CLSID\{C56204DE-2D98-3A7E-B1FB-E3856C5D4428}\InprocServer32" Name="Class" Value="NSwag.SwaggerTag" Type="string" Action="write" />
                <RegistryValue Root="HKCR" Key="CLSID\{C56204DE-2D98-3A7E-B1FB-E3856C5D4428}\InprocServer32" Name="Assembly" Value="NSwag.Core, Version=2.25.5982.23164, Culture=neutral, PublicKeyToken=c2d88086e098d109" Type="string" Action="write" />
                <RegistryValue Root="HKCR" Key="CLSID\{C56204DE-2D98-3A7E-B1FB-E3856C5D4428}\InprocServer32" Name="RuntimeVersion" Value="v4.0.30319" Type="string" Action="write" />
                <RegistryValue Root="HKCR" Key="CLSID\{C56204DE-2D98-3A7E-B1FB-E3856C5D4428}\InprocServer32" Name="CodeBase" Value="file:///[#fil3F4437F772041EF18E21178330FB07F9]" Type="string" Action="write" />
                <RegistryValue Root="HKCR" Key="CLSID\{D9613A00-730A-3504-9088-19D7DDEDD600}\Implemented Categories\{62C8FE65-4EBB-45e7-B440-6E39B2CDBF29}" Value="" Type="string" Action="write" />
                <RegistryValue Root="HKCR" Key="CLSID\{D9613A00-730A-3504-9088-19D7DDEDD600}\InprocServer32\2.25.5982.23164" Name="Class" Value="NSwag.SwaggerParameter" Type="string" Action="write" />
                <RegistryValue Root="HKCR" Key="CLSID\{D9613A00-730A-3504-9088-19D7DDEDD600}\InprocServer32\2.25.5982.23164" Name="Assembly" Value="NSwag.Core, Version=2.25.5982.23164, Culture=neutral, PublicKeyToken=c2d88086e098d109" Type="string" Action="write" />
                <RegistryValue Root="HKCR" Key="CLSID\{D9613A00-730A-3504-9088-19D7DDEDD600}\InprocServer32\2.25.5982.23164" Name="RuntimeVersion" Value="v4.0.30319" Type="string" Action="write" />
                <RegistryValue Root="HKCR" Key="CLSID\{D9613A00-730A-3504-9088-19D7DDEDD600}\InprocServer32\2.25.5982.23164" Name="CodeBase" Value="file:///[#fil3F4437F772041EF18E21178330FB07F9]" Type="string" Action="write" />
                <RegistryValue Root="HKCR" Key="CLSID\{D9613A00-730A-3504-9088-19D7DDEDD600}\InprocServer32" Name="Class" Value="NSwag.SwaggerParameter" Type="string" Action="write" />
                <RegistryValue Root="HKCR" Key="CLSID\{D9613A00-730A-3504-9088-19D7DDEDD600}\InprocServer32" Name="Assembly" Value="NSwag.Core, Version=2.25.5982.23164, Culture=neutral, PublicKeyToken=c2d88086e098d109" Type="string" Action="write" />
                <RegistryValue Root="HKCR" Key="CLSID\{D9613A00-730A-3504-9088-19D7DDEDD600}\InprocServer32" Name="RuntimeVersion" Value="v4.0.30319" Type="string" Action="write" />
                <RegistryValue Root="HKCR" Key="CLSID\{D9613A00-730A-3504-9088-19D7DDEDD600}\InprocServer32" Name="CodeBase" Value="file:///[#fil3F4437F772041EF18E21178330FB07F9]" Type="string" Action="write" />
                <RegistryValue Root="HKCR" Key="CLSID\{E4D68339-0EC0-326B-A432-5F1EE900111D}\Implemented Categories\{62C8FE65-4EBB-45e7-B440-6E39B2CDBF29}" Value="" Type="string" Action="write" />
                <RegistryValue Root="HKCR" Key="CLSID\{E4D68339-0EC0-326B-A432-5F1EE900111D}\InprocServer32\2.25.5982.23164" Name="Class" Value="NSwag.SwaggerOperation" Type="string" Action="write" />
                <RegistryValue Root="HKCR" Key="CLSID\{E4D68339-0EC0-326B-A432-5F1EE900111D}\InprocServer32\2.25.5982.23164" Name="Assembly" Value="NSwag.Core, Version=2.25.5982.23164, Culture=neutral, PublicKeyToken=c2d88086e098d109" Type="string" Action="write" />
                <RegistryValue Root="HKCR" Key="CLSID\{E4D68339-0EC0-326B-A432-5F1EE900111D}\InprocServer32\2.25.5982.23164" Name="RuntimeVersion" Value="v4.0.30319" Type="string" Action="write" />
                <RegistryValue Root="HKCR" Key="CLSID\{E4D68339-0EC0-326B-A432-5F1EE900111D}\InprocServer32\2.25.5982.23164" Name="CodeBase" Value="file:///[#fil3F4437F772041EF18E21178330FB07F9]" Type="string" Action="write" />
                <RegistryValue Root="HKCR" Key="CLSID\{E4D68339-0EC0-326B-A432-5F1EE900111D}\InprocServer32" Name="Class" Value="NSwag.SwaggerOperation" Type="string" Action="write" />
                <RegistryValue Root="HKCR" Key="CLSID\{E4D68339-0EC0-326B-A432-5F1EE900111D}\InprocServer32" Name="Assembly" Value="NSwag.Core, Version=2.25.5982.23164, Culture=neutral, PublicKeyToken=c2d88086e098d109" Type="string" Action="write" />
                <RegistryValue Root="HKCR" Key="CLSID\{E4D68339-0EC0-326B-A432-5F1EE900111D}\InprocServer32" Name="RuntimeVersion" Value="v4.0.30319" Type="string" Action="write" />
                <RegistryValue Root="HKCR" Key="CLSID\{E4D68339-0EC0-326B-A432-5F1EE900111D}\InprocServer32" Name="CodeBase" Value="file:///[#fil3F4437F772041EF18E21178330FB07F9]" Type="string" Action="write" />
                <RegistryValue Root="HKCR" Key="CLSID\{EFD6EFA7-A376-32A5-851F-C87D9D77FAD5}\Implemented Categories\{62C8FE65-4EBB-45e7-B440-6E39B2CDBF29}" Value="" Type="string" Action="write" />
                <RegistryValue Root="HKCR" Key="CLSID\{EFD6EFA7-A376-32A5-851F-C87D9D77FAD5}\InprocServer32\2.25.5982.23164" Name="Class" Value="NSwag.SwaggerOperations" Type="string" Action="write" />
                <RegistryValue Root="HKCR" Key="CLSID\{EFD6EFA7-A376-32A5-851F-C87D9D77FAD5}\InprocServer32\2.25.5982.23164" Name="Assembly" Value="NSwag.Core, Version=2.25.5982.23164, Culture=neutral, PublicKeyToken=c2d88086e098d109" Type="string" Action="write" />
                <RegistryValue Root="HKCR" Key="CLSID\{EFD6EFA7-A376-32A5-851F-C87D9D77FAD5}\InprocServer32\2.25.5982.23164" Name="RuntimeVersion" Value="v4.0.30319" Type="string" Action="write" />
                <RegistryValue Root="HKCR" Key="CLSID\{EFD6EFA7-A376-32A5-851F-C87D9D77FAD5}\InprocServer32\2.25.5982.23164" Name="CodeBase" Value="file:///[#fil3F4437F772041EF18E21178330FB07F9]" Type="string" Action="write" />
                <RegistryValue Root="HKCR" Key="CLSID\{EFD6EFA7-A376-32A5-851F-C87D9D77FAD5}\InprocServer32" Name="Class" Value="NSwag.SwaggerOperations" Type="string" Action="write" />
                <RegistryValue Root="HKCR" Key="CLSID\{EFD6EFA7-A376-32A5-851F-C87D9D77FAD5}\InprocServer32" Name="Assembly" Value="NSwag.Core, Version=2.25.5982.23164, Culture=neutral, PublicKeyToken=c2d88086e098d109" Type="string" Action="write" />
                <RegistryValue Root="HKCR" Key="CLSID\{EFD6EFA7-A376-32A5-851F-C87D9D77FAD5}\InprocServer32" Name="RuntimeVersion" Value="v4.0.30319" Type="string" Action="write" />
                <RegistryValue Root="HKCR" Key="CLSID\{EFD6EFA7-A376-32A5-851F-C87D9D77FAD5}\InprocServer32" Name="CodeBase" Value="file:///[#fil3F4437F772041EF18E21178330FB07F9]" Type="string" Action="write" />
                <RegistryValue Root="HKCR" Key="Record\{3E392C26-0DCA-3FFC-9E7C-D50C33191D66}\2.25.5982.23164" Name="Class" Value="NSwag.SwaggerSchema" Type="string" Action="write" />
                <RegistryValue Root="HKCR" Key="Record\{3E392C26-0DCA-3FFC-9E7C-D50C33191D66}\2.25.5982.23164" Name="Assembly" Value="NSwag.Core, Version=2.25.5982.23164, Culture=neutral, PublicKeyToken=c2d88086e098d109" Type="string" Action="write" />
                <RegistryValue Root="HKCR" Key="Record\{3E392C26-0DCA-3FFC-9E7C-D50C33191D66}\2.25.5982.23164" Name="RuntimeVersion" Value="v4.0.30319" Type="string" Action="write" />
                <RegistryValue Root="HKCR" Key="Record\{3E392C26-0DCA-3FFC-9E7C-D50C33191D66}\2.25.5982.23164" Name="CodeBase" Value="file:///[#fil3F4437F772041EF18E21178330FB07F9]" Type="string" Action="write" />
                <RegistryValue Root="HKCR" Key="Record\{718E080B-2523-3052-A7C3-61B9A9B9C308}\2.25.5982.23164" Name="Class" Value="NSwag.SwaggerOperationMethod" Type="string" Action="write" />
                <RegistryValue Root="HKCR" Key="Record\{718E080B-2523-3052-A7C3-61B9A9B9C308}\2.25.5982.23164" Name="Assembly" Value="NSwag.Core, Version=2.25.5982.23164, Culture=neutral, PublicKeyToken=c2d88086e098d109" Type="string" Action="write" />
                <RegistryValue Root="HKCR" Key="Record\{718E080B-2523-3052-A7C3-61B9A9B9C308}\2.25.5982.23164" Name="RuntimeVersion" Value="v4.0.30319" Type="string" Action="write" />
                <RegistryValue Root="HKCR" Key="Record\{718E080B-2523-3052-A7C3-61B9A9B9C308}\2.25.5982.23164" Name="CodeBase" Value="file:///[#fil3F4437F772041EF18E21178330FB07F9]" Type="string" Action="write" />
                <RegistryValue Root="HKCR" Key="Record\{8A0BBE3E-701C-3F6A-BA23-98268B44839B}\2.25.5982.23164" Name="Class" Value="NSwag.SwaggerParameterKind" Type="string" Action="write" />
                <RegistryValue Root="HKCR" Key="Record\{8A0BBE3E-701C-3F6A-BA23-98268B44839B}\2.25.5982.23164" Name="Assembly" Value="NSwag.Core, Version=2.25.5982.23164, Culture=neutral, PublicKeyToken=c2d88086e098d109" Type="string" Action="write" />
                <RegistryValue Root="HKCR" Key="Record\{8A0BBE3E-701C-3F6A-BA23-98268B44839B}\2.25.5982.23164" Name="RuntimeVersion" Value="v4.0.30319" Type="string" Action="write" />
                <RegistryValue Root="HKCR" Key="Record\{8A0BBE3E-701C-3F6A-BA23-98268B44839B}\2.25.5982.23164" Name="CodeBase" Value="file:///[#fil3F4437F772041EF18E21178330FB07F9]" Type="string" Action="write" />
                <RegistryValue Root="HKCR" Key="Record\{E96DF75B-2911-3391-A8A3-EDA8888C10AA}\2.25.5982.23164" Name="Class" Value="NSwag.SwaggerSecuritySchemeType" Type="string" Action="write" />
                <RegistryValue Root="HKCR" Key="Record\{E96DF75B-2911-3391-A8A3-EDA8888C10AA}\2.25.5982.23164" Name="Assembly" Value="NSwag.Core, Version=2.25.5982.23164, Culture=neutral, PublicKeyToken=c2d88086e098d109" Type="string" Action="write" />
                <RegistryValue Root="HKCR" Key="Record\{E96DF75B-2911-3391-A8A3-EDA8888C10AA}\2.25.5982.23164" Name="RuntimeVersion" Value="v4.0.30319" Type="string" Action="write" />
                <RegistryValue Root="HKCR" Key="Record\{E96DF75B-2911-3391-A8A3-EDA8888C10AA}\2.25.5982.23164" Name="CodeBase" Value="file:///[#fil3F4437F772041EF18E21178330FB07F9]" Type="string" Action="write" />
>>>>>>> b17951fa
            </Component>
            <Component Id="cmp1010C0663A590ED1850175378FD283FF" Directory="RootDirectory" Guid="*">
                <File Id="fil40CDD58B15B8468857D8908B897841FF" KeyPath="yes" Source="$(var.SourcePath)\NSwag.Core.pdb" />
            </Component>
            <Component Id="cmp9EE45CDB16B4CC1F1782CAE6CE0726C8" Directory="RootDirectory" Guid="*">
<<<<<<< HEAD
                <Class Id="{241BD3E0-CCF0-38C3-8931-8E72611D815E}" Context="InprocServer32" Description="NSwag.Commands.SwaggerToCSharpClientCommand" ThreadingModel="both" ForeignServer="mscoree.dll">
                    <ProgId Id="NSwag.Commands.SwaggerToCSharpClientCommand" Description="NSwag.Commands.SwaggerToCSharpClientCommand" />
                </Class>
                <Class Id="{37E1B735-10C1-392D-A49E-DB999E707FBD}" Context="InprocServer32" Description="NSwag.Commands.WebApiToSwaggerCommand" ThreadingModel="both" ForeignServer="mscoree.dll">
                    <ProgId Id="NSwag.Commands.WebApiToSwaggerCommand" Description="NSwag.Commands.WebApiToSwaggerCommand" />
                </Class>
                <Class Id="{422EECEC-A435-3504-BD50-2A1E93EAC99F}" Context="InprocServer32" Description="NSwag.Commands.JsonSchemaToCSharpCommand" ThreadingModel="both" ForeignServer="mscoree.dll">
                    <ProgId Id="NSwag.Commands.JsonSchemaToCSharpCommand" Description="NSwag.Commands.JsonSchemaToCSharpCommand" />
                </Class>
                <Class Id="{6E09B36E-D9AB-3679-9A3A-956256C945CE}" Context="InprocServer32" Description="NSwag.Commands.JsonSchemaToTypeScriptCommand" ThreadingModel="both" ForeignServer="mscoree.dll">
                    <ProgId Id="NSwag.Commands.JsonSchemaToTypeScriptCommand" Description="NSwag.Commands.JsonSchemaToTypeScriptCommand" />
                </Class>
                <Class Id="{8D3F829F-6826-3514-9CD7-28A491389F55}" Context="InprocServer32" Description="NSwag.Commands.SwaggerToCSharpControllerCommand" ThreadingModel="both" ForeignServer="mscoree.dll">
                    <ProgId Id="NSwag.Commands.SwaggerToCSharpControllerCommand" Description="NSwag.Commands.SwaggerToCSharpControllerCommand" />
                </Class>
                <Class Id="{8D9C4891-3CDD-31BC-9409-1C6ADDF84D62}" Context="InprocServer32" Description="NSwag.Commands.SwaggerToTypeScriptClientCommand" ThreadingModel="both" ForeignServer="mscoree.dll">
                    <ProgId Id="NSwag.Commands.SwaggerToTypeScriptClientCommand" Description="NSwag.Commands.SwaggerToTypeScriptClientCommand" />
                </Class>
                <Class Id="{979A3B8E-61E6-38EF-9D98-F0FA5CC280B5}" Context="InprocServer32" Description="NSwag.Program" ThreadingModel="both" ForeignServer="mscoree.dll">
                    <ProgId Id="NSwag.Program" Description="NSwag.Program" />
                </Class>
                <Class Id="{B4254D33-F93F-319C-9873-0C1E0FF382F7}" Context="InprocServer32" Description="NSwag.Commands.AssemblyTypeToSwaggerCommand" ThreadingModel="both" ForeignServer="mscoree.dll">
                    <ProgId Id="NSwag.Commands.AssemblyTypeToSwaggerCommand" Description="NSwag.Commands.AssemblyTypeToSwaggerCommand" />
                </Class>
                <File Id="filE739E664708A94CFE7C67EC645DD0A88" KeyPath="yes" Source="$(var.SourcePath)\NSwag.exe" />
                <RegistryValue Root="HKCR" Key="CLSID\{241BD3E0-CCF0-38C3-8931-8E72611D815E}\Implemented Categories\{62C8FE65-4EBB-45e7-B440-6E39B2CDBF29}" Value="" Type="string" Action="write" />
                <RegistryValue Root="HKCR" Key="CLSID\{241BD3E0-CCF0-38C3-8931-8E72611D815E}\InprocServer32\2.25.5982.40539" Name="Class" Value="NSwag.Commands.SwaggerToCSharpClientCommand" Type="string" Action="write" />
                <RegistryValue Root="HKCR" Key="CLSID\{241BD3E0-CCF0-38C3-8931-8E72611D815E}\InprocServer32\2.25.5982.40539" Name="Assembly" Value="NSwag, Version=2.25.5982.40539, Culture=neutral, PublicKeyToken=null" Type="string" Action="write" />
                <RegistryValue Root="HKCR" Key="CLSID\{241BD3E0-CCF0-38C3-8931-8E72611D815E}\InprocServer32\2.25.5982.40539" Name="RuntimeVersion" Value="v4.0.30319" Type="string" Action="write" />
                <RegistryValue Root="HKCR" Key="CLSID\{241BD3E0-CCF0-38C3-8931-8E72611D815E}\InprocServer32\2.25.5982.40539" Name="CodeBase" Value="file:///[#filE739E664708A94CFE7C67EC645DD0A88]" Type="string" Action="write" />
                <RegistryValue Root="HKCR" Key="CLSID\{241BD3E0-CCF0-38C3-8931-8E72611D815E}\InprocServer32" Name="Class" Value="NSwag.Commands.SwaggerToCSharpClientCommand" Type="string" Action="write" />
                <RegistryValue Root="HKCR" Key="CLSID\{241BD3E0-CCF0-38C3-8931-8E72611D815E}\InprocServer32" Name="Assembly" Value="NSwag, Version=2.25.5982.40539, Culture=neutral, PublicKeyToken=null" Type="string" Action="write" />
                <RegistryValue Root="HKCR" Key="CLSID\{241BD3E0-CCF0-38C3-8931-8E72611D815E}\InprocServer32" Name="RuntimeVersion" Value="v4.0.30319" Type="string" Action="write" />
                <RegistryValue Root="HKCR" Key="CLSID\{241BD3E0-CCF0-38C3-8931-8E72611D815E}\InprocServer32" Name="CodeBase" Value="file:///[#filE739E664708A94CFE7C67EC645DD0A88]" Type="string" Action="write" />
                <RegistryValue Root="HKCR" Key="CLSID\{37E1B735-10C1-392D-A49E-DB999E707FBD}\Implemented Categories\{62C8FE65-4EBB-45e7-B440-6E39B2CDBF29}" Value="" Type="string" Action="write" />
                <RegistryValue Root="HKCR" Key="CLSID\{37E1B735-10C1-392D-A49E-DB999E707FBD}\InprocServer32\2.25.5982.40539" Name="Class" Value="NSwag.Commands.WebApiToSwaggerCommand" Type="string" Action="write" />
                <RegistryValue Root="HKCR" Key="CLSID\{37E1B735-10C1-392D-A49E-DB999E707FBD}\InprocServer32\2.25.5982.40539" Name="Assembly" Value="NSwag, Version=2.25.5982.40539, Culture=neutral, PublicKeyToken=null" Type="string" Action="write" />
                <RegistryValue Root="HKCR" Key="CLSID\{37E1B735-10C1-392D-A49E-DB999E707FBD}\InprocServer32\2.25.5982.40539" Name="RuntimeVersion" Value="v4.0.30319" Type="string" Action="write" />
                <RegistryValue Root="HKCR" Key="CLSID\{37E1B735-10C1-392D-A49E-DB999E707FBD}\InprocServer32\2.25.5982.40539" Name="CodeBase" Value="file:///[#filE739E664708A94CFE7C67EC645DD0A88]" Type="string" Action="write" />
                <RegistryValue Root="HKCR" Key="CLSID\{37E1B735-10C1-392D-A49E-DB999E707FBD}\InprocServer32" Name="Class" Value="NSwag.Commands.WebApiToSwaggerCommand" Type="string" Action="write" />
                <RegistryValue Root="HKCR" Key="CLSID\{37E1B735-10C1-392D-A49E-DB999E707FBD}\InprocServer32" Name="Assembly" Value="NSwag, Version=2.25.5982.40539, Culture=neutral, PublicKeyToken=null" Type="string" Action="write" />
                <RegistryValue Root="HKCR" Key="CLSID\{37E1B735-10C1-392D-A49E-DB999E707FBD}\InprocServer32" Name="RuntimeVersion" Value="v4.0.30319" Type="string" Action="write" />
                <RegistryValue Root="HKCR" Key="CLSID\{37E1B735-10C1-392D-A49E-DB999E707FBD}\InprocServer32" Name="CodeBase" Value="file:///[#filE739E664708A94CFE7C67EC645DD0A88]" Type="string" Action="write" />
                <RegistryValue Root="HKCR" Key="CLSID\{422EECEC-A435-3504-BD50-2A1E93EAC99F}\Implemented Categories\{62C8FE65-4EBB-45e7-B440-6E39B2CDBF29}" Value="" Type="string" Action="write" />
                <RegistryValue Root="HKCR" Key="CLSID\{422EECEC-A435-3504-BD50-2A1E93EAC99F}\InprocServer32\2.25.5982.40539" Name="Class" Value="NSwag.Commands.JsonSchemaToCSharpCommand" Type="string" Action="write" />
                <RegistryValue Root="HKCR" Key="CLSID\{422EECEC-A435-3504-BD50-2A1E93EAC99F}\InprocServer32\2.25.5982.40539" Name="Assembly" Value="NSwag, Version=2.25.5982.40539, Culture=neutral, PublicKeyToken=null" Type="string" Action="write" />
                <RegistryValue Root="HKCR" Key="CLSID\{422EECEC-A435-3504-BD50-2A1E93EAC99F}\InprocServer32\2.25.5982.40539" Name="RuntimeVersion" Value="v4.0.30319" Type="string" Action="write" />
                <RegistryValue Root="HKCR" Key="CLSID\{422EECEC-A435-3504-BD50-2A1E93EAC99F}\InprocServer32\2.25.5982.40539" Name="CodeBase" Value="file:///[#filE739E664708A94CFE7C67EC645DD0A88]" Type="string" Action="write" />
                <RegistryValue Root="HKCR" Key="CLSID\{422EECEC-A435-3504-BD50-2A1E93EAC99F}\InprocServer32" Name="Class" Value="NSwag.Commands.JsonSchemaToCSharpCommand" Type="string" Action="write" />
                <RegistryValue Root="HKCR" Key="CLSID\{422EECEC-A435-3504-BD50-2A1E93EAC99F}\InprocServer32" Name="Assembly" Value="NSwag, Version=2.25.5982.40539, Culture=neutral, PublicKeyToken=null" Type="string" Action="write" />
                <RegistryValue Root="HKCR" Key="CLSID\{422EECEC-A435-3504-BD50-2A1E93EAC99F}\InprocServer32" Name="RuntimeVersion" Value="v4.0.30319" Type="string" Action="write" />
                <RegistryValue Root="HKCR" Key="CLSID\{422EECEC-A435-3504-BD50-2A1E93EAC99F}\InprocServer32" Name="CodeBase" Value="file:///[#filE739E664708A94CFE7C67EC645DD0A88]" Type="string" Action="write" />
                <RegistryValue Root="HKCR" Key="CLSID\{6E09B36E-D9AB-3679-9A3A-956256C945CE}\Implemented Categories\{62C8FE65-4EBB-45e7-B440-6E39B2CDBF29}" Value="" Type="string" Action="write" />
                <RegistryValue Root="HKCR" Key="CLSID\{6E09B36E-D9AB-3679-9A3A-956256C945CE}\InprocServer32\2.25.5982.40539" Name="Class" Value="NSwag.Commands.JsonSchemaToTypeScriptCommand" Type="string" Action="write" />
                <RegistryValue Root="HKCR" Key="CLSID\{6E09B36E-D9AB-3679-9A3A-956256C945CE}\InprocServer32\2.25.5982.40539" Name="Assembly" Value="NSwag, Version=2.25.5982.40539, Culture=neutral, PublicKeyToken=null" Type="string" Action="write" />
                <RegistryValue Root="HKCR" Key="CLSID\{6E09B36E-D9AB-3679-9A3A-956256C945CE}\InprocServer32\2.25.5982.40539" Name="RuntimeVersion" Value="v4.0.30319" Type="string" Action="write" />
                <RegistryValue Root="HKCR" Key="CLSID\{6E09B36E-D9AB-3679-9A3A-956256C945CE}\InprocServer32\2.25.5982.40539" Name="CodeBase" Value="file:///[#filE739E664708A94CFE7C67EC645DD0A88]" Type="string" Action="write" />
                <RegistryValue Root="HKCR" Key="CLSID\{6E09B36E-D9AB-3679-9A3A-956256C945CE}\InprocServer32" Name="Class" Value="NSwag.Commands.JsonSchemaToTypeScriptCommand" Type="string" Action="write" />
                <RegistryValue Root="HKCR" Key="CLSID\{6E09B36E-D9AB-3679-9A3A-956256C945CE}\InprocServer32" Name="Assembly" Value="NSwag, Version=2.25.5982.40539, Culture=neutral, PublicKeyToken=null" Type="string" Action="write" />
                <RegistryValue Root="HKCR" Key="CLSID\{6E09B36E-D9AB-3679-9A3A-956256C945CE}\InprocServer32" Name="RuntimeVersion" Value="v4.0.30319" Type="string" Action="write" />
                <RegistryValue Root="HKCR" Key="CLSID\{6E09B36E-D9AB-3679-9A3A-956256C945CE}\InprocServer32" Name="CodeBase" Value="file:///[#filE739E664708A94CFE7C67EC645DD0A88]" Type="string" Action="write" />
                <RegistryValue Root="HKCR" Key="CLSID\{8D3F829F-6826-3514-9CD7-28A491389F55}\Implemented Categories\{62C8FE65-4EBB-45e7-B440-6E39B2CDBF29}" Value="" Type="string" Action="write" />
                <RegistryValue Root="HKCR" Key="CLSID\{8D3F829F-6826-3514-9CD7-28A491389F55}\InprocServer32\2.25.5982.40539" Name="Class" Value="NSwag.Commands.SwaggerToCSharpControllerCommand" Type="string" Action="write" />
                <RegistryValue Root="HKCR" Key="CLSID\{8D3F829F-6826-3514-9CD7-28A491389F55}\InprocServer32\2.25.5982.40539" Name="Assembly" Value="NSwag, Version=2.25.5982.40539, Culture=neutral, PublicKeyToken=null" Type="string" Action="write" />
                <RegistryValue Root="HKCR" Key="CLSID\{8D3F829F-6826-3514-9CD7-28A491389F55}\InprocServer32\2.25.5982.40539" Name="RuntimeVersion" Value="v4.0.30319" Type="string" Action="write" />
                <RegistryValue Root="HKCR" Key="CLSID\{8D3F829F-6826-3514-9CD7-28A491389F55}\InprocServer32\2.25.5982.40539" Name="CodeBase" Value="file:///[#filE739E664708A94CFE7C67EC645DD0A88]" Type="string" Action="write" />
                <RegistryValue Root="HKCR" Key="CLSID\{8D3F829F-6826-3514-9CD7-28A491389F55}\InprocServer32" Name="Class" Value="NSwag.Commands.SwaggerToCSharpControllerCommand" Type="string" Action="write" />
                <RegistryValue Root="HKCR" Key="CLSID\{8D3F829F-6826-3514-9CD7-28A491389F55}\InprocServer32" Name="Assembly" Value="NSwag, Version=2.25.5982.40539, Culture=neutral, PublicKeyToken=null" Type="string" Action="write" />
                <RegistryValue Root="HKCR" Key="CLSID\{8D3F829F-6826-3514-9CD7-28A491389F55}\InprocServer32" Name="RuntimeVersion" Value="v4.0.30319" Type="string" Action="write" />
                <RegistryValue Root="HKCR" Key="CLSID\{8D3F829F-6826-3514-9CD7-28A491389F55}\InprocServer32" Name="CodeBase" Value="file:///[#filE739E664708A94CFE7C67EC645DD0A88]" Type="string" Action="write" />
                <RegistryValue Root="HKCR" Key="CLSID\{8D9C4891-3CDD-31BC-9409-1C6ADDF84D62}\Implemented Categories\{62C8FE65-4EBB-45e7-B440-6E39B2CDBF29}" Value="" Type="string" Action="write" />
                <RegistryValue Root="HKCR" Key="CLSID\{8D9C4891-3CDD-31BC-9409-1C6ADDF84D62}\InprocServer32\2.25.5982.40539" Name="Class" Value="NSwag.Commands.SwaggerToTypeScriptClientCommand" Type="string" Action="write" />
                <RegistryValue Root="HKCR" Key="CLSID\{8D9C4891-3CDD-31BC-9409-1C6ADDF84D62}\InprocServer32\2.25.5982.40539" Name="Assembly" Value="NSwag, Version=2.25.5982.40539, Culture=neutral, PublicKeyToken=null" Type="string" Action="write" />
                <RegistryValue Root="HKCR" Key="CLSID\{8D9C4891-3CDD-31BC-9409-1C6ADDF84D62}\InprocServer32\2.25.5982.40539" Name="RuntimeVersion" Value="v4.0.30319" Type="string" Action="write" />
                <RegistryValue Root="HKCR" Key="CLSID\{8D9C4891-3CDD-31BC-9409-1C6ADDF84D62}\InprocServer32\2.25.5982.40539" Name="CodeBase" Value="file:///[#filE739E664708A94CFE7C67EC645DD0A88]" Type="string" Action="write" />
                <RegistryValue Root="HKCR" Key="CLSID\{8D9C4891-3CDD-31BC-9409-1C6ADDF84D62}\InprocServer32" Name="Class" Value="NSwag.Commands.SwaggerToTypeScriptClientCommand" Type="string" Action="write" />
                <RegistryValue Root="HKCR" Key="CLSID\{8D9C4891-3CDD-31BC-9409-1C6ADDF84D62}\InprocServer32" Name="Assembly" Value="NSwag, Version=2.25.5982.40539, Culture=neutral, PublicKeyToken=null" Type="string" Action="write" />
                <RegistryValue Root="HKCR" Key="CLSID\{8D9C4891-3CDD-31BC-9409-1C6ADDF84D62}\InprocServer32" Name="RuntimeVersion" Value="v4.0.30319" Type="string" Action="write" />
                <RegistryValue Root="HKCR" Key="CLSID\{8D9C4891-3CDD-31BC-9409-1C6ADDF84D62}\InprocServer32" Name="CodeBase" Value="file:///[#filE739E664708A94CFE7C67EC645DD0A88]" Type="string" Action="write" />
                <RegistryValue Root="HKCR" Key="CLSID\{979A3B8E-61E6-38EF-9D98-F0FA5CC280B5}\Implemented Categories\{62C8FE65-4EBB-45e7-B440-6E39B2CDBF29}" Value="" Type="string" Action="write" />
                <RegistryValue Root="HKCR" Key="CLSID\{979A3B8E-61E6-38EF-9D98-F0FA5CC280B5}\InprocServer32\2.25.5982.40539" Name="Class" Value="NSwag.Program" Type="string" Action="write" />
                <RegistryValue Root="HKCR" Key="CLSID\{979A3B8E-61E6-38EF-9D98-F0FA5CC280B5}\InprocServer32\2.25.5982.40539" Name="Assembly" Value="NSwag, Version=2.25.5982.40539, Culture=neutral, PublicKeyToken=null" Type="string" Action="write" />
                <RegistryValue Root="HKCR" Key="CLSID\{979A3B8E-61E6-38EF-9D98-F0FA5CC280B5}\InprocServer32\2.25.5982.40539" Name="RuntimeVersion" Value="v4.0.30319" Type="string" Action="write" />
                <RegistryValue Root="HKCR" Key="CLSID\{979A3B8E-61E6-38EF-9D98-F0FA5CC280B5}\InprocServer32\2.25.5982.40539" Name="CodeBase" Value="file:///[#filE739E664708A94CFE7C67EC645DD0A88]" Type="string" Action="write" />
                <RegistryValue Root="HKCR" Key="CLSID\{979A3B8E-61E6-38EF-9D98-F0FA5CC280B5}\InprocServer32" Name="Class" Value="NSwag.Program" Type="string" Action="write" />
                <RegistryValue Root="HKCR" Key="CLSID\{979A3B8E-61E6-38EF-9D98-F0FA5CC280B5}\InprocServer32" Name="Assembly" Value="NSwag, Version=2.25.5982.40539, Culture=neutral, PublicKeyToken=null" Type="string" Action="write" />
                <RegistryValue Root="HKCR" Key="CLSID\{979A3B8E-61E6-38EF-9D98-F0FA5CC280B5}\InprocServer32" Name="RuntimeVersion" Value="v4.0.30319" Type="string" Action="write" />
                <RegistryValue Root="HKCR" Key="CLSID\{979A3B8E-61E6-38EF-9D98-F0FA5CC280B5}\InprocServer32" Name="CodeBase" Value="file:///[#filE739E664708A94CFE7C67EC645DD0A88]" Type="string" Action="write" />
                <RegistryValue Root="HKCR" Key="CLSID\{B4254D33-F93F-319C-9873-0C1E0FF382F7}\Implemented Categories\{62C8FE65-4EBB-45e7-B440-6E39B2CDBF29}" Value="" Type="string" Action="write" />
                <RegistryValue Root="HKCR" Key="CLSID\{B4254D33-F93F-319C-9873-0C1E0FF382F7}\InprocServer32\2.25.5982.40539" Name="Class" Value="NSwag.Commands.AssemblyTypeToSwaggerCommand" Type="string" Action="write" />
                <RegistryValue Root="HKCR" Key="CLSID\{B4254D33-F93F-319C-9873-0C1E0FF382F7}\InprocServer32\2.25.5982.40539" Name="Assembly" Value="NSwag, Version=2.25.5982.40539, Culture=neutral, PublicKeyToken=null" Type="string" Action="write" />
                <RegistryValue Root="HKCR" Key="CLSID\{B4254D33-F93F-319C-9873-0C1E0FF382F7}\InprocServer32\2.25.5982.40539" Name="RuntimeVersion" Value="v4.0.30319" Type="string" Action="write" />
                <RegistryValue Root="HKCR" Key="CLSID\{B4254D33-F93F-319C-9873-0C1E0FF382F7}\InprocServer32\2.25.5982.40539" Name="CodeBase" Value="file:///[#filE739E664708A94CFE7C67EC645DD0A88]" Type="string" Action="write" />
                <RegistryValue Root="HKCR" Key="CLSID\{B4254D33-F93F-319C-9873-0C1E0FF382F7}\InprocServer32" Name="Class" Value="NSwag.Commands.AssemblyTypeToSwaggerCommand" Type="string" Action="write" />
                <RegistryValue Root="HKCR" Key="CLSID\{B4254D33-F93F-319C-9873-0C1E0FF382F7}\InprocServer32" Name="Assembly" Value="NSwag, Version=2.25.5982.40539, Culture=neutral, PublicKeyToken=null" Type="string" Action="write" />
                <RegistryValue Root="HKCR" Key="CLSID\{B4254D33-F93F-319C-9873-0C1E0FF382F7}\InprocServer32" Name="RuntimeVersion" Value="v4.0.30319" Type="string" Action="write" />
                <RegistryValue Root="HKCR" Key="CLSID\{B4254D33-F93F-319C-9873-0C1E0FF382F7}\InprocServer32" Name="CodeBase" Value="file:///[#filE739E664708A94CFE7C67EC645DD0A88]" Type="string" Action="write" />
=======
                <Class Id="{554AAACE-790C-34F6-A26F-CA3A856BE9BC}" Context="InprocServer32" Description="NSwag.Commands.SwaggerToCSharpClientCommand" ThreadingModel="both" ForeignServer="mscoree.dll">
                    <ProgId Id="NSwag.Commands.SwaggerToCSharpClientCommand" Description="NSwag.Commands.SwaggerToCSharpClientCommand" />
                </Class>
                <Class Id="{7B766C45-10B2-318A-81B4-B67BD1A131EA}" Context="InprocServer32" Description="NSwag.Commands.JsonSchemaToTypeScriptCommand" ThreadingModel="both" ForeignServer="mscoree.dll">
                    <ProgId Id="NSwag.Commands.JsonSchemaToTypeScriptCommand" Description="NSwag.Commands.JsonSchemaToTypeScriptCommand" />
                </Class>
                <Class Id="{82005FBC-E39E-3881-8BFB-AFE7BF3FA3CC}" Context="InprocServer32" Description="NSwag.Commands.JsonSchemaToCSharpCommand" ThreadingModel="both" ForeignServer="mscoree.dll">
                    <ProgId Id="NSwag.Commands.JsonSchemaToCSharpCommand" Description="NSwag.Commands.JsonSchemaToCSharpCommand" />
                </Class>
                <Class Id="{BC3EEB16-214F-3F27-9FAE-29572E7F179E}" Context="InprocServer32" Description="NSwag.Commands.SwaggerToCSharpControllerCommand" ThreadingModel="both" ForeignServer="mscoree.dll">
                    <ProgId Id="NSwag.Commands.SwaggerToCSharpControllerCommand" Description="NSwag.Commands.SwaggerToCSharpControllerCommand" />
                </Class>
                <Class Id="{BF143772-C1EA-314E-9A7A-AF39D5AB5ED9}" Context="InprocServer32" Description="NSwag.Program" ThreadingModel="both" ForeignServer="mscoree.dll">
                    <ProgId Id="NSwag.Program" Description="NSwag.Program" />
                </Class>
                <Class Id="{D722D62F-1EAF-3AB2-86C4-1D9A1D5D26FC}" Context="InprocServer32" Description="NSwag.Commands.SwaggerToTypeScriptClientCommand" ThreadingModel="both" ForeignServer="mscoree.dll">
                    <ProgId Id="NSwag.Commands.SwaggerToTypeScriptClientCommand" Description="NSwag.Commands.SwaggerToTypeScriptClientCommand" />
                </Class>
                <Class Id="{EA5A7544-EEF0-33F0-B5FA-70676FA17852}" Context="InprocServer32" Description="NSwag.Commands.AssemblyTypeToSwaggerCommand" ThreadingModel="both" ForeignServer="mscoree.dll">
                    <ProgId Id="NSwag.Commands.AssemblyTypeToSwaggerCommand" Description="NSwag.Commands.AssemblyTypeToSwaggerCommand" />
                </Class>
                <Class Id="{F00AFA99-E3ED-3903-8229-C8CF5B1CD4AB}" Context="InprocServer32" Description="NSwag.Commands.WebApiToSwaggerCommand" ThreadingModel="both" ForeignServer="mscoree.dll">
                    <ProgId Id="NSwag.Commands.WebApiToSwaggerCommand" Description="NSwag.Commands.WebApiToSwaggerCommand" />
                </Class>
                <File Id="filE739E664708A94CFE7C67EC645DD0A88" KeyPath="yes" Source="$(var.SourcePath)\NSwag.exe" />
                <RegistryValue Root="HKCR" Key="CLSID\{554AAACE-790C-34F6-A26F-CA3A856BE9BC}\Implemented Categories\{62C8FE65-4EBB-45e7-B440-6E39B2CDBF29}" Value="" Type="string" Action="write" />
                <RegistryValue Root="HKCR" Key="CLSID\{554AAACE-790C-34F6-A26F-CA3A856BE9BC}\InprocServer32\2.25.5982.31036" Name="Class" Value="NSwag.Commands.SwaggerToCSharpClientCommand" Type="string" Action="write" />
                <RegistryValue Root="HKCR" Key="CLSID\{554AAACE-790C-34F6-A26F-CA3A856BE9BC}\InprocServer32\2.25.5982.31036" Name="Assembly" Value="NSwag, Version=2.25.5982.31036, Culture=neutral, PublicKeyToken=null" Type="string" Action="write" />
                <RegistryValue Root="HKCR" Key="CLSID\{554AAACE-790C-34F6-A26F-CA3A856BE9BC}\InprocServer32\2.25.5982.31036" Name="RuntimeVersion" Value="v4.0.30319" Type="string" Action="write" />
                <RegistryValue Root="HKCR" Key="CLSID\{554AAACE-790C-34F6-A26F-CA3A856BE9BC}\InprocServer32\2.25.5982.31036" Name="CodeBase" Value="file:///[#filE739E664708A94CFE7C67EC645DD0A88]" Type="string" Action="write" />
                <RegistryValue Root="HKCR" Key="CLSID\{554AAACE-790C-34F6-A26F-CA3A856BE9BC}\InprocServer32" Name="Class" Value="NSwag.Commands.SwaggerToCSharpClientCommand" Type="string" Action="write" />
                <RegistryValue Root="HKCR" Key="CLSID\{554AAACE-790C-34F6-A26F-CA3A856BE9BC}\InprocServer32" Name="Assembly" Value="NSwag, Version=2.25.5982.31036, Culture=neutral, PublicKeyToken=null" Type="string" Action="write" />
                <RegistryValue Root="HKCR" Key="CLSID\{554AAACE-790C-34F6-A26F-CA3A856BE9BC}\InprocServer32" Name="RuntimeVersion" Value="v4.0.30319" Type="string" Action="write" />
                <RegistryValue Root="HKCR" Key="CLSID\{554AAACE-790C-34F6-A26F-CA3A856BE9BC}\InprocServer32" Name="CodeBase" Value="file:///[#filE739E664708A94CFE7C67EC645DD0A88]" Type="string" Action="write" />
                <RegistryValue Root="HKCR" Key="CLSID\{7B766C45-10B2-318A-81B4-B67BD1A131EA}\Implemented Categories\{62C8FE65-4EBB-45e7-B440-6E39B2CDBF29}" Value="" Type="string" Action="write" />
                <RegistryValue Root="HKCR" Key="CLSID\{7B766C45-10B2-318A-81B4-B67BD1A131EA}\InprocServer32\2.25.5982.31036" Name="Class" Value="NSwag.Commands.JsonSchemaToTypeScriptCommand" Type="string" Action="write" />
                <RegistryValue Root="HKCR" Key="CLSID\{7B766C45-10B2-318A-81B4-B67BD1A131EA}\InprocServer32\2.25.5982.31036" Name="Assembly" Value="NSwag, Version=2.25.5982.31036, Culture=neutral, PublicKeyToken=null" Type="string" Action="write" />
                <RegistryValue Root="HKCR" Key="CLSID\{7B766C45-10B2-318A-81B4-B67BD1A131EA}\InprocServer32\2.25.5982.31036" Name="RuntimeVersion" Value="v4.0.30319" Type="string" Action="write" />
                <RegistryValue Root="HKCR" Key="CLSID\{7B766C45-10B2-318A-81B4-B67BD1A131EA}\InprocServer32\2.25.5982.31036" Name="CodeBase" Value="file:///[#filE739E664708A94CFE7C67EC645DD0A88]" Type="string" Action="write" />
                <RegistryValue Root="HKCR" Key="CLSID\{7B766C45-10B2-318A-81B4-B67BD1A131EA}\InprocServer32" Name="Class" Value="NSwag.Commands.JsonSchemaToTypeScriptCommand" Type="string" Action="write" />
                <RegistryValue Root="HKCR" Key="CLSID\{7B766C45-10B2-318A-81B4-B67BD1A131EA}\InprocServer32" Name="Assembly" Value="NSwag, Version=2.25.5982.31036, Culture=neutral, PublicKeyToken=null" Type="string" Action="write" />
                <RegistryValue Root="HKCR" Key="CLSID\{7B766C45-10B2-318A-81B4-B67BD1A131EA}\InprocServer32" Name="RuntimeVersion" Value="v4.0.30319" Type="string" Action="write" />
                <RegistryValue Root="HKCR" Key="CLSID\{7B766C45-10B2-318A-81B4-B67BD1A131EA}\InprocServer32" Name="CodeBase" Value="file:///[#filE739E664708A94CFE7C67EC645DD0A88]" Type="string" Action="write" />
                <RegistryValue Root="HKCR" Key="CLSID\{82005FBC-E39E-3881-8BFB-AFE7BF3FA3CC}\Implemented Categories\{62C8FE65-4EBB-45e7-B440-6E39B2CDBF29}" Value="" Type="string" Action="write" />
                <RegistryValue Root="HKCR" Key="CLSID\{82005FBC-E39E-3881-8BFB-AFE7BF3FA3CC}\InprocServer32\2.25.5982.31036" Name="Class" Value="NSwag.Commands.JsonSchemaToCSharpCommand" Type="string" Action="write" />
                <RegistryValue Root="HKCR" Key="CLSID\{82005FBC-E39E-3881-8BFB-AFE7BF3FA3CC}\InprocServer32\2.25.5982.31036" Name="Assembly" Value="NSwag, Version=2.25.5982.31036, Culture=neutral, PublicKeyToken=null" Type="string" Action="write" />
                <RegistryValue Root="HKCR" Key="CLSID\{82005FBC-E39E-3881-8BFB-AFE7BF3FA3CC}\InprocServer32\2.25.5982.31036" Name="RuntimeVersion" Value="v4.0.30319" Type="string" Action="write" />
                <RegistryValue Root="HKCR" Key="CLSID\{82005FBC-E39E-3881-8BFB-AFE7BF3FA3CC}\InprocServer32\2.25.5982.31036" Name="CodeBase" Value="file:///[#filE739E664708A94CFE7C67EC645DD0A88]" Type="string" Action="write" />
                <RegistryValue Root="HKCR" Key="CLSID\{82005FBC-E39E-3881-8BFB-AFE7BF3FA3CC}\InprocServer32" Name="Class" Value="NSwag.Commands.JsonSchemaToCSharpCommand" Type="string" Action="write" />
                <RegistryValue Root="HKCR" Key="CLSID\{82005FBC-E39E-3881-8BFB-AFE7BF3FA3CC}\InprocServer32" Name="Assembly" Value="NSwag, Version=2.25.5982.31036, Culture=neutral, PublicKeyToken=null" Type="string" Action="write" />
                <RegistryValue Root="HKCR" Key="CLSID\{82005FBC-E39E-3881-8BFB-AFE7BF3FA3CC}\InprocServer32" Name="RuntimeVersion" Value="v4.0.30319" Type="string" Action="write" />
                <RegistryValue Root="HKCR" Key="CLSID\{82005FBC-E39E-3881-8BFB-AFE7BF3FA3CC}\InprocServer32" Name="CodeBase" Value="file:///[#filE739E664708A94CFE7C67EC645DD0A88]" Type="string" Action="write" />
                <RegistryValue Root="HKCR" Key="CLSID\{BC3EEB16-214F-3F27-9FAE-29572E7F179E}\Implemented Categories\{62C8FE65-4EBB-45e7-B440-6E39B2CDBF29}" Value="" Type="string" Action="write" />
                <RegistryValue Root="HKCR" Key="CLSID\{BC3EEB16-214F-3F27-9FAE-29572E7F179E}\InprocServer32\2.25.5982.31036" Name="Class" Value="NSwag.Commands.SwaggerToCSharpControllerCommand" Type="string" Action="write" />
                <RegistryValue Root="HKCR" Key="CLSID\{BC3EEB16-214F-3F27-9FAE-29572E7F179E}\InprocServer32\2.25.5982.31036" Name="Assembly" Value="NSwag, Version=2.25.5982.31036, Culture=neutral, PublicKeyToken=null" Type="string" Action="write" />
                <RegistryValue Root="HKCR" Key="CLSID\{BC3EEB16-214F-3F27-9FAE-29572E7F179E}\InprocServer32\2.25.5982.31036" Name="RuntimeVersion" Value="v4.0.30319" Type="string" Action="write" />
                <RegistryValue Root="HKCR" Key="CLSID\{BC3EEB16-214F-3F27-9FAE-29572E7F179E}\InprocServer32\2.25.5982.31036" Name="CodeBase" Value="file:///[#filE739E664708A94CFE7C67EC645DD0A88]" Type="string" Action="write" />
                <RegistryValue Root="HKCR" Key="CLSID\{BC3EEB16-214F-3F27-9FAE-29572E7F179E}\InprocServer32" Name="Class" Value="NSwag.Commands.SwaggerToCSharpControllerCommand" Type="string" Action="write" />
                <RegistryValue Root="HKCR" Key="CLSID\{BC3EEB16-214F-3F27-9FAE-29572E7F179E}\InprocServer32" Name="Assembly" Value="NSwag, Version=2.25.5982.31036, Culture=neutral, PublicKeyToken=null" Type="string" Action="write" />
                <RegistryValue Root="HKCR" Key="CLSID\{BC3EEB16-214F-3F27-9FAE-29572E7F179E}\InprocServer32" Name="RuntimeVersion" Value="v4.0.30319" Type="string" Action="write" />
                <RegistryValue Root="HKCR" Key="CLSID\{BC3EEB16-214F-3F27-9FAE-29572E7F179E}\InprocServer32" Name="CodeBase" Value="file:///[#filE739E664708A94CFE7C67EC645DD0A88]" Type="string" Action="write" />
                <RegistryValue Root="HKCR" Key="CLSID\{BF143772-C1EA-314E-9A7A-AF39D5AB5ED9}\Implemented Categories\{62C8FE65-4EBB-45e7-B440-6E39B2CDBF29}" Value="" Type="string" Action="write" />
                <RegistryValue Root="HKCR" Key="CLSID\{BF143772-C1EA-314E-9A7A-AF39D5AB5ED9}\InprocServer32\2.25.5982.31036" Name="Class" Value="NSwag.Program" Type="string" Action="write" />
                <RegistryValue Root="HKCR" Key="CLSID\{BF143772-C1EA-314E-9A7A-AF39D5AB5ED9}\InprocServer32\2.25.5982.31036" Name="Assembly" Value="NSwag, Version=2.25.5982.31036, Culture=neutral, PublicKeyToken=null" Type="string" Action="write" />
                <RegistryValue Root="HKCR" Key="CLSID\{BF143772-C1EA-314E-9A7A-AF39D5AB5ED9}\InprocServer32\2.25.5982.31036" Name="RuntimeVersion" Value="v4.0.30319" Type="string" Action="write" />
                <RegistryValue Root="HKCR" Key="CLSID\{BF143772-C1EA-314E-9A7A-AF39D5AB5ED9}\InprocServer32\2.25.5982.31036" Name="CodeBase" Value="file:///[#filE739E664708A94CFE7C67EC645DD0A88]" Type="string" Action="write" />
                <RegistryValue Root="HKCR" Key="CLSID\{BF143772-C1EA-314E-9A7A-AF39D5AB5ED9}\InprocServer32" Name="Class" Value="NSwag.Program" Type="string" Action="write" />
                <RegistryValue Root="HKCR" Key="CLSID\{BF143772-C1EA-314E-9A7A-AF39D5AB5ED9}\InprocServer32" Name="Assembly" Value="NSwag, Version=2.25.5982.31036, Culture=neutral, PublicKeyToken=null" Type="string" Action="write" />
                <RegistryValue Root="HKCR" Key="CLSID\{BF143772-C1EA-314E-9A7A-AF39D5AB5ED9}\InprocServer32" Name="RuntimeVersion" Value="v4.0.30319" Type="string" Action="write" />
                <RegistryValue Root="HKCR" Key="CLSID\{BF143772-C1EA-314E-9A7A-AF39D5AB5ED9}\InprocServer32" Name="CodeBase" Value="file:///[#filE739E664708A94CFE7C67EC645DD0A88]" Type="string" Action="write" />
                <RegistryValue Root="HKCR" Key="CLSID\{D722D62F-1EAF-3AB2-86C4-1D9A1D5D26FC}\Implemented Categories\{62C8FE65-4EBB-45e7-B440-6E39B2CDBF29}" Value="" Type="string" Action="write" />
                <RegistryValue Root="HKCR" Key="CLSID\{D722D62F-1EAF-3AB2-86C4-1D9A1D5D26FC}\InprocServer32\2.25.5982.31036" Name="Class" Value="NSwag.Commands.SwaggerToTypeScriptClientCommand" Type="string" Action="write" />
                <RegistryValue Root="HKCR" Key="CLSID\{D722D62F-1EAF-3AB2-86C4-1D9A1D5D26FC}\InprocServer32\2.25.5982.31036" Name="Assembly" Value="NSwag, Version=2.25.5982.31036, Culture=neutral, PublicKeyToken=null" Type="string" Action="write" />
                <RegistryValue Root="HKCR" Key="CLSID\{D722D62F-1EAF-3AB2-86C4-1D9A1D5D26FC}\InprocServer32\2.25.5982.31036" Name="RuntimeVersion" Value="v4.0.30319" Type="string" Action="write" />
                <RegistryValue Root="HKCR" Key="CLSID\{D722D62F-1EAF-3AB2-86C4-1D9A1D5D26FC}\InprocServer32\2.25.5982.31036" Name="CodeBase" Value="file:///[#filE739E664708A94CFE7C67EC645DD0A88]" Type="string" Action="write" />
                <RegistryValue Root="HKCR" Key="CLSID\{D722D62F-1EAF-3AB2-86C4-1D9A1D5D26FC}\InprocServer32" Name="Class" Value="NSwag.Commands.SwaggerToTypeScriptClientCommand" Type="string" Action="write" />
                <RegistryValue Root="HKCR" Key="CLSID\{D722D62F-1EAF-3AB2-86C4-1D9A1D5D26FC}\InprocServer32" Name="Assembly" Value="NSwag, Version=2.25.5982.31036, Culture=neutral, PublicKeyToken=null" Type="string" Action="write" />
                <RegistryValue Root="HKCR" Key="CLSID\{D722D62F-1EAF-3AB2-86C4-1D9A1D5D26FC}\InprocServer32" Name="RuntimeVersion" Value="v4.0.30319" Type="string" Action="write" />
                <RegistryValue Root="HKCR" Key="CLSID\{D722D62F-1EAF-3AB2-86C4-1D9A1D5D26FC}\InprocServer32" Name="CodeBase" Value="file:///[#filE739E664708A94CFE7C67EC645DD0A88]" Type="string" Action="write" />
                <RegistryValue Root="HKCR" Key="CLSID\{EA5A7544-EEF0-33F0-B5FA-70676FA17852}\Implemented Categories\{62C8FE65-4EBB-45e7-B440-6E39B2CDBF29}" Value="" Type="string" Action="write" />
                <RegistryValue Root="HKCR" Key="CLSID\{EA5A7544-EEF0-33F0-B5FA-70676FA17852}\InprocServer32\2.25.5982.31036" Name="Class" Value="NSwag.Commands.AssemblyTypeToSwaggerCommand" Type="string" Action="write" />
                <RegistryValue Root="HKCR" Key="CLSID\{EA5A7544-EEF0-33F0-B5FA-70676FA17852}\InprocServer32\2.25.5982.31036" Name="Assembly" Value="NSwag, Version=2.25.5982.31036, Culture=neutral, PublicKeyToken=null" Type="string" Action="write" />
                <RegistryValue Root="HKCR" Key="CLSID\{EA5A7544-EEF0-33F0-B5FA-70676FA17852}\InprocServer32\2.25.5982.31036" Name="RuntimeVersion" Value="v4.0.30319" Type="string" Action="write" />
                <RegistryValue Root="HKCR" Key="CLSID\{EA5A7544-EEF0-33F0-B5FA-70676FA17852}\InprocServer32\2.25.5982.31036" Name="CodeBase" Value="file:///[#filE739E664708A94CFE7C67EC645DD0A88]" Type="string" Action="write" />
                <RegistryValue Root="HKCR" Key="CLSID\{EA5A7544-EEF0-33F0-B5FA-70676FA17852}\InprocServer32" Name="Class" Value="NSwag.Commands.AssemblyTypeToSwaggerCommand" Type="string" Action="write" />
                <RegistryValue Root="HKCR" Key="CLSID\{EA5A7544-EEF0-33F0-B5FA-70676FA17852}\InprocServer32" Name="Assembly" Value="NSwag, Version=2.25.5982.31036, Culture=neutral, PublicKeyToken=null" Type="string" Action="write" />
                <RegistryValue Root="HKCR" Key="CLSID\{EA5A7544-EEF0-33F0-B5FA-70676FA17852}\InprocServer32" Name="RuntimeVersion" Value="v4.0.30319" Type="string" Action="write" />
                <RegistryValue Root="HKCR" Key="CLSID\{EA5A7544-EEF0-33F0-B5FA-70676FA17852}\InprocServer32" Name="CodeBase" Value="file:///[#filE739E664708A94CFE7C67EC645DD0A88]" Type="string" Action="write" />
                <RegistryValue Root="HKCR" Key="CLSID\{F00AFA99-E3ED-3903-8229-C8CF5B1CD4AB}\Implemented Categories\{62C8FE65-4EBB-45e7-B440-6E39B2CDBF29}" Value="" Type="string" Action="write" />
                <RegistryValue Root="HKCR" Key="CLSID\{F00AFA99-E3ED-3903-8229-C8CF5B1CD4AB}\InprocServer32\2.25.5982.31036" Name="Class" Value="NSwag.Commands.WebApiToSwaggerCommand" Type="string" Action="write" />
                <RegistryValue Root="HKCR" Key="CLSID\{F00AFA99-E3ED-3903-8229-C8CF5B1CD4AB}\InprocServer32\2.25.5982.31036" Name="Assembly" Value="NSwag, Version=2.25.5982.31036, Culture=neutral, PublicKeyToken=null" Type="string" Action="write" />
                <RegistryValue Root="HKCR" Key="CLSID\{F00AFA99-E3ED-3903-8229-C8CF5B1CD4AB}\InprocServer32\2.25.5982.31036" Name="RuntimeVersion" Value="v4.0.30319" Type="string" Action="write" />
                <RegistryValue Root="HKCR" Key="CLSID\{F00AFA99-E3ED-3903-8229-C8CF5B1CD4AB}\InprocServer32\2.25.5982.31036" Name="CodeBase" Value="file:///[#filE739E664708A94CFE7C67EC645DD0A88]" Type="string" Action="write" />
                <RegistryValue Root="HKCR" Key="CLSID\{F00AFA99-E3ED-3903-8229-C8CF5B1CD4AB}\InprocServer32" Name="Class" Value="NSwag.Commands.WebApiToSwaggerCommand" Type="string" Action="write" />
                <RegistryValue Root="HKCR" Key="CLSID\{F00AFA99-E3ED-3903-8229-C8CF5B1CD4AB}\InprocServer32" Name="Assembly" Value="NSwag, Version=2.25.5982.31036, Culture=neutral, PublicKeyToken=null" Type="string" Action="write" />
                <RegistryValue Root="HKCR" Key="CLSID\{F00AFA99-E3ED-3903-8229-C8CF5B1CD4AB}\InprocServer32" Name="RuntimeVersion" Value="v4.0.30319" Type="string" Action="write" />
                <RegistryValue Root="HKCR" Key="CLSID\{F00AFA99-E3ED-3903-8229-C8CF5B1CD4AB}\InprocServer32" Name="CodeBase" Value="file:///[#filE739E664708A94CFE7C67EC645DD0A88]" Type="string" Action="write" />
>>>>>>> b17951fa
            </Component>
            <Component Id="cmpB27D53834FD85E29FA7563BC334D554C" Directory="RootDirectory" Guid="*">
                <File Id="filB160E459611A55BD812888E001FF740C" KeyPath="yes" Source="$(var.SourcePath)\NSwag.pdb" />
            </Component>
            <Component Id="cmp52D2A30100C72AAC8F61B78E109361CE" Directory="RootDirectory" Guid="*">
<<<<<<< HEAD
                <Class Id="{00520380-539C-3398-92B2-8CA5190C3930}" Context="InprocServer32" Description="NSwagStudio.ViewModels.MainWindowModel" ThreadingModel="both" ForeignServer="mscoree.dll">
                    <ProgId Id="NSwagStudio.ViewModels.MainWindowModel" Description="NSwagStudio.ViewModels.MainWindowModel" />
                </Class>
                <Class Id="{1970CF28-5279-3EF9-8F40-8C992DC1CF42}" Context="InprocServer32" Description="NSwagStudio.App" ThreadingModel="both" ForeignServer="mscoree.dll">
                    <ProgId Id="NSwagStudio.App" Description="NSwagStudio.App" />
                </Class>
                <Class Id="{1D66EA60-7E68-351F-8C01-79E57A5D348C}" Context="InprocServer32" Description="NSwagStudio.Views.DocumentView" ThreadingModel="both" ForeignServer="mscoree.dll">
                    <ProgId Id="NSwagStudio.Views.DocumentView" Description="NSwagStudio.Views.DocumentView" />
                </Class>
                <Class Id="{2D748D7A-4689-357A-B200-00C81E3DFFDD}" Context="InprocServer32" Description="NSwagStudio.Views.MainWindow" ThreadingModel="both" ForeignServer="mscoree.dll">
                    <ProgId Id="NSwagStudio.Views.MainWindow" Description="NSwagStudio.Views.MainWindow" />
                </Class>
                <Class Id="{33525AE6-2E6A-39D1-A54E-1E9560867769}" Context="InprocServer32" Description="NSwagStudio.Views.AvalonEditBehavior" ThreadingModel="both" ForeignServer="mscoree.dll">
                    <ProgId Id="NSwagStudio.Views.AvalonEditBehavior" Description="NSwagStudio.Views.AvalonEditBehavior" />
                </Class>
                <Class Id="{3674BFE7-B3A0-319D-B417-D23CF3AD7C40}" Context="InprocServer32" Description="NSwagStudio.ViewModels.CodeGenerators.SwaggerToTypeScriptClientGeneratorViewModel" ThreadingModel="both" ForeignServer="mscoree.dll">
                    <ProgId Id="NSwagStudio.ViewModels.CodeGenerators.SwaggerToTypeScriptClientGeneratorViewModel" Description="NSwagStudio.ViewModels.CodeGenerators.SwaggerToTypeScriptClientGeneratorViewModel" />
                </Class>
                <Class Id="{4EF61AB5-3618-3246-A853-615A1A0EB43C}" Context="InprocServer32" Description="NSwagStudio.Views.CodeGenerators.SwaggerOutputView" ThreadingModel="both" ForeignServer="mscoree.dll">
                    <ProgId Id="NSwagStudio.Views.CodeGenerators.SwaggerOutputView" Description="NSwagStudio.Views.CodeGenerators.SwaggerOutputView" />
                </Class>
                <Class Id="{5AB3DF9C-E0E3-3421-AE64-640C24CB46CC}" Context="InprocServer32" Description="NSwagStudio.ViewModels.CodeGenerators.SwaggerToCSharpClientGeneratorViewModel" ThreadingModel="both" ForeignServer="mscoree.dll">
                    <ProgId Id="NSwagStudio.ViewModels.CodeGenerators.SwaggerToCSharpClientGeneratorViewModel" Description="NSwagStudio.ViewModels.CodeGenerators.SwaggerToCSharpClientGeneratorViewModel" />
                </Class>
                <Class Id="{5F2392F2-CE6A-3824-A7AE-EF957CE6BDFD}" Context="InprocServer32" Description="NSwagStudio.ViewModels.CodeGenerators.SwaggerOutputViewModel" ThreadingModel="both" ForeignServer="mscoree.dll">
                    <ProgId Id="NSwagStudio.ViewModels.CodeGenerators.SwaggerOutputViewModel" Description="NSwagStudio.ViewModels.CodeGenerators.SwaggerOutputViewModel" />
                </Class>
                <Class Id="{64DFECA1-E8D3-31F2-B099-10F8042696CF}" Context="InprocServer32" Description="NSwagStudio.ViewModels.SwaggerGenerators.WebApiToSwaggerGeneratorViewModel" ThreadingModel="both" ForeignServer="mscoree.dll">
                    <ProgId Id="NSwagStudio.ViewModels.SwaggerGenerators.WebApiToSwaggerGeneratorViewModel" Description="NSwagStudio.ViewModels.SwaggerGenerators.WebApiToSwaggerGeneratorViewModel" />
                </Class>
                <Class Id="{82873E3C-1BCC-3B29-A293-04ECA3CEA4E2}" Context="InprocServer32" Description="NSwagStudio.NSwagDocument" ThreadingModel="both" ForeignServer="mscoree.dll">
                    <ProgId Id="NSwagStudio.NSwagDocument" Description="NSwagStudio.NSwagDocument" />
                </Class>
                <Class Id="{A1CDCC9C-9AB5-3194-B36F-FE0637C94F4B}" Context="InprocServer32" Description="NSwagStudio.ViewModels.SwaggerGenerators.AssemblyTypeToSwaggerGeneratorViewModel" ThreadingModel="both" ForeignServer="mscoree.dll">
                    <ProgId Id="NSwagStudio.ViewModels.SwaggerGenerators.AssemblyTypeToSwaggerGeneratorViewModel" Description="NSwagStudio.ViewModels.SwaggerGenerators.AssemblyTypeToSwaggerGeneratorViewModel" />
                </Class>
                <Class Id="{C55E09BB-947A-37BD-BB22-081175C75BF9}" Context="InprocServer32" Description="NSwagStudio.ViewModels.DocumentViewModel" ThreadingModel="both" ForeignServer="mscoree.dll">
                    <ProgId Id="NSwagStudio.ViewModels.DocumentViewModel" Description="NSwagStudio.ViewModels.DocumentViewModel" />
                </Class>
                <Class Id="{C7107E5F-98E7-3AA2-B081-1318001A0F4E}" Context="InprocServer32" Description="NSwagStudio.ViewModels.ViewModelBase" ThreadingModel="both" ForeignServer="mscoree.dll">
                    <ProgId Id="NSwagStudio.ViewModels.ViewModelBase" Description="NSwagStudio.ViewModels.ViewModelBase" />
                </Class>
                <Class Id="{F4DB8C38-0776-359F-9452-FCE426FFC9FA}" Context="InprocServer32" Description="NSwagStudio.ViewModels.CodeGenerators.SwaggerToCSharpControllerGeneratorViewModel" ThreadingModel="both" ForeignServer="mscoree.dll">
                    <ProgId Id="NSwagStudio.ViewModels.CodeGenerators.SwaggerToCSharpControllerGeneratorViewModel" Description="NSwagStudio.ViewModels.CodeGenerators.SwaggerToCSharpControllerGeneratorViewModel" />
                </Class>
                <Class Id="{F9984B0F-4C51-3342-8730-90D8120C92BE}" Context="InprocServer32" Description="NSwagStudio.ViewModels.SwaggerGenerators.SwaggerInputViewModel" ThreadingModel="both" ForeignServer="mscoree.dll">
                    <ProgId Id="NSwagStudio.ViewModels.SwaggerGenerators.SwaggerInputViewModel" Description="NSwagStudio.ViewModels.SwaggerGenerators.SwaggerInputViewModel" />
=======
                <Class Id="{28748A05-E3E3-3FED-8A11-C03A9DEA5293}" Context="InprocServer32" Description="NSwagStudio.App" ThreadingModel="both" ForeignServer="mscoree.dll">
                    <ProgId Id="NSwagStudio.App" Description="NSwagStudio.App" />
                </Class>
                <Class Id="{2B3E7C6C-7594-3E79-8BB9-267D203CDD68}" Context="InprocServer32" Description="NSwagStudio.ViewModels.CodeGenerators.SwaggerToCSharpClientGeneratorViewModel" ThreadingModel="both" ForeignServer="mscoree.dll">
                    <ProgId Id="NSwagStudio.ViewModels.CodeGenerators.SwaggerToCSharpClientGeneratorViewModel" Description="NSwagStudio.ViewModels.CodeGenerators.SwaggerToCSharpClientGeneratorViewModel" />
                </Class>
                <Class Id="{3250471D-339D-352B-9D10-1409857D96DF}" Context="InprocServer32" Description="NSwagStudio.NSwagDocument" ThreadingModel="both" ForeignServer="mscoree.dll">
                    <ProgId Id="NSwagStudio.NSwagDocument" Description="NSwagStudio.NSwagDocument" />
                </Class>
                <Class Id="{3829A83B-F33A-3629-822C-A06777271179}" Context="InprocServer32" Description="NSwagStudio.Views.CodeGenerators.SwaggerOutputView" ThreadingModel="both" ForeignServer="mscoree.dll">
                    <ProgId Id="NSwagStudio.Views.CodeGenerators.SwaggerOutputView" Description="NSwagStudio.Views.CodeGenerators.SwaggerOutputView" />
                </Class>
                <Class Id="{4624EBAE-29C7-3FC6-9F47-220ED27E9EE1}" Context="InprocServer32" Description="NSwagStudio.ViewModels.CodeGenerators.SwaggerToTypeScriptClientGeneratorViewModel" ThreadingModel="both" ForeignServer="mscoree.dll">
                    <ProgId Id="NSwagStudio.ViewModels.CodeGenerators.SwaggerToTypeScriptClientGeneratorViewModel" Description="NSwagStudio.ViewModels.CodeGenerators.SwaggerToTypeScriptClientGeneratorViewModel" />
                </Class>
                <Class Id="{545BFA09-E2D8-3C76-BE24-FF9F449DDDEE}" Context="InprocServer32" Description="NSwagStudio.ViewModels.ViewModelBase" ThreadingModel="both" ForeignServer="mscoree.dll">
                    <ProgId Id="NSwagStudio.ViewModels.ViewModelBase" Description="NSwagStudio.ViewModels.ViewModelBase" />
                </Class>
                <Class Id="{63776FCE-0D89-3BF4-906B-07F238D69C69}" Context="InprocServer32" Description="NSwagStudio.ViewModels.CodeGenerators.SwaggerToCSharpControllerGeneratorViewModel" ThreadingModel="both" ForeignServer="mscoree.dll">
                    <ProgId Id="NSwagStudio.ViewModels.CodeGenerators.SwaggerToCSharpControllerGeneratorViewModel" Description="NSwagStudio.ViewModels.CodeGenerators.SwaggerToCSharpControllerGeneratorViewModel" />
                </Class>
                <Class Id="{6FEA8252-B508-3F81-93E2-BDBD58DE76CF}" Context="InprocServer32" Description="NSwagStudio.Views.MainWindow" ThreadingModel="both" ForeignServer="mscoree.dll">
                    <ProgId Id="NSwagStudio.Views.MainWindow" Description="NSwagStudio.Views.MainWindow" />
                </Class>
                <Class Id="{73A9A28F-62C9-3F2E-A944-3D4F71BC5D6B}" Context="InprocServer32" Description="NSwagStudio.ViewModels.SwaggerGenerators.WebApiToSwaggerGeneratorViewModel" ThreadingModel="both" ForeignServer="mscoree.dll">
                    <ProgId Id="NSwagStudio.ViewModels.SwaggerGenerators.WebApiToSwaggerGeneratorViewModel" Description="NSwagStudio.ViewModels.SwaggerGenerators.WebApiToSwaggerGeneratorViewModel" />
                </Class>
                <Class Id="{77CC5AE6-A416-3BE0-86F3-DA0203454D1C}" Context="InprocServer32" Description="NSwagStudio.Views.DocumentView" ThreadingModel="both" ForeignServer="mscoree.dll">
                    <ProgId Id="NSwagStudio.Views.DocumentView" Description="NSwagStudio.Views.DocumentView" />
                </Class>
                <Class Id="{98E89352-2AF6-3519-AC89-D401BF8CF0B9}" Context="InprocServer32" Description="NSwagStudio.Views.AvalonEditBehavior" ThreadingModel="both" ForeignServer="mscoree.dll">
                    <ProgId Id="NSwagStudio.Views.AvalonEditBehavior" Description="NSwagStudio.Views.AvalonEditBehavior" />
                </Class>
                <Class Id="{99323FC1-6436-3FF4-8605-33B0D3C06184}" Context="InprocServer32" Description="NSwagStudio.ViewModels.MainWindowModel" ThreadingModel="both" ForeignServer="mscoree.dll">
                    <ProgId Id="NSwagStudio.ViewModels.MainWindowModel" Description="NSwagStudio.ViewModels.MainWindowModel" />
                </Class>
                <Class Id="{AD2D010B-A5BF-349A-B9D5-ECF333815BAC}" Context="InprocServer32" Description="NSwagStudio.ViewModels.CodeGenerators.SwaggerOutputViewModel" ThreadingModel="both" ForeignServer="mscoree.dll">
                    <ProgId Id="NSwagStudio.ViewModels.CodeGenerators.SwaggerOutputViewModel" Description="NSwagStudio.ViewModels.CodeGenerators.SwaggerOutputViewModel" />
>>>>>>> b17951fa
                </Class>
                <Class Id="{B7F9B283-FE84-3F1E-9081-BB1F3248C8DB}" Context="InprocServer32" Description="NSwagStudio.ViewModels.DocumentViewModel" ThreadingModel="both" ForeignServer="mscoree.dll">
                    <ProgId Id="NSwagStudio.ViewModels.DocumentViewModel" Description="NSwagStudio.ViewModels.DocumentViewModel" />
                </Class>
                <Class Id="{BC1457AE-5798-346B-8CD4-26F0006E62B6}" Context="InprocServer32" Description="NSwagStudio.ViewModels.SwaggerGenerators.SwaggerInputViewModel" ThreadingModel="both" ForeignServer="mscoree.dll">
                    <ProgId Id="NSwagStudio.ViewModels.SwaggerGenerators.SwaggerInputViewModel" Description="NSwagStudio.ViewModels.SwaggerGenerators.SwaggerInputViewModel" />
                </Class>
                <Class Id="{FA3F0A49-B5CA-3796-8D7E-7A3623DEFB1A}" Context="InprocServer32" Description="NSwagStudio.ViewModels.SwaggerGenerators.AssemblyTypeToSwaggerGeneratorViewModel" ThreadingModel="both" ForeignServer="mscoree.dll">
                    <ProgId Id="NSwagStudio.ViewModels.SwaggerGenerators.AssemblyTypeToSwaggerGeneratorViewModel" Description="NSwagStudio.ViewModels.SwaggerGenerators.AssemblyTypeToSwaggerGeneratorViewModel" />
                </Class>
                <File Id="filF3BD24AA0D122986D3F6250EA6C47D5B" KeyPath="yes" Source="$(var.SourcePath)\NSwagStudio.exe" />
<<<<<<< HEAD
                <RegistryValue Root="HKCR" Key="CLSID\{00520380-539C-3398-92B2-8CA5190C3930}\Implemented Categories\{62C8FE65-4EBB-45e7-B440-6E39B2CDBF29}" Value="" Type="string" Action="write" />
                <RegistryValue Root="HKCR" Key="CLSID\{00520380-539C-3398-92B2-8CA5190C3930}\InprocServer32\2.25.5982.40540" Name="Class" Value="NSwagStudio.ViewModels.MainWindowModel" Type="string" Action="write" />
                <RegistryValue Root="HKCR" Key="CLSID\{00520380-539C-3398-92B2-8CA5190C3930}\InprocServer32\2.25.5982.40540" Name="Assembly" Value="NSwagStudio, Version=2.25.5982.40540, Culture=neutral, PublicKeyToken=null" Type="string" Action="write" />
                <RegistryValue Root="HKCR" Key="CLSID\{00520380-539C-3398-92B2-8CA5190C3930}\InprocServer32\2.25.5982.40540" Name="RuntimeVersion" Value="v4.0.30319" Type="string" Action="write" />
                <RegistryValue Root="HKCR" Key="CLSID\{00520380-539C-3398-92B2-8CA5190C3930}\InprocServer32\2.25.5982.40540" Name="CodeBase" Value="file:///[#filF3BD24AA0D122986D3F6250EA6C47D5B]" Type="string" Action="write" />
                <RegistryValue Root="HKCR" Key="CLSID\{00520380-539C-3398-92B2-8CA5190C3930}\InprocServer32" Name="Class" Value="NSwagStudio.ViewModels.MainWindowModel" Type="string" Action="write" />
                <RegistryValue Root="HKCR" Key="CLSID\{00520380-539C-3398-92B2-8CA5190C3930}\InprocServer32" Name="Assembly" Value="NSwagStudio, Version=2.25.5982.40540, Culture=neutral, PublicKeyToken=null" Type="string" Action="write" />
                <RegistryValue Root="HKCR" Key="CLSID\{00520380-539C-3398-92B2-8CA5190C3930}\InprocServer32" Name="RuntimeVersion" Value="v4.0.30319" Type="string" Action="write" />
                <RegistryValue Root="HKCR" Key="CLSID\{00520380-539C-3398-92B2-8CA5190C3930}\InprocServer32" Name="CodeBase" Value="file:///[#filF3BD24AA0D122986D3F6250EA6C47D5B]" Type="string" Action="write" />
                <RegistryValue Root="HKCR" Key="CLSID\{1970CF28-5279-3EF9-8F40-8C992DC1CF42}\Implemented Categories\{62C8FE65-4EBB-45e7-B440-6E39B2CDBF29}" Value="" Type="string" Action="write" />
                <RegistryValue Root="HKCR" Key="CLSID\{1970CF28-5279-3EF9-8F40-8C992DC1CF42}\InprocServer32\2.25.5982.40540" Name="Class" Value="NSwagStudio.App" Type="string" Action="write" />
                <RegistryValue Root="HKCR" Key="CLSID\{1970CF28-5279-3EF9-8F40-8C992DC1CF42}\InprocServer32\2.25.5982.40540" Name="Assembly" Value="NSwagStudio, Version=2.25.5982.40540, Culture=neutral, PublicKeyToken=null" Type="string" Action="write" />
                <RegistryValue Root="HKCR" Key="CLSID\{1970CF28-5279-3EF9-8F40-8C992DC1CF42}\InprocServer32\2.25.5982.40540" Name="RuntimeVersion" Value="v4.0.30319" Type="string" Action="write" />
                <RegistryValue Root="HKCR" Key="CLSID\{1970CF28-5279-3EF9-8F40-8C992DC1CF42}\InprocServer32\2.25.5982.40540" Name="CodeBase" Value="file:///[#filF3BD24AA0D122986D3F6250EA6C47D5B]" Type="string" Action="write" />
                <RegistryValue Root="HKCR" Key="CLSID\{1970CF28-5279-3EF9-8F40-8C992DC1CF42}\InprocServer32" Name="Class" Value="NSwagStudio.App" Type="string" Action="write" />
                <RegistryValue Root="HKCR" Key="CLSID\{1970CF28-5279-3EF9-8F40-8C992DC1CF42}\InprocServer32" Name="Assembly" Value="NSwagStudio, Version=2.25.5982.40540, Culture=neutral, PublicKeyToken=null" Type="string" Action="write" />
                <RegistryValue Root="HKCR" Key="CLSID\{1970CF28-5279-3EF9-8F40-8C992DC1CF42}\InprocServer32" Name="RuntimeVersion" Value="v4.0.30319" Type="string" Action="write" />
                <RegistryValue Root="HKCR" Key="CLSID\{1970CF28-5279-3EF9-8F40-8C992DC1CF42}\InprocServer32" Name="CodeBase" Value="file:///[#filF3BD24AA0D122986D3F6250EA6C47D5B]" Type="string" Action="write" />
                <RegistryValue Root="HKCR" Key="CLSID\{1D66EA60-7E68-351F-8C01-79E57A5D348C}\Implemented Categories\{62C8FE65-4EBB-45e7-B440-6E39B2CDBF29}" Value="" Type="string" Action="write" />
                <RegistryValue Root="HKCR" Key="CLSID\{1D66EA60-7E68-351F-8C01-79E57A5D348C}\InprocServer32\2.25.5982.40540" Name="Class" Value="NSwagStudio.Views.DocumentView" Type="string" Action="write" />
                <RegistryValue Root="HKCR" Key="CLSID\{1D66EA60-7E68-351F-8C01-79E57A5D348C}\InprocServer32\2.25.5982.40540" Name="Assembly" Value="NSwagStudio, Version=2.25.5982.40540, Culture=neutral, PublicKeyToken=null" Type="string" Action="write" />
                <RegistryValue Root="HKCR" Key="CLSID\{1D66EA60-7E68-351F-8C01-79E57A5D348C}\InprocServer32\2.25.5982.40540" Name="RuntimeVersion" Value="v4.0.30319" Type="string" Action="write" />
                <RegistryValue Root="HKCR" Key="CLSID\{1D66EA60-7E68-351F-8C01-79E57A5D348C}\InprocServer32\2.25.5982.40540" Name="CodeBase" Value="file:///[#filF3BD24AA0D122986D3F6250EA6C47D5B]" Type="string" Action="write" />
                <RegistryValue Root="HKCR" Key="CLSID\{1D66EA60-7E68-351F-8C01-79E57A5D348C}\InprocServer32" Name="Class" Value="NSwagStudio.Views.DocumentView" Type="string" Action="write" />
                <RegistryValue Root="HKCR" Key="CLSID\{1D66EA60-7E68-351F-8C01-79E57A5D348C}\InprocServer32" Name="Assembly" Value="NSwagStudio, Version=2.25.5982.40540, Culture=neutral, PublicKeyToken=null" Type="string" Action="write" />
                <RegistryValue Root="HKCR" Key="CLSID\{1D66EA60-7E68-351F-8C01-79E57A5D348C}\InprocServer32" Name="RuntimeVersion" Value="v4.0.30319" Type="string" Action="write" />
                <RegistryValue Root="HKCR" Key="CLSID\{1D66EA60-7E68-351F-8C01-79E57A5D348C}\InprocServer32" Name="CodeBase" Value="file:///[#filF3BD24AA0D122986D3F6250EA6C47D5B]" Type="string" Action="write" />
                <RegistryValue Root="HKCR" Key="CLSID\{2D748D7A-4689-357A-B200-00C81E3DFFDD}\Implemented Categories\{62C8FE65-4EBB-45e7-B440-6E39B2CDBF29}" Value="" Type="string" Action="write" />
                <RegistryValue Root="HKCR" Key="CLSID\{2D748D7A-4689-357A-B200-00C81E3DFFDD}\InprocServer32\2.25.5982.40540" Name="Class" Value="NSwagStudio.Views.MainWindow" Type="string" Action="write" />
                <RegistryValue Root="HKCR" Key="CLSID\{2D748D7A-4689-357A-B200-00C81E3DFFDD}\InprocServer32\2.25.5982.40540" Name="Assembly" Value="NSwagStudio, Version=2.25.5982.40540, Culture=neutral, PublicKeyToken=null" Type="string" Action="write" />
                <RegistryValue Root="HKCR" Key="CLSID\{2D748D7A-4689-357A-B200-00C81E3DFFDD}\InprocServer32\2.25.5982.40540" Name="RuntimeVersion" Value="v4.0.30319" Type="string" Action="write" />
                <RegistryValue Root="HKCR" Key="CLSID\{2D748D7A-4689-357A-B200-00C81E3DFFDD}\InprocServer32\2.25.5982.40540" Name="CodeBase" Value="file:///[#filF3BD24AA0D122986D3F6250EA6C47D5B]" Type="string" Action="write" />
                <RegistryValue Root="HKCR" Key="CLSID\{2D748D7A-4689-357A-B200-00C81E3DFFDD}\InprocServer32" Name="Class" Value="NSwagStudio.Views.MainWindow" Type="string" Action="write" />
                <RegistryValue Root="HKCR" Key="CLSID\{2D748D7A-4689-357A-B200-00C81E3DFFDD}\InprocServer32" Name="Assembly" Value="NSwagStudio, Version=2.25.5982.40540, Culture=neutral, PublicKeyToken=null" Type="string" Action="write" />
                <RegistryValue Root="HKCR" Key="CLSID\{2D748D7A-4689-357A-B200-00C81E3DFFDD}\InprocServer32" Name="RuntimeVersion" Value="v4.0.30319" Type="string" Action="write" />
                <RegistryValue Root="HKCR" Key="CLSID\{2D748D7A-4689-357A-B200-00C81E3DFFDD}\InprocServer32" Name="CodeBase" Value="file:///[#filF3BD24AA0D122986D3F6250EA6C47D5B]" Type="string" Action="write" />
                <RegistryValue Root="HKCR" Key="CLSID\{33525AE6-2E6A-39D1-A54E-1E9560867769}\Implemented Categories\{62C8FE65-4EBB-45e7-B440-6E39B2CDBF29}" Value="" Type="string" Action="write" />
                <RegistryValue Root="HKCR" Key="CLSID\{33525AE6-2E6A-39D1-A54E-1E9560867769}\InprocServer32\2.25.5982.40540" Name="Class" Value="NSwagStudio.Views.AvalonEditBehavior" Type="string" Action="write" />
                <RegistryValue Root="HKCR" Key="CLSID\{33525AE6-2E6A-39D1-A54E-1E9560867769}\InprocServer32\2.25.5982.40540" Name="Assembly" Value="NSwagStudio, Version=2.25.5982.40540, Culture=neutral, PublicKeyToken=null" Type="string" Action="write" />
                <RegistryValue Root="HKCR" Key="CLSID\{33525AE6-2E6A-39D1-A54E-1E9560867769}\InprocServer32\2.25.5982.40540" Name="RuntimeVersion" Value="v4.0.30319" Type="string" Action="write" />
                <RegistryValue Root="HKCR" Key="CLSID\{33525AE6-2E6A-39D1-A54E-1E9560867769}\InprocServer32\2.25.5982.40540" Name="CodeBase" Value="file:///[#filF3BD24AA0D122986D3F6250EA6C47D5B]" Type="string" Action="write" />
                <RegistryValue Root="HKCR" Key="CLSID\{33525AE6-2E6A-39D1-A54E-1E9560867769}\InprocServer32" Name="Class" Value="NSwagStudio.Views.AvalonEditBehavior" Type="string" Action="write" />
                <RegistryValue Root="HKCR" Key="CLSID\{33525AE6-2E6A-39D1-A54E-1E9560867769}\InprocServer32" Name="Assembly" Value="NSwagStudio, Version=2.25.5982.40540, Culture=neutral, PublicKeyToken=null" Type="string" Action="write" />
                <RegistryValue Root="HKCR" Key="CLSID\{33525AE6-2E6A-39D1-A54E-1E9560867769}\InprocServer32" Name="RuntimeVersion" Value="v4.0.30319" Type="string" Action="write" />
                <RegistryValue Root="HKCR" Key="CLSID\{33525AE6-2E6A-39D1-A54E-1E9560867769}\InprocServer32" Name="CodeBase" Value="file:///[#filF3BD24AA0D122986D3F6250EA6C47D5B]" Type="string" Action="write" />
                <RegistryValue Root="HKCR" Key="CLSID\{3674BFE7-B3A0-319D-B417-D23CF3AD7C40}\Implemented Categories\{62C8FE65-4EBB-45e7-B440-6E39B2CDBF29}" Value="" Type="string" Action="write" />
                <RegistryValue Root="HKCR" Key="CLSID\{3674BFE7-B3A0-319D-B417-D23CF3AD7C40}\InprocServer32\2.25.5982.40540" Name="Class" Value="NSwagStudio.ViewModels.CodeGenerators.SwaggerToTypeScriptClientGeneratorViewModel" Type="string" Action="write" />
                <RegistryValue Root="HKCR" Key="CLSID\{3674BFE7-B3A0-319D-B417-D23CF3AD7C40}\InprocServer32\2.25.5982.40540" Name="Assembly" Value="NSwagStudio, Version=2.25.5982.40540, Culture=neutral, PublicKeyToken=null" Type="string" Action="write" />
                <RegistryValue Root="HKCR" Key="CLSID\{3674BFE7-B3A0-319D-B417-D23CF3AD7C40}\InprocServer32\2.25.5982.40540" Name="RuntimeVersion" Value="v4.0.30319" Type="string" Action="write" />
                <RegistryValue Root="HKCR" Key="CLSID\{3674BFE7-B3A0-319D-B417-D23CF3AD7C40}\InprocServer32\2.25.5982.40540" Name="CodeBase" Value="file:///[#filF3BD24AA0D122986D3F6250EA6C47D5B]" Type="string" Action="write" />
                <RegistryValue Root="HKCR" Key="CLSID\{3674BFE7-B3A0-319D-B417-D23CF3AD7C40}\InprocServer32" Name="Class" Value="NSwagStudio.ViewModels.CodeGenerators.SwaggerToTypeScriptClientGeneratorViewModel" Type="string" Action="write" />
                <RegistryValue Root="HKCR" Key="CLSID\{3674BFE7-B3A0-319D-B417-D23CF3AD7C40}\InprocServer32" Name="Assembly" Value="NSwagStudio, Version=2.25.5982.40540, Culture=neutral, PublicKeyToken=null" Type="string" Action="write" />
                <RegistryValue Root="HKCR" Key="CLSID\{3674BFE7-B3A0-319D-B417-D23CF3AD7C40}\InprocServer32" Name="RuntimeVersion" Value="v4.0.30319" Type="string" Action="write" />
                <RegistryValue Root="HKCR" Key="CLSID\{3674BFE7-B3A0-319D-B417-D23CF3AD7C40}\InprocServer32" Name="CodeBase" Value="file:///[#filF3BD24AA0D122986D3F6250EA6C47D5B]" Type="string" Action="write" />
                <RegistryValue Root="HKCR" Key="CLSID\{4EF61AB5-3618-3246-A853-615A1A0EB43C}\Implemented Categories\{62C8FE65-4EBB-45e7-B440-6E39B2CDBF29}" Value="" Type="string" Action="write" />
                <RegistryValue Root="HKCR" Key="CLSID\{4EF61AB5-3618-3246-A853-615A1A0EB43C}\InprocServer32\2.25.5982.40540" Name="Class" Value="NSwagStudio.Views.CodeGenerators.SwaggerOutputView" Type="string" Action="write" />
                <RegistryValue Root="HKCR" Key="CLSID\{4EF61AB5-3618-3246-A853-615A1A0EB43C}\InprocServer32\2.25.5982.40540" Name="Assembly" Value="NSwagStudio, Version=2.25.5982.40540, Culture=neutral, PublicKeyToken=null" Type="string" Action="write" />
                <RegistryValue Root="HKCR" Key="CLSID\{4EF61AB5-3618-3246-A853-615A1A0EB43C}\InprocServer32\2.25.5982.40540" Name="RuntimeVersion" Value="v4.0.30319" Type="string" Action="write" />
                <RegistryValue Root="HKCR" Key="CLSID\{4EF61AB5-3618-3246-A853-615A1A0EB43C}\InprocServer32\2.25.5982.40540" Name="CodeBase" Value="file:///[#filF3BD24AA0D122986D3F6250EA6C47D5B]" Type="string" Action="write" />
                <RegistryValue Root="HKCR" Key="CLSID\{4EF61AB5-3618-3246-A853-615A1A0EB43C}\InprocServer32" Name="Class" Value="NSwagStudio.Views.CodeGenerators.SwaggerOutputView" Type="string" Action="write" />
                <RegistryValue Root="HKCR" Key="CLSID\{4EF61AB5-3618-3246-A853-615A1A0EB43C}\InprocServer32" Name="Assembly" Value="NSwagStudio, Version=2.25.5982.40540, Culture=neutral, PublicKeyToken=null" Type="string" Action="write" />
                <RegistryValue Root="HKCR" Key="CLSID\{4EF61AB5-3618-3246-A853-615A1A0EB43C}\InprocServer32" Name="RuntimeVersion" Value="v4.0.30319" Type="string" Action="write" />
                <RegistryValue Root="HKCR" Key="CLSID\{4EF61AB5-3618-3246-A853-615A1A0EB43C}\InprocServer32" Name="CodeBase" Value="file:///[#filF3BD24AA0D122986D3F6250EA6C47D5B]" Type="string" Action="write" />
                <RegistryValue Root="HKCR" Key="CLSID\{5AB3DF9C-E0E3-3421-AE64-640C24CB46CC}\Implemented Categories\{62C8FE65-4EBB-45e7-B440-6E39B2CDBF29}" Value="" Type="string" Action="write" />
                <RegistryValue Root="HKCR" Key="CLSID\{5AB3DF9C-E0E3-3421-AE64-640C24CB46CC}\InprocServer32\2.25.5982.40540" Name="Class" Value="NSwagStudio.ViewModels.CodeGenerators.SwaggerToCSharpClientGeneratorViewModel" Type="string" Action="write" />
                <RegistryValue Root="HKCR" Key="CLSID\{5AB3DF9C-E0E3-3421-AE64-640C24CB46CC}\InprocServer32\2.25.5982.40540" Name="Assembly" Value="NSwagStudio, Version=2.25.5982.40540, Culture=neutral, PublicKeyToken=null" Type="string" Action="write" />
                <RegistryValue Root="HKCR" Key="CLSID\{5AB3DF9C-E0E3-3421-AE64-640C24CB46CC}\InprocServer32\2.25.5982.40540" Name="RuntimeVersion" Value="v4.0.30319" Type="string" Action="write" />
                <RegistryValue Root="HKCR" Key="CLSID\{5AB3DF9C-E0E3-3421-AE64-640C24CB46CC}\InprocServer32\2.25.5982.40540" Name="CodeBase" Value="file:///[#filF3BD24AA0D122986D3F6250EA6C47D5B]" Type="string" Action="write" />
                <RegistryValue Root="HKCR" Key="CLSID\{5AB3DF9C-E0E3-3421-AE64-640C24CB46CC}\InprocServer32" Name="Class" Value="NSwagStudio.ViewModels.CodeGenerators.SwaggerToCSharpClientGeneratorViewModel" Type="string" Action="write" />
                <RegistryValue Root="HKCR" Key="CLSID\{5AB3DF9C-E0E3-3421-AE64-640C24CB46CC}\InprocServer32" Name="Assembly" Value="NSwagStudio, Version=2.25.5982.40540, Culture=neutral, PublicKeyToken=null" Type="string" Action="write" />
                <RegistryValue Root="HKCR" Key="CLSID\{5AB3DF9C-E0E3-3421-AE64-640C24CB46CC}\InprocServer32" Name="RuntimeVersion" Value="v4.0.30319" Type="string" Action="write" />
                <RegistryValue Root="HKCR" Key="CLSID\{5AB3DF9C-E0E3-3421-AE64-640C24CB46CC}\InprocServer32" Name="CodeBase" Value="file:///[#filF3BD24AA0D122986D3F6250EA6C47D5B]" Type="string" Action="write" />
                <RegistryValue Root="HKCR" Key="CLSID\{5F2392F2-CE6A-3824-A7AE-EF957CE6BDFD}\Implemented Categories\{62C8FE65-4EBB-45e7-B440-6E39B2CDBF29}" Value="" Type="string" Action="write" />
                <RegistryValue Root="HKCR" Key="CLSID\{5F2392F2-CE6A-3824-A7AE-EF957CE6BDFD}\InprocServer32\2.25.5982.40540" Name="Class" Value="NSwagStudio.ViewModels.CodeGenerators.SwaggerOutputViewModel" Type="string" Action="write" />
                <RegistryValue Root="HKCR" Key="CLSID\{5F2392F2-CE6A-3824-A7AE-EF957CE6BDFD}\InprocServer32\2.25.5982.40540" Name="Assembly" Value="NSwagStudio, Version=2.25.5982.40540, Culture=neutral, PublicKeyToken=null" Type="string" Action="write" />
                <RegistryValue Root="HKCR" Key="CLSID\{5F2392F2-CE6A-3824-A7AE-EF957CE6BDFD}\InprocServer32\2.25.5982.40540" Name="RuntimeVersion" Value="v4.0.30319" Type="string" Action="write" />
                <RegistryValue Root="HKCR" Key="CLSID\{5F2392F2-CE6A-3824-A7AE-EF957CE6BDFD}\InprocServer32\2.25.5982.40540" Name="CodeBase" Value="file:///[#filF3BD24AA0D122986D3F6250EA6C47D5B]" Type="string" Action="write" />
                <RegistryValue Root="HKCR" Key="CLSID\{5F2392F2-CE6A-3824-A7AE-EF957CE6BDFD}\InprocServer32" Name="Class" Value="NSwagStudio.ViewModels.CodeGenerators.SwaggerOutputViewModel" Type="string" Action="write" />
                <RegistryValue Root="HKCR" Key="CLSID\{5F2392F2-CE6A-3824-A7AE-EF957CE6BDFD}\InprocServer32" Name="Assembly" Value="NSwagStudio, Version=2.25.5982.40540, Culture=neutral, PublicKeyToken=null" Type="string" Action="write" />
                <RegistryValue Root="HKCR" Key="CLSID\{5F2392F2-CE6A-3824-A7AE-EF957CE6BDFD}\InprocServer32" Name="RuntimeVersion" Value="v4.0.30319" Type="string" Action="write" />
                <RegistryValue Root="HKCR" Key="CLSID\{5F2392F2-CE6A-3824-A7AE-EF957CE6BDFD}\InprocServer32" Name="CodeBase" Value="file:///[#filF3BD24AA0D122986D3F6250EA6C47D5B]" Type="string" Action="write" />
                <RegistryValue Root="HKCR" Key="CLSID\{64DFECA1-E8D3-31F2-B099-10F8042696CF}\Implemented Categories\{62C8FE65-4EBB-45e7-B440-6E39B2CDBF29}" Value="" Type="string" Action="write" />
                <RegistryValue Root="HKCR" Key="CLSID\{64DFECA1-E8D3-31F2-B099-10F8042696CF}\InprocServer32\2.25.5982.40540" Name="Class" Value="NSwagStudio.ViewModels.SwaggerGenerators.WebApiToSwaggerGeneratorViewModel" Type="string" Action="write" />
                <RegistryValue Root="HKCR" Key="CLSID\{64DFECA1-E8D3-31F2-B099-10F8042696CF}\InprocServer32\2.25.5982.40540" Name="Assembly" Value="NSwagStudio, Version=2.25.5982.40540, Culture=neutral, PublicKeyToken=null" Type="string" Action="write" />
                <RegistryValue Root="HKCR" Key="CLSID\{64DFECA1-E8D3-31F2-B099-10F8042696CF}\InprocServer32\2.25.5982.40540" Name="RuntimeVersion" Value="v4.0.30319" Type="string" Action="write" />
                <RegistryValue Root="HKCR" Key="CLSID\{64DFECA1-E8D3-31F2-B099-10F8042696CF}\InprocServer32\2.25.5982.40540" Name="CodeBase" Value="file:///[#filF3BD24AA0D122986D3F6250EA6C47D5B]" Type="string" Action="write" />
                <RegistryValue Root="HKCR" Key="CLSID\{64DFECA1-E8D3-31F2-B099-10F8042696CF}\InprocServer32" Name="Class" Value="NSwagStudio.ViewModels.SwaggerGenerators.WebApiToSwaggerGeneratorViewModel" Type="string" Action="write" />
                <RegistryValue Root="HKCR" Key="CLSID\{64DFECA1-E8D3-31F2-B099-10F8042696CF}\InprocServer32" Name="Assembly" Value="NSwagStudio, Version=2.25.5982.40540, Culture=neutral, PublicKeyToken=null" Type="string" Action="write" />
                <RegistryValue Root="HKCR" Key="CLSID\{64DFECA1-E8D3-31F2-B099-10F8042696CF}\InprocServer32" Name="RuntimeVersion" Value="v4.0.30319" Type="string" Action="write" />
                <RegistryValue Root="HKCR" Key="CLSID\{64DFECA1-E8D3-31F2-B099-10F8042696CF}\InprocServer32" Name="CodeBase" Value="file:///[#filF3BD24AA0D122986D3F6250EA6C47D5B]" Type="string" Action="write" />
                <RegistryValue Root="HKCR" Key="CLSID\{82873E3C-1BCC-3B29-A293-04ECA3CEA4E2}\Implemented Categories\{62C8FE65-4EBB-45e7-B440-6E39B2CDBF29}" Value="" Type="string" Action="write" />
                <RegistryValue Root="HKCR" Key="CLSID\{82873E3C-1BCC-3B29-A293-04ECA3CEA4E2}\InprocServer32\2.25.5982.40540" Name="Class" Value="NSwagStudio.NSwagDocument" Type="string" Action="write" />
                <RegistryValue Root="HKCR" Key="CLSID\{82873E3C-1BCC-3B29-A293-04ECA3CEA4E2}\InprocServer32\2.25.5982.40540" Name="Assembly" Value="NSwagStudio, Version=2.25.5982.40540, Culture=neutral, PublicKeyToken=null" Type="string" Action="write" />
                <RegistryValue Root="HKCR" Key="CLSID\{82873E3C-1BCC-3B29-A293-04ECA3CEA4E2}\InprocServer32\2.25.5982.40540" Name="RuntimeVersion" Value="v4.0.30319" Type="string" Action="write" />
                <RegistryValue Root="HKCR" Key="CLSID\{82873E3C-1BCC-3B29-A293-04ECA3CEA4E2}\InprocServer32\2.25.5982.40540" Name="CodeBase" Value="file:///[#filF3BD24AA0D122986D3F6250EA6C47D5B]" Type="string" Action="write" />
                <RegistryValue Root="HKCR" Key="CLSID\{82873E3C-1BCC-3B29-A293-04ECA3CEA4E2}\InprocServer32" Name="Class" Value="NSwagStudio.NSwagDocument" Type="string" Action="write" />
                <RegistryValue Root="HKCR" Key="CLSID\{82873E3C-1BCC-3B29-A293-04ECA3CEA4E2}\InprocServer32" Name="Assembly" Value="NSwagStudio, Version=2.25.5982.40540, Culture=neutral, PublicKeyToken=null" Type="string" Action="write" />
                <RegistryValue Root="HKCR" Key="CLSID\{82873E3C-1BCC-3B29-A293-04ECA3CEA4E2}\InprocServer32" Name="RuntimeVersion" Value="v4.0.30319" Type="string" Action="write" />
                <RegistryValue Root="HKCR" Key="CLSID\{82873E3C-1BCC-3B29-A293-04ECA3CEA4E2}\InprocServer32" Name="CodeBase" Value="file:///[#filF3BD24AA0D122986D3F6250EA6C47D5B]" Type="string" Action="write" />
                <RegistryValue Root="HKCR" Key="CLSID\{A1CDCC9C-9AB5-3194-B36F-FE0637C94F4B}\Implemented Categories\{62C8FE65-4EBB-45e7-B440-6E39B2CDBF29}" Value="" Type="string" Action="write" />
                <RegistryValue Root="HKCR" Key="CLSID\{A1CDCC9C-9AB5-3194-B36F-FE0637C94F4B}\InprocServer32\2.25.5982.40540" Name="Class" Value="NSwagStudio.ViewModels.SwaggerGenerators.AssemblyTypeToSwaggerGeneratorViewModel" Type="string" Action="write" />
                <RegistryValue Root="HKCR" Key="CLSID\{A1CDCC9C-9AB5-3194-B36F-FE0637C94F4B}\InprocServer32\2.25.5982.40540" Name="Assembly" Value="NSwagStudio, Version=2.25.5982.40540, Culture=neutral, PublicKeyToken=null" Type="string" Action="write" />
                <RegistryValue Root="HKCR" Key="CLSID\{A1CDCC9C-9AB5-3194-B36F-FE0637C94F4B}\InprocServer32\2.25.5982.40540" Name="RuntimeVersion" Value="v4.0.30319" Type="string" Action="write" />
                <RegistryValue Root="HKCR" Key="CLSID\{A1CDCC9C-9AB5-3194-B36F-FE0637C94F4B}\InprocServer32\2.25.5982.40540" Name="CodeBase" Value="file:///[#filF3BD24AA0D122986D3F6250EA6C47D5B]" Type="string" Action="write" />
                <RegistryValue Root="HKCR" Key="CLSID\{A1CDCC9C-9AB5-3194-B36F-FE0637C94F4B}\InprocServer32" Name="Class" Value="NSwagStudio.ViewModels.SwaggerGenerators.AssemblyTypeToSwaggerGeneratorViewModel" Type="string" Action="write" />
                <RegistryValue Root="HKCR" Key="CLSID\{A1CDCC9C-9AB5-3194-B36F-FE0637C94F4B}\InprocServer32" Name="Assembly" Value="NSwagStudio, Version=2.25.5982.40540, Culture=neutral, PublicKeyToken=null" Type="string" Action="write" />
                <RegistryValue Root="HKCR" Key="CLSID\{A1CDCC9C-9AB5-3194-B36F-FE0637C94F4B}\InprocServer32" Name="RuntimeVersion" Value="v4.0.30319" Type="string" Action="write" />
                <RegistryValue Root="HKCR" Key="CLSID\{A1CDCC9C-9AB5-3194-B36F-FE0637C94F4B}\InprocServer32" Name="CodeBase" Value="file:///[#filF3BD24AA0D122986D3F6250EA6C47D5B]" Type="string" Action="write" />
                <RegistryValue Root="HKCR" Key="CLSID\{C55E09BB-947A-37BD-BB22-081175C75BF9}\Implemented Categories\{62C8FE65-4EBB-45e7-B440-6E39B2CDBF29}" Value="" Type="string" Action="write" />
                <RegistryValue Root="HKCR" Key="CLSID\{C55E09BB-947A-37BD-BB22-081175C75BF9}\InprocServer32\2.25.5982.40540" Name="Class" Value="NSwagStudio.ViewModels.DocumentViewModel" Type="string" Action="write" />
                <RegistryValue Root="HKCR" Key="CLSID\{C55E09BB-947A-37BD-BB22-081175C75BF9}\InprocServer32\2.25.5982.40540" Name="Assembly" Value="NSwagStudio, Version=2.25.5982.40540, Culture=neutral, PublicKeyToken=null" Type="string" Action="write" />
                <RegistryValue Root="HKCR" Key="CLSID\{C55E09BB-947A-37BD-BB22-081175C75BF9}\InprocServer32\2.25.5982.40540" Name="RuntimeVersion" Value="v4.0.30319" Type="string" Action="write" />
                <RegistryValue Root="HKCR" Key="CLSID\{C55E09BB-947A-37BD-BB22-081175C75BF9}\InprocServer32\2.25.5982.40540" Name="CodeBase" Value="file:///[#filF3BD24AA0D122986D3F6250EA6C47D5B]" Type="string" Action="write" />
                <RegistryValue Root="HKCR" Key="CLSID\{C55E09BB-947A-37BD-BB22-081175C75BF9}\InprocServer32" Name="Class" Value="NSwagStudio.ViewModels.DocumentViewModel" Type="string" Action="write" />
                <RegistryValue Root="HKCR" Key="CLSID\{C55E09BB-947A-37BD-BB22-081175C75BF9}\InprocServer32" Name="Assembly" Value="NSwagStudio, Version=2.25.5982.40540, Culture=neutral, PublicKeyToken=null" Type="string" Action="write" />
                <RegistryValue Root="HKCR" Key="CLSID\{C55E09BB-947A-37BD-BB22-081175C75BF9}\InprocServer32" Name="RuntimeVersion" Value="v4.0.30319" Type="string" Action="write" />
                <RegistryValue Root="HKCR" Key="CLSID\{C55E09BB-947A-37BD-BB22-081175C75BF9}\InprocServer32" Name="CodeBase" Value="file:///[#filF3BD24AA0D122986D3F6250EA6C47D5B]" Type="string" Action="write" />
                <RegistryValue Root="HKCR" Key="CLSID\{C7107E5F-98E7-3AA2-B081-1318001A0F4E}\Implemented Categories\{62C8FE65-4EBB-45e7-B440-6E39B2CDBF29}" Value="" Type="string" Action="write" />
                <RegistryValue Root="HKCR" Key="CLSID\{C7107E5F-98E7-3AA2-B081-1318001A0F4E}\InprocServer32\2.25.5982.40540" Name="Class" Value="NSwagStudio.ViewModels.ViewModelBase" Type="string" Action="write" />
                <RegistryValue Root="HKCR" Key="CLSID\{C7107E5F-98E7-3AA2-B081-1318001A0F4E}\InprocServer32\2.25.5982.40540" Name="Assembly" Value="NSwagStudio, Version=2.25.5982.40540, Culture=neutral, PublicKeyToken=null" Type="string" Action="write" />
                <RegistryValue Root="HKCR" Key="CLSID\{C7107E5F-98E7-3AA2-B081-1318001A0F4E}\InprocServer32\2.25.5982.40540" Name="RuntimeVersion" Value="v4.0.30319" Type="string" Action="write" />
                <RegistryValue Root="HKCR" Key="CLSID\{C7107E5F-98E7-3AA2-B081-1318001A0F4E}\InprocServer32\2.25.5982.40540" Name="CodeBase" Value="file:///[#filF3BD24AA0D122986D3F6250EA6C47D5B]" Type="string" Action="write" />
                <RegistryValue Root="HKCR" Key="CLSID\{C7107E5F-98E7-3AA2-B081-1318001A0F4E}\InprocServer32" Name="Class" Value="NSwagStudio.ViewModels.ViewModelBase" Type="string" Action="write" />
                <RegistryValue Root="HKCR" Key="CLSID\{C7107E5F-98E7-3AA2-B081-1318001A0F4E}\InprocServer32" Name="Assembly" Value="NSwagStudio, Version=2.25.5982.40540, Culture=neutral, PublicKeyToken=null" Type="string" Action="write" />
                <RegistryValue Root="HKCR" Key="CLSID\{C7107E5F-98E7-3AA2-B081-1318001A0F4E}\InprocServer32" Name="RuntimeVersion" Value="v4.0.30319" Type="string" Action="write" />
                <RegistryValue Root="HKCR" Key="CLSID\{C7107E5F-98E7-3AA2-B081-1318001A0F4E}\InprocServer32" Name="CodeBase" Value="file:///[#filF3BD24AA0D122986D3F6250EA6C47D5B]" Type="string" Action="write" />
                <RegistryValue Root="HKCR" Key="CLSID\{F4DB8C38-0776-359F-9452-FCE426FFC9FA}\Implemented Categories\{62C8FE65-4EBB-45e7-B440-6E39B2CDBF29}" Value="" Type="string" Action="write" />
                <RegistryValue Root="HKCR" Key="CLSID\{F4DB8C38-0776-359F-9452-FCE426FFC9FA}\InprocServer32\2.25.5982.40540" Name="Class" Value="NSwagStudio.ViewModels.CodeGenerators.SwaggerToCSharpControllerGeneratorViewModel" Type="string" Action="write" />
                <RegistryValue Root="HKCR" Key="CLSID\{F4DB8C38-0776-359F-9452-FCE426FFC9FA}\InprocServer32\2.25.5982.40540" Name="Assembly" Value="NSwagStudio, Version=2.25.5982.40540, Culture=neutral, PublicKeyToken=null" Type="string" Action="write" />
                <RegistryValue Root="HKCR" Key="CLSID\{F4DB8C38-0776-359F-9452-FCE426FFC9FA}\InprocServer32\2.25.5982.40540" Name="RuntimeVersion" Value="v4.0.30319" Type="string" Action="write" />
                <RegistryValue Root="HKCR" Key="CLSID\{F4DB8C38-0776-359F-9452-FCE426FFC9FA}\InprocServer32\2.25.5982.40540" Name="CodeBase" Value="file:///[#filF3BD24AA0D122986D3F6250EA6C47D5B]" Type="string" Action="write" />
                <RegistryValue Root="HKCR" Key="CLSID\{F4DB8C38-0776-359F-9452-FCE426FFC9FA}\InprocServer32" Name="Class" Value="NSwagStudio.ViewModels.CodeGenerators.SwaggerToCSharpControllerGeneratorViewModel" Type="string" Action="write" />
                <RegistryValue Root="HKCR" Key="CLSID\{F4DB8C38-0776-359F-9452-FCE426FFC9FA}\InprocServer32" Name="Assembly" Value="NSwagStudio, Version=2.25.5982.40540, Culture=neutral, PublicKeyToken=null" Type="string" Action="write" />
                <RegistryValue Root="HKCR" Key="CLSID\{F4DB8C38-0776-359F-9452-FCE426FFC9FA}\InprocServer32" Name="RuntimeVersion" Value="v4.0.30319" Type="string" Action="write" />
                <RegistryValue Root="HKCR" Key="CLSID\{F4DB8C38-0776-359F-9452-FCE426FFC9FA}\InprocServer32" Name="CodeBase" Value="file:///[#filF3BD24AA0D122986D3F6250EA6C47D5B]" Type="string" Action="write" />
                <RegistryValue Root="HKCR" Key="CLSID\{F9984B0F-4C51-3342-8730-90D8120C92BE}\Implemented Categories\{62C8FE65-4EBB-45e7-B440-6E39B2CDBF29}" Value="" Type="string" Action="write" />
                <RegistryValue Root="HKCR" Key="CLSID\{F9984B0F-4C51-3342-8730-90D8120C92BE}\InprocServer32\2.25.5982.40540" Name="Class" Value="NSwagStudio.ViewModels.SwaggerGenerators.SwaggerInputViewModel" Type="string" Action="write" />
                <RegistryValue Root="HKCR" Key="CLSID\{F9984B0F-4C51-3342-8730-90D8120C92BE}\InprocServer32\2.25.5982.40540" Name="Assembly" Value="NSwagStudio, Version=2.25.5982.40540, Culture=neutral, PublicKeyToken=null" Type="string" Action="write" />
                <RegistryValue Root="HKCR" Key="CLSID\{F9984B0F-4C51-3342-8730-90D8120C92BE}\InprocServer32\2.25.5982.40540" Name="RuntimeVersion" Value="v4.0.30319" Type="string" Action="write" />
                <RegistryValue Root="HKCR" Key="CLSID\{F9984B0F-4C51-3342-8730-90D8120C92BE}\InprocServer32\2.25.5982.40540" Name="CodeBase" Value="file:///[#filF3BD24AA0D122986D3F6250EA6C47D5B]" Type="string" Action="write" />
                <RegistryValue Root="HKCR" Key="CLSID\{F9984B0F-4C51-3342-8730-90D8120C92BE}\InprocServer32" Name="Class" Value="NSwagStudio.ViewModels.SwaggerGenerators.SwaggerInputViewModel" Type="string" Action="write" />
                <RegistryValue Root="HKCR" Key="CLSID\{F9984B0F-4C51-3342-8730-90D8120C92BE}\InprocServer32" Name="Assembly" Value="NSwagStudio, Version=2.25.5982.40540, Culture=neutral, PublicKeyToken=null" Type="string" Action="write" />
                <RegistryValue Root="HKCR" Key="CLSID\{F9984B0F-4C51-3342-8730-90D8120C92BE}\InprocServer32" Name="RuntimeVersion" Value="v4.0.30319" Type="string" Action="write" />
                <RegistryValue Root="HKCR" Key="CLSID\{F9984B0F-4C51-3342-8730-90D8120C92BE}\InprocServer32" Name="CodeBase" Value="file:///[#filF3BD24AA0D122986D3F6250EA6C47D5B]" Type="string" Action="write" />
=======
                <RegistryValue Root="HKCR" Key="CLSID\{28748A05-E3E3-3FED-8A11-C03A9DEA5293}\Implemented Categories\{62C8FE65-4EBB-45e7-B440-6E39B2CDBF29}" Value="" Type="string" Action="write" />
                <RegistryValue Root="HKCR" Key="CLSID\{28748A05-E3E3-3FED-8A11-C03A9DEA5293}\InprocServer32\2.25.5982.31036" Name="Class" Value="NSwagStudio.App" Type="string" Action="write" />
                <RegistryValue Root="HKCR" Key="CLSID\{28748A05-E3E3-3FED-8A11-C03A9DEA5293}\InprocServer32\2.25.5982.31036" Name="Assembly" Value="NSwagStudio, Version=2.25.5982.31036, Culture=neutral, PublicKeyToken=null" Type="string" Action="write" />
                <RegistryValue Root="HKCR" Key="CLSID\{28748A05-E3E3-3FED-8A11-C03A9DEA5293}\InprocServer32\2.25.5982.31036" Name="RuntimeVersion" Value="v4.0.30319" Type="string" Action="write" />
                <RegistryValue Root="HKCR" Key="CLSID\{28748A05-E3E3-3FED-8A11-C03A9DEA5293}\InprocServer32\2.25.5982.31036" Name="CodeBase" Value="file:///[#filF3BD24AA0D122986D3F6250EA6C47D5B]" Type="string" Action="write" />
                <RegistryValue Root="HKCR" Key="CLSID\{28748A05-E3E3-3FED-8A11-C03A9DEA5293}\InprocServer32" Name="Class" Value="NSwagStudio.App" Type="string" Action="write" />
                <RegistryValue Root="HKCR" Key="CLSID\{28748A05-E3E3-3FED-8A11-C03A9DEA5293}\InprocServer32" Name="Assembly" Value="NSwagStudio, Version=2.25.5982.31036, Culture=neutral, PublicKeyToken=null" Type="string" Action="write" />
                <RegistryValue Root="HKCR" Key="CLSID\{28748A05-E3E3-3FED-8A11-C03A9DEA5293}\InprocServer32" Name="RuntimeVersion" Value="v4.0.30319" Type="string" Action="write" />
                <RegistryValue Root="HKCR" Key="CLSID\{28748A05-E3E3-3FED-8A11-C03A9DEA5293}\InprocServer32" Name="CodeBase" Value="file:///[#filF3BD24AA0D122986D3F6250EA6C47D5B]" Type="string" Action="write" />
                <RegistryValue Root="HKCR" Key="CLSID\{2B3E7C6C-7594-3E79-8BB9-267D203CDD68}\Implemented Categories\{62C8FE65-4EBB-45e7-B440-6E39B2CDBF29}" Value="" Type="string" Action="write" />
                <RegistryValue Root="HKCR" Key="CLSID\{2B3E7C6C-7594-3E79-8BB9-267D203CDD68}\InprocServer32\2.25.5982.31036" Name="Class" Value="NSwagStudio.ViewModels.CodeGenerators.SwaggerToCSharpClientGeneratorViewModel" Type="string" Action="write" />
                <RegistryValue Root="HKCR" Key="CLSID\{2B3E7C6C-7594-3E79-8BB9-267D203CDD68}\InprocServer32\2.25.5982.31036" Name="Assembly" Value="NSwagStudio, Version=2.25.5982.31036, Culture=neutral, PublicKeyToken=null" Type="string" Action="write" />
                <RegistryValue Root="HKCR" Key="CLSID\{2B3E7C6C-7594-3E79-8BB9-267D203CDD68}\InprocServer32\2.25.5982.31036" Name="RuntimeVersion" Value="v4.0.30319" Type="string" Action="write" />
                <RegistryValue Root="HKCR" Key="CLSID\{2B3E7C6C-7594-3E79-8BB9-267D203CDD68}\InprocServer32\2.25.5982.31036" Name="CodeBase" Value="file:///[#filF3BD24AA0D122986D3F6250EA6C47D5B]" Type="string" Action="write" />
                <RegistryValue Root="HKCR" Key="CLSID\{2B3E7C6C-7594-3E79-8BB9-267D203CDD68}\InprocServer32" Name="Class" Value="NSwagStudio.ViewModels.CodeGenerators.SwaggerToCSharpClientGeneratorViewModel" Type="string" Action="write" />
                <RegistryValue Root="HKCR" Key="CLSID\{2B3E7C6C-7594-3E79-8BB9-267D203CDD68}\InprocServer32" Name="Assembly" Value="NSwagStudio, Version=2.25.5982.31036, Culture=neutral, PublicKeyToken=null" Type="string" Action="write" />
                <RegistryValue Root="HKCR" Key="CLSID\{2B3E7C6C-7594-3E79-8BB9-267D203CDD68}\InprocServer32" Name="RuntimeVersion" Value="v4.0.30319" Type="string" Action="write" />
                <RegistryValue Root="HKCR" Key="CLSID\{2B3E7C6C-7594-3E79-8BB9-267D203CDD68}\InprocServer32" Name="CodeBase" Value="file:///[#filF3BD24AA0D122986D3F6250EA6C47D5B]" Type="string" Action="write" />
                <RegistryValue Root="HKCR" Key="CLSID\{3250471D-339D-352B-9D10-1409857D96DF}\Implemented Categories\{62C8FE65-4EBB-45e7-B440-6E39B2CDBF29}" Value="" Type="string" Action="write" />
                <RegistryValue Root="HKCR" Key="CLSID\{3250471D-339D-352B-9D10-1409857D96DF}\InprocServer32\2.25.5982.31036" Name="Class" Value="NSwagStudio.NSwagDocument" Type="string" Action="write" />
                <RegistryValue Root="HKCR" Key="CLSID\{3250471D-339D-352B-9D10-1409857D96DF}\InprocServer32\2.25.5982.31036" Name="Assembly" Value="NSwagStudio, Version=2.25.5982.31036, Culture=neutral, PublicKeyToken=null" Type="string" Action="write" />
                <RegistryValue Root="HKCR" Key="CLSID\{3250471D-339D-352B-9D10-1409857D96DF}\InprocServer32\2.25.5982.31036" Name="RuntimeVersion" Value="v4.0.30319" Type="string" Action="write" />
                <RegistryValue Root="HKCR" Key="CLSID\{3250471D-339D-352B-9D10-1409857D96DF}\InprocServer32\2.25.5982.31036" Name="CodeBase" Value="file:///[#filF3BD24AA0D122986D3F6250EA6C47D5B]" Type="string" Action="write" />
                <RegistryValue Root="HKCR" Key="CLSID\{3250471D-339D-352B-9D10-1409857D96DF}\InprocServer32" Name="Class" Value="NSwagStudio.NSwagDocument" Type="string" Action="write" />
                <RegistryValue Root="HKCR" Key="CLSID\{3250471D-339D-352B-9D10-1409857D96DF}\InprocServer32" Name="Assembly" Value="NSwagStudio, Version=2.25.5982.31036, Culture=neutral, PublicKeyToken=null" Type="string" Action="write" />
                <RegistryValue Root="HKCR" Key="CLSID\{3250471D-339D-352B-9D10-1409857D96DF}\InprocServer32" Name="RuntimeVersion" Value="v4.0.30319" Type="string" Action="write" />
                <RegistryValue Root="HKCR" Key="CLSID\{3250471D-339D-352B-9D10-1409857D96DF}\InprocServer32" Name="CodeBase" Value="file:///[#filF3BD24AA0D122986D3F6250EA6C47D5B]" Type="string" Action="write" />
                <RegistryValue Root="HKCR" Key="CLSID\{3829A83B-F33A-3629-822C-A06777271179}\Implemented Categories\{62C8FE65-4EBB-45e7-B440-6E39B2CDBF29}" Value="" Type="string" Action="write" />
                <RegistryValue Root="HKCR" Key="CLSID\{3829A83B-F33A-3629-822C-A06777271179}\InprocServer32\2.25.5982.31036" Name="Class" Value="NSwagStudio.Views.CodeGenerators.SwaggerOutputView" Type="string" Action="write" />
                <RegistryValue Root="HKCR" Key="CLSID\{3829A83B-F33A-3629-822C-A06777271179}\InprocServer32\2.25.5982.31036" Name="Assembly" Value="NSwagStudio, Version=2.25.5982.31036, Culture=neutral, PublicKeyToken=null" Type="string" Action="write" />
                <RegistryValue Root="HKCR" Key="CLSID\{3829A83B-F33A-3629-822C-A06777271179}\InprocServer32\2.25.5982.31036" Name="RuntimeVersion" Value="v4.0.30319" Type="string" Action="write" />
                <RegistryValue Root="HKCR" Key="CLSID\{3829A83B-F33A-3629-822C-A06777271179}\InprocServer32\2.25.5982.31036" Name="CodeBase" Value="file:///[#filF3BD24AA0D122986D3F6250EA6C47D5B]" Type="string" Action="write" />
                <RegistryValue Root="HKCR" Key="CLSID\{3829A83B-F33A-3629-822C-A06777271179}\InprocServer32" Name="Class" Value="NSwagStudio.Views.CodeGenerators.SwaggerOutputView" Type="string" Action="write" />
                <RegistryValue Root="HKCR" Key="CLSID\{3829A83B-F33A-3629-822C-A06777271179}\InprocServer32" Name="Assembly" Value="NSwagStudio, Version=2.25.5982.31036, Culture=neutral, PublicKeyToken=null" Type="string" Action="write" />
                <RegistryValue Root="HKCR" Key="CLSID\{3829A83B-F33A-3629-822C-A06777271179}\InprocServer32" Name="RuntimeVersion" Value="v4.0.30319" Type="string" Action="write" />
                <RegistryValue Root="HKCR" Key="CLSID\{3829A83B-F33A-3629-822C-A06777271179}\InprocServer32" Name="CodeBase" Value="file:///[#filF3BD24AA0D122986D3F6250EA6C47D5B]" Type="string" Action="write" />
                <RegistryValue Root="HKCR" Key="CLSID\{4624EBAE-29C7-3FC6-9F47-220ED27E9EE1}\Implemented Categories\{62C8FE65-4EBB-45e7-B440-6E39B2CDBF29}" Value="" Type="string" Action="write" />
                <RegistryValue Root="HKCR" Key="CLSID\{4624EBAE-29C7-3FC6-9F47-220ED27E9EE1}\InprocServer32\2.25.5982.31036" Name="Class" Value="NSwagStudio.ViewModels.CodeGenerators.SwaggerToTypeScriptClientGeneratorViewModel" Type="string" Action="write" />
                <RegistryValue Root="HKCR" Key="CLSID\{4624EBAE-29C7-3FC6-9F47-220ED27E9EE1}\InprocServer32\2.25.5982.31036" Name="Assembly" Value="NSwagStudio, Version=2.25.5982.31036, Culture=neutral, PublicKeyToken=null" Type="string" Action="write" />
                <RegistryValue Root="HKCR" Key="CLSID\{4624EBAE-29C7-3FC6-9F47-220ED27E9EE1}\InprocServer32\2.25.5982.31036" Name="RuntimeVersion" Value="v4.0.30319" Type="string" Action="write" />
                <RegistryValue Root="HKCR" Key="CLSID\{4624EBAE-29C7-3FC6-9F47-220ED27E9EE1}\InprocServer32\2.25.5982.31036" Name="CodeBase" Value="file:///[#filF3BD24AA0D122986D3F6250EA6C47D5B]" Type="string" Action="write" />
                <RegistryValue Root="HKCR" Key="CLSID\{4624EBAE-29C7-3FC6-9F47-220ED27E9EE1}\InprocServer32" Name="Class" Value="NSwagStudio.ViewModels.CodeGenerators.SwaggerToTypeScriptClientGeneratorViewModel" Type="string" Action="write" />
                <RegistryValue Root="HKCR" Key="CLSID\{4624EBAE-29C7-3FC6-9F47-220ED27E9EE1}\InprocServer32" Name="Assembly" Value="NSwagStudio, Version=2.25.5982.31036, Culture=neutral, PublicKeyToken=null" Type="string" Action="write" />
                <RegistryValue Root="HKCR" Key="CLSID\{4624EBAE-29C7-3FC6-9F47-220ED27E9EE1}\InprocServer32" Name="RuntimeVersion" Value="v4.0.30319" Type="string" Action="write" />
                <RegistryValue Root="HKCR" Key="CLSID\{4624EBAE-29C7-3FC6-9F47-220ED27E9EE1}\InprocServer32" Name="CodeBase" Value="file:///[#filF3BD24AA0D122986D3F6250EA6C47D5B]" Type="string" Action="write" />
                <RegistryValue Root="HKCR" Key="CLSID\{545BFA09-E2D8-3C76-BE24-FF9F449DDDEE}\Implemented Categories\{62C8FE65-4EBB-45e7-B440-6E39B2CDBF29}" Value="" Type="string" Action="write" />
                <RegistryValue Root="HKCR" Key="CLSID\{545BFA09-E2D8-3C76-BE24-FF9F449DDDEE}\InprocServer32\2.25.5982.31036" Name="Class" Value="NSwagStudio.ViewModels.ViewModelBase" Type="string" Action="write" />
                <RegistryValue Root="HKCR" Key="CLSID\{545BFA09-E2D8-3C76-BE24-FF9F449DDDEE}\InprocServer32\2.25.5982.31036" Name="Assembly" Value="NSwagStudio, Version=2.25.5982.31036, Culture=neutral, PublicKeyToken=null" Type="string" Action="write" />
                <RegistryValue Root="HKCR" Key="CLSID\{545BFA09-E2D8-3C76-BE24-FF9F449DDDEE}\InprocServer32\2.25.5982.31036" Name="RuntimeVersion" Value="v4.0.30319" Type="string" Action="write" />
                <RegistryValue Root="HKCR" Key="CLSID\{545BFA09-E2D8-3C76-BE24-FF9F449DDDEE}\InprocServer32\2.25.5982.31036" Name="CodeBase" Value="file:///[#filF3BD24AA0D122986D3F6250EA6C47D5B]" Type="string" Action="write" />
                <RegistryValue Root="HKCR" Key="CLSID\{545BFA09-E2D8-3C76-BE24-FF9F449DDDEE}\InprocServer32" Name="Class" Value="NSwagStudio.ViewModels.ViewModelBase" Type="string" Action="write" />
                <RegistryValue Root="HKCR" Key="CLSID\{545BFA09-E2D8-3C76-BE24-FF9F449DDDEE}\InprocServer32" Name="Assembly" Value="NSwagStudio, Version=2.25.5982.31036, Culture=neutral, PublicKeyToken=null" Type="string" Action="write" />
                <RegistryValue Root="HKCR" Key="CLSID\{545BFA09-E2D8-3C76-BE24-FF9F449DDDEE}\InprocServer32" Name="RuntimeVersion" Value="v4.0.30319" Type="string" Action="write" />
                <RegistryValue Root="HKCR" Key="CLSID\{545BFA09-E2D8-3C76-BE24-FF9F449DDDEE}\InprocServer32" Name="CodeBase" Value="file:///[#filF3BD24AA0D122986D3F6250EA6C47D5B]" Type="string" Action="write" />
                <RegistryValue Root="HKCR" Key="CLSID\{63776FCE-0D89-3BF4-906B-07F238D69C69}\Implemented Categories\{62C8FE65-4EBB-45e7-B440-6E39B2CDBF29}" Value="" Type="string" Action="write" />
                <RegistryValue Root="HKCR" Key="CLSID\{63776FCE-0D89-3BF4-906B-07F238D69C69}\InprocServer32\2.25.5982.31036" Name="Class" Value="NSwagStudio.ViewModels.CodeGenerators.SwaggerToCSharpControllerGeneratorViewModel" Type="string" Action="write" />
                <RegistryValue Root="HKCR" Key="CLSID\{63776FCE-0D89-3BF4-906B-07F238D69C69}\InprocServer32\2.25.5982.31036" Name="Assembly" Value="NSwagStudio, Version=2.25.5982.31036, Culture=neutral, PublicKeyToken=null" Type="string" Action="write" />
                <RegistryValue Root="HKCR" Key="CLSID\{63776FCE-0D89-3BF4-906B-07F238D69C69}\InprocServer32\2.25.5982.31036" Name="RuntimeVersion" Value="v4.0.30319" Type="string" Action="write" />
                <RegistryValue Root="HKCR" Key="CLSID\{63776FCE-0D89-3BF4-906B-07F238D69C69}\InprocServer32\2.25.5982.31036" Name="CodeBase" Value="file:///[#filF3BD24AA0D122986D3F6250EA6C47D5B]" Type="string" Action="write" />
                <RegistryValue Root="HKCR" Key="CLSID\{63776FCE-0D89-3BF4-906B-07F238D69C69}\InprocServer32" Name="Class" Value="NSwagStudio.ViewModels.CodeGenerators.SwaggerToCSharpControllerGeneratorViewModel" Type="string" Action="write" />
                <RegistryValue Root="HKCR" Key="CLSID\{63776FCE-0D89-3BF4-906B-07F238D69C69}\InprocServer32" Name="Assembly" Value="NSwagStudio, Version=2.25.5982.31036, Culture=neutral, PublicKeyToken=null" Type="string" Action="write" />
                <RegistryValue Root="HKCR" Key="CLSID\{63776FCE-0D89-3BF4-906B-07F238D69C69}\InprocServer32" Name="RuntimeVersion" Value="v4.0.30319" Type="string" Action="write" />
                <RegistryValue Root="HKCR" Key="CLSID\{63776FCE-0D89-3BF4-906B-07F238D69C69}\InprocServer32" Name="CodeBase" Value="file:///[#filF3BD24AA0D122986D3F6250EA6C47D5B]" Type="string" Action="write" />
                <RegistryValue Root="HKCR" Key="CLSID\{6FEA8252-B508-3F81-93E2-BDBD58DE76CF}\Implemented Categories\{62C8FE65-4EBB-45e7-B440-6E39B2CDBF29}" Value="" Type="string" Action="write" />
                <RegistryValue Root="HKCR" Key="CLSID\{6FEA8252-B508-3F81-93E2-BDBD58DE76CF}\InprocServer32\2.25.5982.31036" Name="Class" Value="NSwagStudio.Views.MainWindow" Type="string" Action="write" />
                <RegistryValue Root="HKCR" Key="CLSID\{6FEA8252-B508-3F81-93E2-BDBD58DE76CF}\InprocServer32\2.25.5982.31036" Name="Assembly" Value="NSwagStudio, Version=2.25.5982.31036, Culture=neutral, PublicKeyToken=null" Type="string" Action="write" />
                <RegistryValue Root="HKCR" Key="CLSID\{6FEA8252-B508-3F81-93E2-BDBD58DE76CF}\InprocServer32\2.25.5982.31036" Name="RuntimeVersion" Value="v4.0.30319" Type="string" Action="write" />
                <RegistryValue Root="HKCR" Key="CLSID\{6FEA8252-B508-3F81-93E2-BDBD58DE76CF}\InprocServer32\2.25.5982.31036" Name="CodeBase" Value="file:///[#filF3BD24AA0D122986D3F6250EA6C47D5B]" Type="string" Action="write" />
                <RegistryValue Root="HKCR" Key="CLSID\{6FEA8252-B508-3F81-93E2-BDBD58DE76CF}\InprocServer32" Name="Class" Value="NSwagStudio.Views.MainWindow" Type="string" Action="write" />
                <RegistryValue Root="HKCR" Key="CLSID\{6FEA8252-B508-3F81-93E2-BDBD58DE76CF}\InprocServer32" Name="Assembly" Value="NSwagStudio, Version=2.25.5982.31036, Culture=neutral, PublicKeyToken=null" Type="string" Action="write" />
                <RegistryValue Root="HKCR" Key="CLSID\{6FEA8252-B508-3F81-93E2-BDBD58DE76CF}\InprocServer32" Name="RuntimeVersion" Value="v4.0.30319" Type="string" Action="write" />
                <RegistryValue Root="HKCR" Key="CLSID\{6FEA8252-B508-3F81-93E2-BDBD58DE76CF}\InprocServer32" Name="CodeBase" Value="file:///[#filF3BD24AA0D122986D3F6250EA6C47D5B]" Type="string" Action="write" />
                <RegistryValue Root="HKCR" Key="CLSID\{73A9A28F-62C9-3F2E-A944-3D4F71BC5D6B}\Implemented Categories\{62C8FE65-4EBB-45e7-B440-6E39B2CDBF29}" Value="" Type="string" Action="write" />
                <RegistryValue Root="HKCR" Key="CLSID\{73A9A28F-62C9-3F2E-A944-3D4F71BC5D6B}\InprocServer32\2.25.5982.31036" Name="Class" Value="NSwagStudio.ViewModels.SwaggerGenerators.WebApiToSwaggerGeneratorViewModel" Type="string" Action="write" />
                <RegistryValue Root="HKCR" Key="CLSID\{73A9A28F-62C9-3F2E-A944-3D4F71BC5D6B}\InprocServer32\2.25.5982.31036" Name="Assembly" Value="NSwagStudio, Version=2.25.5982.31036, Culture=neutral, PublicKeyToken=null" Type="string" Action="write" />
                <RegistryValue Root="HKCR" Key="CLSID\{73A9A28F-62C9-3F2E-A944-3D4F71BC5D6B}\InprocServer32\2.25.5982.31036" Name="RuntimeVersion" Value="v4.0.30319" Type="string" Action="write" />
                <RegistryValue Root="HKCR" Key="CLSID\{73A9A28F-62C9-3F2E-A944-3D4F71BC5D6B}\InprocServer32\2.25.5982.31036" Name="CodeBase" Value="file:///[#filF3BD24AA0D122986D3F6250EA6C47D5B]" Type="string" Action="write" />
                <RegistryValue Root="HKCR" Key="CLSID\{73A9A28F-62C9-3F2E-A944-3D4F71BC5D6B}\InprocServer32" Name="Class" Value="NSwagStudio.ViewModels.SwaggerGenerators.WebApiToSwaggerGeneratorViewModel" Type="string" Action="write" />
                <RegistryValue Root="HKCR" Key="CLSID\{73A9A28F-62C9-3F2E-A944-3D4F71BC5D6B}\InprocServer32" Name="Assembly" Value="NSwagStudio, Version=2.25.5982.31036, Culture=neutral, PublicKeyToken=null" Type="string" Action="write" />
                <RegistryValue Root="HKCR" Key="CLSID\{73A9A28F-62C9-3F2E-A944-3D4F71BC5D6B}\InprocServer32" Name="RuntimeVersion" Value="v4.0.30319" Type="string" Action="write" />
                <RegistryValue Root="HKCR" Key="CLSID\{73A9A28F-62C9-3F2E-A944-3D4F71BC5D6B}\InprocServer32" Name="CodeBase" Value="file:///[#filF3BD24AA0D122986D3F6250EA6C47D5B]" Type="string" Action="write" />
                <RegistryValue Root="HKCR" Key="CLSID\{77CC5AE6-A416-3BE0-86F3-DA0203454D1C}\Implemented Categories\{62C8FE65-4EBB-45e7-B440-6E39B2CDBF29}" Value="" Type="string" Action="write" />
                <RegistryValue Root="HKCR" Key="CLSID\{77CC5AE6-A416-3BE0-86F3-DA0203454D1C}\InprocServer32\2.25.5982.31036" Name="Class" Value="NSwagStudio.Views.DocumentView" Type="string" Action="write" />
                <RegistryValue Root="HKCR" Key="CLSID\{77CC5AE6-A416-3BE0-86F3-DA0203454D1C}\InprocServer32\2.25.5982.31036" Name="Assembly" Value="NSwagStudio, Version=2.25.5982.31036, Culture=neutral, PublicKeyToken=null" Type="string" Action="write" />
                <RegistryValue Root="HKCR" Key="CLSID\{77CC5AE6-A416-3BE0-86F3-DA0203454D1C}\InprocServer32\2.25.5982.31036" Name="RuntimeVersion" Value="v4.0.30319" Type="string" Action="write" />
                <RegistryValue Root="HKCR" Key="CLSID\{77CC5AE6-A416-3BE0-86F3-DA0203454D1C}\InprocServer32\2.25.5982.31036" Name="CodeBase" Value="file:///[#filF3BD24AA0D122986D3F6250EA6C47D5B]" Type="string" Action="write" />
                <RegistryValue Root="HKCR" Key="CLSID\{77CC5AE6-A416-3BE0-86F3-DA0203454D1C}\InprocServer32" Name="Class" Value="NSwagStudio.Views.DocumentView" Type="string" Action="write" />
                <RegistryValue Root="HKCR" Key="CLSID\{77CC5AE6-A416-3BE0-86F3-DA0203454D1C}\InprocServer32" Name="Assembly" Value="NSwagStudio, Version=2.25.5982.31036, Culture=neutral, PublicKeyToken=null" Type="string" Action="write" />
                <RegistryValue Root="HKCR" Key="CLSID\{77CC5AE6-A416-3BE0-86F3-DA0203454D1C}\InprocServer32" Name="RuntimeVersion" Value="v4.0.30319" Type="string" Action="write" />
                <RegistryValue Root="HKCR" Key="CLSID\{77CC5AE6-A416-3BE0-86F3-DA0203454D1C}\InprocServer32" Name="CodeBase" Value="file:///[#filF3BD24AA0D122986D3F6250EA6C47D5B]" Type="string" Action="write" />
                <RegistryValue Root="HKCR" Key="CLSID\{98E89352-2AF6-3519-AC89-D401BF8CF0B9}\Implemented Categories\{62C8FE65-4EBB-45e7-B440-6E39B2CDBF29}" Value="" Type="string" Action="write" />
                <RegistryValue Root="HKCR" Key="CLSID\{98E89352-2AF6-3519-AC89-D401BF8CF0B9}\InprocServer32\2.25.5982.31036" Name="Class" Value="NSwagStudio.Views.AvalonEditBehavior" Type="string" Action="write" />
                <RegistryValue Root="HKCR" Key="CLSID\{98E89352-2AF6-3519-AC89-D401BF8CF0B9}\InprocServer32\2.25.5982.31036" Name="Assembly" Value="NSwagStudio, Version=2.25.5982.31036, Culture=neutral, PublicKeyToken=null" Type="string" Action="write" />
                <RegistryValue Root="HKCR" Key="CLSID\{98E89352-2AF6-3519-AC89-D401BF8CF0B9}\InprocServer32\2.25.5982.31036" Name="RuntimeVersion" Value="v4.0.30319" Type="string" Action="write" />
                <RegistryValue Root="HKCR" Key="CLSID\{98E89352-2AF6-3519-AC89-D401BF8CF0B9}\InprocServer32\2.25.5982.31036" Name="CodeBase" Value="file:///[#filF3BD24AA0D122986D3F6250EA6C47D5B]" Type="string" Action="write" />
                <RegistryValue Root="HKCR" Key="CLSID\{98E89352-2AF6-3519-AC89-D401BF8CF0B9}\InprocServer32" Name="Class" Value="NSwagStudio.Views.AvalonEditBehavior" Type="string" Action="write" />
                <RegistryValue Root="HKCR" Key="CLSID\{98E89352-2AF6-3519-AC89-D401BF8CF0B9}\InprocServer32" Name="Assembly" Value="NSwagStudio, Version=2.25.5982.31036, Culture=neutral, PublicKeyToken=null" Type="string" Action="write" />
                <RegistryValue Root="HKCR" Key="CLSID\{98E89352-2AF6-3519-AC89-D401BF8CF0B9}\InprocServer32" Name="RuntimeVersion" Value="v4.0.30319" Type="string" Action="write" />
                <RegistryValue Root="HKCR" Key="CLSID\{98E89352-2AF6-3519-AC89-D401BF8CF0B9}\InprocServer32" Name="CodeBase" Value="file:///[#filF3BD24AA0D122986D3F6250EA6C47D5B]" Type="string" Action="write" />
                <RegistryValue Root="HKCR" Key="CLSID\{99323FC1-6436-3FF4-8605-33B0D3C06184}\Implemented Categories\{62C8FE65-4EBB-45e7-B440-6E39B2CDBF29}" Value="" Type="string" Action="write" />
                <RegistryValue Root="HKCR" Key="CLSID\{99323FC1-6436-3FF4-8605-33B0D3C06184}\InprocServer32\2.25.5982.31036" Name="Class" Value="NSwagStudio.ViewModels.MainWindowModel" Type="string" Action="write" />
                <RegistryValue Root="HKCR" Key="CLSID\{99323FC1-6436-3FF4-8605-33B0D3C06184}\InprocServer32\2.25.5982.31036" Name="Assembly" Value="NSwagStudio, Version=2.25.5982.31036, Culture=neutral, PublicKeyToken=null" Type="string" Action="write" />
                <RegistryValue Root="HKCR" Key="CLSID\{99323FC1-6436-3FF4-8605-33B0D3C06184}\InprocServer32\2.25.5982.31036" Name="RuntimeVersion" Value="v4.0.30319" Type="string" Action="write" />
                <RegistryValue Root="HKCR" Key="CLSID\{99323FC1-6436-3FF4-8605-33B0D3C06184}\InprocServer32\2.25.5982.31036" Name="CodeBase" Value="file:///[#filF3BD24AA0D122986D3F6250EA6C47D5B]" Type="string" Action="write" />
                <RegistryValue Root="HKCR" Key="CLSID\{99323FC1-6436-3FF4-8605-33B0D3C06184}\InprocServer32" Name="Class" Value="NSwagStudio.ViewModels.MainWindowModel" Type="string" Action="write" />
                <RegistryValue Root="HKCR" Key="CLSID\{99323FC1-6436-3FF4-8605-33B0D3C06184}\InprocServer32" Name="Assembly" Value="NSwagStudio, Version=2.25.5982.31036, Culture=neutral, PublicKeyToken=null" Type="string" Action="write" />
                <RegistryValue Root="HKCR" Key="CLSID\{99323FC1-6436-3FF4-8605-33B0D3C06184}\InprocServer32" Name="RuntimeVersion" Value="v4.0.30319" Type="string" Action="write" />
                <RegistryValue Root="HKCR" Key="CLSID\{99323FC1-6436-3FF4-8605-33B0D3C06184}\InprocServer32" Name="CodeBase" Value="file:///[#filF3BD24AA0D122986D3F6250EA6C47D5B]" Type="string" Action="write" />
                <RegistryValue Root="HKCR" Key="CLSID\{AD2D010B-A5BF-349A-B9D5-ECF333815BAC}\Implemented Categories\{62C8FE65-4EBB-45e7-B440-6E39B2CDBF29}" Value="" Type="string" Action="write" />
                <RegistryValue Root="HKCR" Key="CLSID\{AD2D010B-A5BF-349A-B9D5-ECF333815BAC}\InprocServer32\2.25.5982.31036" Name="Class" Value="NSwagStudio.ViewModels.CodeGenerators.SwaggerOutputViewModel" Type="string" Action="write" />
                <RegistryValue Root="HKCR" Key="CLSID\{AD2D010B-A5BF-349A-B9D5-ECF333815BAC}\InprocServer32\2.25.5982.31036" Name="Assembly" Value="NSwagStudio, Version=2.25.5982.31036, Culture=neutral, PublicKeyToken=null" Type="string" Action="write" />
                <RegistryValue Root="HKCR" Key="CLSID\{AD2D010B-A5BF-349A-B9D5-ECF333815BAC}\InprocServer32\2.25.5982.31036" Name="RuntimeVersion" Value="v4.0.30319" Type="string" Action="write" />
                <RegistryValue Root="HKCR" Key="CLSID\{AD2D010B-A5BF-349A-B9D5-ECF333815BAC}\InprocServer32\2.25.5982.31036" Name="CodeBase" Value="file:///[#filF3BD24AA0D122986D3F6250EA6C47D5B]" Type="string" Action="write" />
                <RegistryValue Root="HKCR" Key="CLSID\{AD2D010B-A5BF-349A-B9D5-ECF333815BAC}\InprocServer32" Name="Class" Value="NSwagStudio.ViewModels.CodeGenerators.SwaggerOutputViewModel" Type="string" Action="write" />
                <RegistryValue Root="HKCR" Key="CLSID\{AD2D010B-A5BF-349A-B9D5-ECF333815BAC}\InprocServer32" Name="Assembly" Value="NSwagStudio, Version=2.25.5982.31036, Culture=neutral, PublicKeyToken=null" Type="string" Action="write" />
                <RegistryValue Root="HKCR" Key="CLSID\{AD2D010B-A5BF-349A-B9D5-ECF333815BAC}\InprocServer32" Name="RuntimeVersion" Value="v4.0.30319" Type="string" Action="write" />
                <RegistryValue Root="HKCR" Key="CLSID\{AD2D010B-A5BF-349A-B9D5-ECF333815BAC}\InprocServer32" Name="CodeBase" Value="file:///[#filF3BD24AA0D122986D3F6250EA6C47D5B]" Type="string" Action="write" />
                <RegistryValue Root="HKCR" Key="CLSID\{B7F9B283-FE84-3F1E-9081-BB1F3248C8DB}\Implemented Categories\{62C8FE65-4EBB-45e7-B440-6E39B2CDBF29}" Value="" Type="string" Action="write" />
                <RegistryValue Root="HKCR" Key="CLSID\{B7F9B283-FE84-3F1E-9081-BB1F3248C8DB}\InprocServer32\2.25.5982.31036" Name="Class" Value="NSwagStudio.ViewModels.DocumentViewModel" Type="string" Action="write" />
                <RegistryValue Root="HKCR" Key="CLSID\{B7F9B283-FE84-3F1E-9081-BB1F3248C8DB}\InprocServer32\2.25.5982.31036" Name="Assembly" Value="NSwagStudio, Version=2.25.5982.31036, Culture=neutral, PublicKeyToken=null" Type="string" Action="write" />
                <RegistryValue Root="HKCR" Key="CLSID\{B7F9B283-FE84-3F1E-9081-BB1F3248C8DB}\InprocServer32\2.25.5982.31036" Name="RuntimeVersion" Value="v4.0.30319" Type="string" Action="write" />
                <RegistryValue Root="HKCR" Key="CLSID\{B7F9B283-FE84-3F1E-9081-BB1F3248C8DB}\InprocServer32\2.25.5982.31036" Name="CodeBase" Value="file:///[#filF3BD24AA0D122986D3F6250EA6C47D5B]" Type="string" Action="write" />
                <RegistryValue Root="HKCR" Key="CLSID\{B7F9B283-FE84-3F1E-9081-BB1F3248C8DB}\InprocServer32" Name="Class" Value="NSwagStudio.ViewModels.DocumentViewModel" Type="string" Action="write" />
                <RegistryValue Root="HKCR" Key="CLSID\{B7F9B283-FE84-3F1E-9081-BB1F3248C8DB}\InprocServer32" Name="Assembly" Value="NSwagStudio, Version=2.25.5982.31036, Culture=neutral, PublicKeyToken=null" Type="string" Action="write" />
                <RegistryValue Root="HKCR" Key="CLSID\{B7F9B283-FE84-3F1E-9081-BB1F3248C8DB}\InprocServer32" Name="RuntimeVersion" Value="v4.0.30319" Type="string" Action="write" />
                <RegistryValue Root="HKCR" Key="CLSID\{B7F9B283-FE84-3F1E-9081-BB1F3248C8DB}\InprocServer32" Name="CodeBase" Value="file:///[#filF3BD24AA0D122986D3F6250EA6C47D5B]" Type="string" Action="write" />
                <RegistryValue Root="HKCR" Key="CLSID\{BC1457AE-5798-346B-8CD4-26F0006E62B6}\Implemented Categories\{62C8FE65-4EBB-45e7-B440-6E39B2CDBF29}" Value="" Type="string" Action="write" />
                <RegistryValue Root="HKCR" Key="CLSID\{BC1457AE-5798-346B-8CD4-26F0006E62B6}\InprocServer32\2.25.5982.31036" Name="Class" Value="NSwagStudio.ViewModels.SwaggerGenerators.SwaggerInputViewModel" Type="string" Action="write" />
                <RegistryValue Root="HKCR" Key="CLSID\{BC1457AE-5798-346B-8CD4-26F0006E62B6}\InprocServer32\2.25.5982.31036" Name="Assembly" Value="NSwagStudio, Version=2.25.5982.31036, Culture=neutral, PublicKeyToken=null" Type="string" Action="write" />
                <RegistryValue Root="HKCR" Key="CLSID\{BC1457AE-5798-346B-8CD4-26F0006E62B6}\InprocServer32\2.25.5982.31036" Name="RuntimeVersion" Value="v4.0.30319" Type="string" Action="write" />
                <RegistryValue Root="HKCR" Key="CLSID\{BC1457AE-5798-346B-8CD4-26F0006E62B6}\InprocServer32\2.25.5982.31036" Name="CodeBase" Value="file:///[#filF3BD24AA0D122986D3F6250EA6C47D5B]" Type="string" Action="write" />
                <RegistryValue Root="HKCR" Key="CLSID\{BC1457AE-5798-346B-8CD4-26F0006E62B6}\InprocServer32" Name="Class" Value="NSwagStudio.ViewModels.SwaggerGenerators.SwaggerInputViewModel" Type="string" Action="write" />
                <RegistryValue Root="HKCR" Key="CLSID\{BC1457AE-5798-346B-8CD4-26F0006E62B6}\InprocServer32" Name="Assembly" Value="NSwagStudio, Version=2.25.5982.31036, Culture=neutral, PublicKeyToken=null" Type="string" Action="write" />
                <RegistryValue Root="HKCR" Key="CLSID\{BC1457AE-5798-346B-8CD4-26F0006E62B6}\InprocServer32" Name="RuntimeVersion" Value="v4.0.30319" Type="string" Action="write" />
                <RegistryValue Root="HKCR" Key="CLSID\{BC1457AE-5798-346B-8CD4-26F0006E62B6}\InprocServer32" Name="CodeBase" Value="file:///[#filF3BD24AA0D122986D3F6250EA6C47D5B]" Type="string" Action="write" />
                <RegistryValue Root="HKCR" Key="CLSID\{FA3F0A49-B5CA-3796-8D7E-7A3623DEFB1A}\Implemented Categories\{62C8FE65-4EBB-45e7-B440-6E39B2CDBF29}" Value="" Type="string" Action="write" />
                <RegistryValue Root="HKCR" Key="CLSID\{FA3F0A49-B5CA-3796-8D7E-7A3623DEFB1A}\InprocServer32\2.25.5982.31036" Name="Class" Value="NSwagStudio.ViewModels.SwaggerGenerators.AssemblyTypeToSwaggerGeneratorViewModel" Type="string" Action="write" />
                <RegistryValue Root="HKCR" Key="CLSID\{FA3F0A49-B5CA-3796-8D7E-7A3623DEFB1A}\InprocServer32\2.25.5982.31036" Name="Assembly" Value="NSwagStudio, Version=2.25.5982.31036, Culture=neutral, PublicKeyToken=null" Type="string" Action="write" />
                <RegistryValue Root="HKCR" Key="CLSID\{FA3F0A49-B5CA-3796-8D7E-7A3623DEFB1A}\InprocServer32\2.25.5982.31036" Name="RuntimeVersion" Value="v4.0.30319" Type="string" Action="write" />
                <RegistryValue Root="HKCR" Key="CLSID\{FA3F0A49-B5CA-3796-8D7E-7A3623DEFB1A}\InprocServer32\2.25.5982.31036" Name="CodeBase" Value="file:///[#filF3BD24AA0D122986D3F6250EA6C47D5B]" Type="string" Action="write" />
                <RegistryValue Root="HKCR" Key="CLSID\{FA3F0A49-B5CA-3796-8D7E-7A3623DEFB1A}\InprocServer32" Name="Class" Value="NSwagStudio.ViewModels.SwaggerGenerators.AssemblyTypeToSwaggerGeneratorViewModel" Type="string" Action="write" />
                <RegistryValue Root="HKCR" Key="CLSID\{FA3F0A49-B5CA-3796-8D7E-7A3623DEFB1A}\InprocServer32" Name="Assembly" Value="NSwagStudio, Version=2.25.5982.31036, Culture=neutral, PublicKeyToken=null" Type="string" Action="write" />
                <RegistryValue Root="HKCR" Key="CLSID\{FA3F0A49-B5CA-3796-8D7E-7A3623DEFB1A}\InprocServer32" Name="RuntimeVersion" Value="v4.0.30319" Type="string" Action="write" />
                <RegistryValue Root="HKCR" Key="CLSID\{FA3F0A49-B5CA-3796-8D7E-7A3623DEFB1A}\InprocServer32" Name="CodeBase" Value="file:///[#filF3BD24AA0D122986D3F6250EA6C47D5B]" Type="string" Action="write" />
>>>>>>> b17951fa
            </Component>
            <Component Id="cmpE1AD57291ECD76446C08E80324E18C52" Directory="RootDirectory" Guid="*">
                <File Id="fil3D998DFDF0171F45FA4994B3076A1BE3" KeyPath="yes" Source="$(var.SourcePath)\NSwagStudio.exe.config" />
            </Component>
            <Component Id="cmpAF99E5EDE3366C322A0C4A1D460F492A" Directory="RootDirectory" Guid="*">
                <File Id="fil7363F15332F1A0AE5B714E0BDBE8069F" KeyPath="yes" Source="$(var.SourcePath)\NSwagStudio.pdb" />
            </Component>
            <Component Id="cmp32C1339D08859DC7796F4EE23E0819F0" Directory="RootDirectory" Guid="*">
                <File Id="fil72A10A3701F72ECAD8968E45C6295B9D" KeyPath="yes" Source="$(var.SourcePath)\NSwagStudio.vshost.exe" />
            </Component>
            <Component Id="cmp474BA1F5E4041B6B55B1AA38BE12A2E5" Directory="RootDirectory" Guid="*">
                <File Id="filFA7E5A03A21F54B9AD53663AF2F9AB79" KeyPath="yes" Source="$(var.SourcePath)\NSwagStudio.vshost.exe.config" />
            </Component>
            <Component Id="cmp334374A35F014DC08C6313E21E5B8115" Directory="RootDirectory" Guid="*">
                <File Id="fil7F9F68A04E297D87BF9A84D800D82940" KeyPath="yes" Source="$(var.SourcePath)\NSwagStudio.vshost.exe.manifest" />
            </Component>
            <Component Id="cmp26A1D29B3B042D7131AB32968AD148D6" Directory="RootDirectory" Guid="*">
                <File Id="filD115E07DAB15EABAE3C6FDB271DD9321" KeyPath="yes" Source="$(var.SourcePath)\System.Windows.Interactivity.dll" />
            </Component>
        </ComponentGroup>
    </Fragment>
</Wix><|MERGE_RESOLUTION|>--- conflicted
+++ resolved
@@ -1,2006 +1,1355 @@
-﻿<?xml version="1.0" encoding="utf-8"?>
-<Wix xmlns="http://schemas.microsoft.com/wix/2006/wi">
-    <Fragment>
-        <DirectoryRef Id="RootDirectory" />
-    </Fragment>
-    <Fragment>
-        <ComponentGroup Id="SourceComponentGroup">
-            <Component Id="cmp7E3B9B005918C3ECB05A3827727E17C4" Directory="RootDirectory" Guid="*">
-                <File Id="filBF7337672EF5ABE39C8C47214E447F3C" KeyPath="yes" Source="$(var.SourcePath)\App.config" />
-            </Component>
-            <Component Id="cmp87CFDEF2C1748359777E98EF2DE59090" Directory="RootDirectory" Guid="*">
-                <File Id="filBB90AF377506520F6D8B60A0568383B4" KeyPath="yes" Source="$(var.SourcePath)\ApplicationIcon.ico" />
-            </Component>
-            <Component Id="cmp4D66ABD9458FA3F74D17248FA70FE3F0" Directory="RootDirectory" Guid="*">
-                <File Id="fil67E9EE80C5780CE38BBEF04A02F79801" KeyPath="yes" Source="$(var.SourcePath)\ICSharpCode.AvalonEdit.dll" />
-            </Component>
-            <Component Id="cmpA7B1725CF32ED229E4CF0FE3D1E979B6" Directory="RootDirectory" Guid="*">
-                <File Id="filE1C7F6D286E376FBABA89D9BE5153B85" KeyPath="yes" Source="$(var.SourcePath)\ICSharpCode.AvalonEdit.xml" />
-            </Component>
-            <Component Id="cmp47425D20B2F391879642B80A90278AAC" Directory="RootDirectory" Guid="*">
-                <File Id="fil8C2DCF70057F8D63A2AB43A9F8CDF0BD" KeyPath="yes" Source="$(var.SourcePath)\Microsoft.ApplicationInsights.dll" />
-            </Component>
-            <Component Id="cmp22963C55268924B7FEB12573FA62BD93" Directory="RootDirectory" Guid="*">
-                <File Id="fil21E58DDA50D7E6ADFBE0F2991B2A28F1" KeyPath="yes" Source="$(var.SourcePath)\Microsoft.ApplicationInsights.xml" />
-            </Component>
-            <Component Id="cmp0701F40503CDF6E0F6226986B71FF5A2" Directory="RootDirectory" Guid="*">
-                <File Id="fil4C93063E927B0D842B25B28F599E85B5" KeyPath="yes" Source="$(var.SourcePath)\Microsoft.Expression.Interactions.dll" />
-            </Component>
-            <Component Id="cmp0AD7778AC85723AB7C1079D0D66319E0" Directory="RootDirectory" Guid="*">
-                <Class Id="{05CD8265-FC45-3D74-B106-B5231D2BA1D4}" Context="InprocServer32" Description="MyToolkit.MVVM.BaseViewModel" ThreadingModel="both" ForeignServer="mscoree.dll">
-                    <ProgId Id="MyToolkit.MVVM.BaseViewModel" Description="MyToolkit.MVVM.BaseViewModel" />
-                </Class>
-                <Class Id="{07268E7D-F4B2-3209-A664-D71F4E10867B}" Context="InprocServer32" Description="MyToolkit.IO.Utf8StringWriter" ThreadingModel="both" ForeignServer="mscoree.dll">
-                    <ProgId Id="MyToolkit.IO.Utf8StringWriter" Description="MyToolkit.IO.Utf8StringWriter" />
-                </Class>
-                <Class Id="{21E1DEDB-740D-3C7C-8DFA-D9C8ABCD20CF}" Context="InprocServer32" Description="MyToolkit.Utilities.CodeContractExtensions+ValidatedNotNullAttribute" ThreadingModel="both" ForeignServer="mscoree.dll">
-                    <ProgId Id="MyToolkit.Utilities.CodeContractExtensions+ValidatedNotNullAttribute" Description="MyToolkit.Utilities.CodeContractExtensions+ValidatedNotNullAttribute" />
-                </Class>
-                <Class Id="{2226E9A8-7B59-340B-B3C8-B20A429612CC}" Context="InprocServer32" Description="MyToolkit.Model.AsyncValidatedObservableObject" ThreadingModel="both" ForeignServer="mscoree.dll">
-                    <ProgId Id="MyToolkit.Model.AsyncValidatedObservableObject" Description="MyToolkit.Model.AsyncValidatedObservableObject" />
-                </Class>
-                <Class Id="{2B4E7FF0-8929-3732-91B9-B0BDB77C4BAB}" Context="InprocServer32" Description="MyToolkit.Utilities.ExpressionUtilities" ThreadingModel="both" ForeignServer="mscoree.dll">
-                    <ProgId Id="MyToolkit.Utilities.ExpressionUtilities" Description="MyToolkit.Utilities.ExpressionUtilities" />
-                </Class>
-                <Class Id="{37ED386E-3483-3B50-8B5F-1B9FAABC02D2}" Context="InprocServer32" Description="MyToolkit.Messaging.Messenger" ThreadingModel="both" ForeignServer="mscoree.dll">
-                    <ProgId Id="MyToolkit.Messaging.Messenger" Description="MyToolkit.Messaging.Messenger" />
-                </Class>
-                <Class Id="{393150D2-6F4D-3539-BD7C-B10CDC855DDB}" Context="InprocServer32" Description="MyToolkit.WorkflowEngine.Activities.EmptyAutomaticActivity" ThreadingModel="both" ForeignServer="mscoree.dll">
-                    <ProgId Id="MyToolkit.WorkflowEngine.Activities.EmptyAutomaticActivity" Description="MyToolkit.WorkflowEngine.Activities.EmptyAutomaticActivity" />
-                </Class>
-                <Class Id="{3ED8B2B5-8040-325F-B538-F780C4117F5E}" Context="InprocServer32" Description="MyToolkit.Model.ExtendedObservableObject" ThreadingModel="both" ForeignServer="mscoree.dll">
-                    <ProgId Id="MyToolkit.Model.ExtendedObservableObject" Description="MyToolkit.Model.ExtendedObservableObject" />
-                </Class>
-                <Class Id="{4008E0CE-2F0E-3D8F-801C-6B7333849FFD}" Context="InprocServer32" Description="MyToolkit.Model.GraphObservableObject" ThreadingModel="both" ForeignServer="mscoree.dll">
-                    <ProgId Id="MyToolkit.Model.GraphObservableObject" Description="MyToolkit.Model.GraphObservableObject" />
-                </Class>
-                <Class Id="{412A7C82-BE38-342F-AC84-EC5508839410}" Context="InprocServer32" Description="MyToolkit.Utilities.ReflectionUtilities" ThreadingModel="both" ForeignServer="mscoree.dll">
-                    <ProgId Id="MyToolkit.Utilities.ReflectionUtilities" Description="MyToolkit.Utilities.ReflectionUtilities" />
-                </Class>
-                <Class Id="{4934E4F0-578A-3ACE-98EE-EEF6097589D4}" Context="InprocServer32" Description="MyToolkit.WorkflowEngine.Activities.ForkActivity" ThreadingModel="both" ForeignServer="mscoree.dll">
-                    <ProgId Id="MyToolkit.WorkflowEngine.Activities.ForkActivity" Description="MyToolkit.WorkflowEngine.Activities.ForkActivity" />
-                </Class>
-                <Class Id="{4ACC58A4-E0E6-38D1-9C92-7348F58C8C26}" Context="InprocServer32" Description="MyToolkit.MVVM.NotifyPropertyChanged" ThreadingModel="both" ForeignServer="mscoree.dll">
-                    <ProgId Id="MyToolkit.MVVM.NotifyPropertyChanged" Description="MyToolkit.MVVM.NotifyPropertyChanged" />
-                </Class>
-                <Class Id="{54F5B93A-6FE4-3743-96E7-C13206FAE510}" Context="InprocServer32" Description="MyToolkit.Mvvm.ViewModelBase" ThreadingModel="both" ForeignServer="mscoree.dll">
-                    <ProgId Id="MyToolkit.Mvvm.ViewModelBase" Description="MyToolkit.Mvvm.ViewModelBase" />
-                </Class>
-                <Class Id="{6C65EE85-F8AD-3C14-842A-859B2A6D979C}" Context="InprocServer32" Description="MyToolkit.Events.EventUtilities" ThreadingModel="both" ForeignServer="mscoree.dll">
-                    <ProgId Id="MyToolkit.Events.EventUtilities" Description="MyToolkit.Events.EventUtilities" />
-                </Class>
-                <Class Id="{7BC16EF2-EFF1-34AD-8DAE-DD96B3E35AFF}" Context="InprocServer32" Description="MyToolkit.Utilities.TaskSynchronizationScope" ThreadingModel="both" ForeignServer="mscoree.dll">
-                    <ProgId Id="MyToolkit.Utilities.TaskSynchronizationScope" Description="MyToolkit.Utilities.TaskSynchronizationScope" />
-                </Class>
-                <Class Id="{7E3BE05D-C608-3319-992F-9E4C98905194}" Context="InprocServer32" Description="MyToolkit.Utilities.ExpressionHelper" ThreadingModel="both" ForeignServer="mscoree.dll">
-                    <ProgId Id="MyToolkit.Utilities.ExpressionHelper" Description="MyToolkit.Utilities.ExpressionHelper" />
-                </Class>
-                <Class Id="{84493610-FF9B-3194-905D-0000D6691987}" Context="InprocServer32" Description="MyToolkit.Model.ObservableObject" ThreadingModel="both" ForeignServer="mscoree.dll">
-                    <ProgId Id="MyToolkit.Model.ObservableObject" Description="MyToolkit.Model.ObservableObject" />
-                </Class>
-                <Class Id="{861E6D22-0790-3955-930F-8D172DC30075}" Context="InprocServer32" Description="MyToolkit.Composition.CompositionContext" ThreadingModel="both" ForeignServer="mscoree.dll">
-                    <ProgId Id="MyToolkit.Composition.CompositionContext" Description="MyToolkit.Composition.CompositionContext" />
-                </Class>
-                <Class Id="{8CD43C2B-457F-365B-9EAC-63998BBDE84B}" Context="InprocServer32" Description="MyToolkit.Composition.ServiceLocator" ThreadingModel="both" ForeignServer="mscoree.dll">
-                    <ProgId Id="MyToolkit.Composition.ServiceLocator" Description="MyToolkit.Composition.ServiceLocator" />
-                </Class>
-                <Class Id="{93F17911-8A13-3D61-A063-F6592B98F3B4}" Context="InprocServer32" Description="MyToolkit.WorkflowEngine.Activities.JoinActivity" ThreadingModel="both" ForeignServer="mscoree.dll">
-                    <ProgId Id="MyToolkit.WorkflowEngine.Activities.JoinActivity" Description="MyToolkit.WorkflowEngine.Activities.JoinActivity" />
-                </Class>
-                <Class Id="{9C9B9753-E2B7-377C-B22A-3536810C0378}" Context="InprocServer32" Description="MyToolkit.Model.ValidatedObservableObject" ThreadingModel="both" ForeignServer="mscoree.dll">
-                    <ProgId Id="MyToolkit.Model.ValidatedObservableObject" Description="MyToolkit.Model.ValidatedObservableObject" />
-                </Class>
-                <Class Id="{9CA24084-05FB-3C0D-972B-B97B869904AF}" Context="InprocServer32" Description="MyToolkit.WorkflowEngine.WorkflowTransition" ThreadingModel="both" ForeignServer="mscoree.dll">
-                    <ProgId Id="MyToolkit.WorkflowEngine.WorkflowTransition" Description="MyToolkit.WorkflowEngine.WorkflowTransition" />
-                </Class>
-                <Class Id="{9DA70F5B-4371-33AF-8C54-C668C69FB80E}" Context="InprocServer32" Description="MyToolkit.WorkflowEngine.CurrentActivitiesChangedEventArgs" ThreadingModel="both" ForeignServer="mscoree.dll">
-                    <ProgId Id="MyToolkit.WorkflowEngine.CurrentActivitiesChangedEventArgs" Description="MyToolkit.WorkflowEngine.CurrentActivitiesChangedEventArgs" />
-                </Class>
-                <Class Id="{AA3FE3D4-5FA3-3ECF-9E1B-C5B8BDB0FCE5}" Context="InprocServer32" Description="MyToolkit.Messaging.GoBackMessage" ThreadingModel="both" ForeignServer="mscoree.dll">
-                    <ProgId Id="MyToolkit.Messaging.GoBackMessage" Description="MyToolkit.Messaging.GoBackMessage" />
-                </Class>
-                <Class Id="{ACBC62F8-065B-379D-B5D3-65F7C8B44D8B}" Context="InprocServer32" Description="MyToolkit.WorkflowEngine.WorkflowActivityInput" ThreadingModel="both" ForeignServer="mscoree.dll">
-                    <ProgId Id="MyToolkit.WorkflowEngine.WorkflowActivityInput" Description="MyToolkit.WorkflowEngine.WorkflowActivityInput" />
-                </Class>
-                <Class Id="{C5F16AFD-60F4-3231-8517-8258286108C3}" Context="InprocServer32" Description="MyToolkit.Utilities.CommandProcessor" ThreadingModel="both" ForeignServer="mscoree.dll">
-                    <ProgId Id="MyToolkit.Utilities.CommandProcessor" Description="MyToolkit.Utilities.CommandProcessor" />
-                </Class>
-                <Class Id="{CD6D5CFE-E1A8-31E2-AEC5-0FA3916C1645}" Context="InprocServer32" Description="MyToolkit.WorkflowEngine.WorkflowActivityBase" ThreadingModel="both" ForeignServer="mscoree.dll">
-                    <ProgId Id="MyToolkit.WorkflowEngine.WorkflowActivityBase" Description="MyToolkit.WorkflowEngine.WorkflowActivityBase" />
-                </Class>
-                <Class Id="{D57A4CAF-276B-3463-BBD2-FCA394BEA55E}" Context="InprocServer32" Description="MyToolkit.WorkflowEngine.WorkflowActivityOutput" ThreadingModel="both" ForeignServer="mscoree.dll">
-                    <ProgId Id="MyToolkit.WorkflowEngine.WorkflowActivityOutput" Description="MyToolkit.WorkflowEngine.WorkflowActivityOutput" />
-                </Class>
-                <Class Id="{D9B7AE1A-757A-3D00-B356-57F2CE4A4BCD}" Context="InprocServer32" Description="MyToolkit.WorkflowEngine.WorkflowDefinition" ThreadingModel="both" ForeignServer="mscoree.dll">
-                    <ProgId Id="MyToolkit.WorkflowEngine.WorkflowDefinition" Description="MyToolkit.WorkflowEngine.WorkflowDefinition" />
-                </Class>
-                <Class Id="{DE01293B-E36F-3A9A-A834-9D5A9996C138}" Context="InprocServer32" Description="MyToolkit.WorkflowEngine.Activities.EmptyActivity" ThreadingModel="both" ForeignServer="mscoree.dll">
-                    <ProgId Id="MyToolkit.WorkflowEngine.Activities.EmptyActivity" Description="MyToolkit.WorkflowEngine.Activities.EmptyActivity" />
-                </Class>
-                <Class Id="{EDBA79F9-1B8D-312B-8D30-33EAED578E2B}" Context="InprocServer32" Description="MyToolkit.WorkflowEngine.ActivityData" ThreadingModel="both" ForeignServer="mscoree.dll">
-                    <ProgId Id="MyToolkit.WorkflowEngine.ActivityData" Description="MyToolkit.WorkflowEngine.ActivityData" />
-                </Class>
-                <Class Id="{FC735444-C1F8-31DE-AD69-B8281950A3FD}" Context="InprocServer32" Description="MyToolkit.Html.HtmlParser" ThreadingModel="both" ForeignServer="mscoree.dll">
-                    <ProgId Id="MyToolkit.Html.HtmlParser" Description="MyToolkit.Html.HtmlParser" />
-                </Class>
-                <File Id="fil62CEF58587643A2DDA67E24E70D86586" KeyPath="yes" Source="$(var.SourcePath)\MyToolkit.dll" />
-                <ProgId Id="Record" />
-                <RegistryValue Root="HKCR" Key="CLSID\{05CD8265-FC45-3D74-B106-B5231D2BA1D4}\Implemented Categories\{62C8FE65-4EBB-45e7-B440-6E39B2CDBF29}" Value="" Type="string" Action="write" />
-                <RegistryValue Root="HKCR" Key="CLSID\{05CD8265-FC45-3D74-B106-B5231D2BA1D4}\InprocServer32\2.5.12.0" Name="Class" Value="MyToolkit.MVVM.BaseViewModel" Type="string" Action="write" />
-                <RegistryValue Root="HKCR" Key="CLSID\{05CD8265-FC45-3D74-B106-B5231D2BA1D4}\InprocServer32\2.5.12.0" Name="Assembly" Value="MyToolkit, Version=2.5.12.0, Culture=neutral, PublicKeyToken=3e349a1360994d26" Type="string" Action="write" />
-                <RegistryValue Root="HKCR" Key="CLSID\{05CD8265-FC45-3D74-B106-B5231D2BA1D4}\InprocServer32\2.5.12.0" Name="RuntimeVersion" Value="v4.0.30319" Type="string" Action="write" />
-                <RegistryValue Root="HKCR" Key="CLSID\{05CD8265-FC45-3D74-B106-B5231D2BA1D4}\InprocServer32\2.5.12.0" Name="CodeBase" Value="file:///[#fil62CEF58587643A2DDA67E24E70D86586]" Type="string" Action="write" />
-                <RegistryValue Root="HKCR" Key="CLSID\{05CD8265-FC45-3D74-B106-B5231D2BA1D4}\InprocServer32" Name="Class" Value="MyToolkit.MVVM.BaseViewModel" Type="string" Action="write" />
-                <RegistryValue Root="HKCR" Key="CLSID\{05CD8265-FC45-3D74-B106-B5231D2BA1D4}\InprocServer32" Name="Assembly" Value="MyToolkit, Version=2.5.12.0, Culture=neutral, PublicKeyToken=3e349a1360994d26" Type="string" Action="write" />
-                <RegistryValue Root="HKCR" Key="CLSID\{05CD8265-FC45-3D74-B106-B5231D2BA1D4}\InprocServer32" Name="RuntimeVersion" Value="v4.0.30319" Type="string" Action="write" />
-                <RegistryValue Root="HKCR" Key="CLSID\{05CD8265-FC45-3D74-B106-B5231D2BA1D4}\InprocServer32" Name="CodeBase" Value="file:///[#fil62CEF58587643A2DDA67E24E70D86586]" Type="string" Action="write" />
-                <RegistryValue Root="HKCR" Key="CLSID\{07268E7D-F4B2-3209-A664-D71F4E10867B}\Implemented Categories\{62C8FE65-4EBB-45e7-B440-6E39B2CDBF29}" Value="" Type="string" Action="write" />
-                <RegistryValue Root="HKCR" Key="CLSID\{07268E7D-F4B2-3209-A664-D71F4E10867B}\InprocServer32\2.5.12.0" Name="Class" Value="MyToolkit.IO.Utf8StringWriter" Type="string" Action="write" />
-                <RegistryValue Root="HKCR" Key="CLSID\{07268E7D-F4B2-3209-A664-D71F4E10867B}\InprocServer32\2.5.12.0" Name="Assembly" Value="MyToolkit, Version=2.5.12.0, Culture=neutral, PublicKeyToken=3e349a1360994d26" Type="string" Action="write" />
-                <RegistryValue Root="HKCR" Key="CLSID\{07268E7D-F4B2-3209-A664-D71F4E10867B}\InprocServer32\2.5.12.0" Name="RuntimeVersion" Value="v4.0.30319" Type="string" Action="write" />
-                <RegistryValue Root="HKCR" Key="CLSID\{07268E7D-F4B2-3209-A664-D71F4E10867B}\InprocServer32\2.5.12.0" Name="CodeBase" Value="file:///[#fil62CEF58587643A2DDA67E24E70D86586]" Type="string" Action="write" />
-                <RegistryValue Root="HKCR" Key="CLSID\{07268E7D-F4B2-3209-A664-D71F4E10867B}\InprocServer32" Name="Class" Value="MyToolkit.IO.Utf8StringWriter" Type="string" Action="write" />
-                <RegistryValue Root="HKCR" Key="CLSID\{07268E7D-F4B2-3209-A664-D71F4E10867B}\InprocServer32" Name="Assembly" Value="MyToolkit, Version=2.5.12.0, Culture=neutral, PublicKeyToken=3e349a1360994d26" Type="string" Action="write" />
-                <RegistryValue Root="HKCR" Key="CLSID\{07268E7D-F4B2-3209-A664-D71F4E10867B}\InprocServer32" Name="RuntimeVersion" Value="v4.0.30319" Type="string" Action="write" />
-                <RegistryValue Root="HKCR" Key="CLSID\{07268E7D-F4B2-3209-A664-D71F4E10867B}\InprocServer32" Name="CodeBase" Value="file:///[#fil62CEF58587643A2DDA67E24E70D86586]" Type="string" Action="write" />
-                <RegistryValue Root="HKCR" Key="CLSID\{21E1DEDB-740D-3C7C-8DFA-D9C8ABCD20CF}\Implemented Categories\{62C8FE65-4EBB-45e7-B440-6E39B2CDBF29}" Value="" Type="string" Action="write" />
-                <RegistryValue Root="HKCR" Key="CLSID\{21E1DEDB-740D-3C7C-8DFA-D9C8ABCD20CF}\InprocServer32\2.5.12.0" Name="Class" Value="MyToolkit.Utilities.CodeContractExtensions+ValidatedNotNullAttribute" Type="string" Action="write" />
-                <RegistryValue Root="HKCR" Key="CLSID\{21E1DEDB-740D-3C7C-8DFA-D9C8ABCD20CF}\InprocServer32\2.5.12.0" Name="Assembly" Value="MyToolkit, Version=2.5.12.0, Culture=neutral, PublicKeyToken=3e349a1360994d26" Type="string" Action="write" />
-                <RegistryValue Root="HKCR" Key="CLSID\{21E1DEDB-740D-3C7C-8DFA-D9C8ABCD20CF}\InprocServer32\2.5.12.0" Name="RuntimeVersion" Value="v4.0.30319" Type="string" Action="write" />
-                <RegistryValue Root="HKCR" Key="CLSID\{21E1DEDB-740D-3C7C-8DFA-D9C8ABCD20CF}\InprocServer32\2.5.12.0" Name="CodeBase" Value="file:///[#fil62CEF58587643A2DDA67E24E70D86586]" Type="string" Action="write" />
-                <RegistryValue Root="HKCR" Key="CLSID\{21E1DEDB-740D-3C7C-8DFA-D9C8ABCD20CF}\InprocServer32" Name="Class" Value="MyToolkit.Utilities.CodeContractExtensions+ValidatedNotNullAttribute" Type="string" Action="write" />
-                <RegistryValue Root="HKCR" Key="CLSID\{21E1DEDB-740D-3C7C-8DFA-D9C8ABCD20CF}\InprocServer32" Name="Assembly" Value="MyToolkit, Version=2.5.12.0, Culture=neutral, PublicKeyToken=3e349a1360994d26" Type="string" Action="write" />
-                <RegistryValue Root="HKCR" Key="CLSID\{21E1DEDB-740D-3C7C-8DFA-D9C8ABCD20CF}\InprocServer32" Name="RuntimeVersion" Value="v4.0.30319" Type="string" Action="write" />
-                <RegistryValue Root="HKCR" Key="CLSID\{21E1DEDB-740D-3C7C-8DFA-D9C8ABCD20CF}\InprocServer32" Name="CodeBase" Value="file:///[#fil62CEF58587643A2DDA67E24E70D86586]" Type="string" Action="write" />
-                <RegistryValue Root="HKCR" Key="CLSID\{2226E9A8-7B59-340B-B3C8-B20A429612CC}\Implemented Categories\{62C8FE65-4EBB-45e7-B440-6E39B2CDBF29}" Value="" Type="string" Action="write" />
-                <RegistryValue Root="HKCR" Key="CLSID\{2226E9A8-7B59-340B-B3C8-B20A429612CC}\InprocServer32\2.5.12.0" Name="Class" Value="MyToolkit.Model.AsyncValidatedObservableObject" Type="string" Action="write" />
-                <RegistryValue Root="HKCR" Key="CLSID\{2226E9A8-7B59-340B-B3C8-B20A429612CC}\InprocServer32\2.5.12.0" Name="Assembly" Value="MyToolkit, Version=2.5.12.0, Culture=neutral, PublicKeyToken=3e349a1360994d26" Type="string" Action="write" />
-                <RegistryValue Root="HKCR" Key="CLSID\{2226E9A8-7B59-340B-B3C8-B20A429612CC}\InprocServer32\2.5.12.0" Name="RuntimeVersion" Value="v4.0.30319" Type="string" Action="write" />
-                <RegistryValue Root="HKCR" Key="CLSID\{2226E9A8-7B59-340B-B3C8-B20A429612CC}\InprocServer32\2.5.12.0" Name="CodeBase" Value="file:///[#fil62CEF58587643A2DDA67E24E70D86586]" Type="string" Action="write" />
-                <RegistryValue Root="HKCR" Key="CLSID\{2226E9A8-7B59-340B-B3C8-B20A429612CC}\InprocServer32" Name="Class" Value="MyToolkit.Model.AsyncValidatedObservableObject" Type="string" Action="write" />
-                <RegistryValue Root="HKCR" Key="CLSID\{2226E9A8-7B59-340B-B3C8-B20A429612CC}\InprocServer32" Name="Assembly" Value="MyToolkit, Version=2.5.12.0, Culture=neutral, PublicKeyToken=3e349a1360994d26" Type="string" Action="write" />
-                <RegistryValue Root="HKCR" Key="CLSID\{2226E9A8-7B59-340B-B3C8-B20A429612CC}\InprocServer32" Name="RuntimeVersion" Value="v4.0.30319" Type="string" Action="write" />
-                <RegistryValue Root="HKCR" Key="CLSID\{2226E9A8-7B59-340B-B3C8-B20A429612CC}\InprocServer32" Name="CodeBase" Value="file:///[#fil62CEF58587643A2DDA67E24E70D86586]" Type="string" Action="write" />
-                <RegistryValue Root="HKCR" Key="CLSID\{2B4E7FF0-8929-3732-91B9-B0BDB77C4BAB}\Implemented Categories\{62C8FE65-4EBB-45e7-B440-6E39B2CDBF29}" Value="" Type="string" Action="write" />
-                <RegistryValue Root="HKCR" Key="CLSID\{2B4E7FF0-8929-3732-91B9-B0BDB77C4BAB}\InprocServer32\2.5.12.0" Name="Class" Value="MyToolkit.Utilities.ExpressionUtilities" Type="string" Action="write" />
-                <RegistryValue Root="HKCR" Key="CLSID\{2B4E7FF0-8929-3732-91B9-B0BDB77C4BAB}\InprocServer32\2.5.12.0" Name="Assembly" Value="MyToolkit, Version=2.5.12.0, Culture=neutral, PublicKeyToken=3e349a1360994d26" Type="string" Action="write" />
-                <RegistryValue Root="HKCR" Key="CLSID\{2B4E7FF0-8929-3732-91B9-B0BDB77C4BAB}\InprocServer32\2.5.12.0" Name="RuntimeVersion" Value="v4.0.30319" Type="string" Action="write" />
-                <RegistryValue Root="HKCR" Key="CLSID\{2B4E7FF0-8929-3732-91B9-B0BDB77C4BAB}\InprocServer32\2.5.12.0" Name="CodeBase" Value="file:///[#fil62CEF58587643A2DDA67E24E70D86586]" Type="string" Action="write" />
-                <RegistryValue Root="HKCR" Key="CLSID\{2B4E7FF0-8929-3732-91B9-B0BDB77C4BAB}\InprocServer32" Name="Class" Value="MyToolkit.Utilities.ExpressionUtilities" Type="string" Action="write" />
-                <RegistryValue Root="HKCR" Key="CLSID\{2B4E7FF0-8929-3732-91B9-B0BDB77C4BAB}\InprocServer32" Name="Assembly" Value="MyToolkit, Version=2.5.12.0, Culture=neutral, PublicKeyToken=3e349a1360994d26" Type="string" Action="write" />
-                <RegistryValue Root="HKCR" Key="CLSID\{2B4E7FF0-8929-3732-91B9-B0BDB77C4BAB}\InprocServer32" Name="RuntimeVersion" Value="v4.0.30319" Type="string" Action="write" />
-                <RegistryValue Root="HKCR" Key="CLSID\{2B4E7FF0-8929-3732-91B9-B0BDB77C4BAB}\InprocServer32" Name="CodeBase" Value="file:///[#fil62CEF58587643A2DDA67E24E70D86586]" Type="string" Action="write" />
-                <RegistryValue Root="HKCR" Key="CLSID\{37ED386E-3483-3B50-8B5F-1B9FAABC02D2}\Implemented Categories\{62C8FE65-4EBB-45e7-B440-6E39B2CDBF29}" Value="" Type="string" Action="write" />
-                <RegistryValue Root="HKCR" Key="CLSID\{37ED386E-3483-3B50-8B5F-1B9FAABC02D2}\InprocServer32\2.5.12.0" Name="Class" Value="MyToolkit.Messaging.Messenger" Type="string" Action="write" />
-                <RegistryValue Root="HKCR" Key="CLSID\{37ED386E-3483-3B50-8B5F-1B9FAABC02D2}\InprocServer32\2.5.12.0" Name="Assembly" Value="MyToolkit, Version=2.5.12.0, Culture=neutral, PublicKeyToken=3e349a1360994d26" Type="string" Action="write" />
-                <RegistryValue Root="HKCR" Key="CLSID\{37ED386E-3483-3B50-8B5F-1B9FAABC02D2}\InprocServer32\2.5.12.0" Name="RuntimeVersion" Value="v4.0.30319" Type="string" Action="write" />
-                <RegistryValue Root="HKCR" Key="CLSID\{37ED386E-3483-3B50-8B5F-1B9FAABC02D2}\InprocServer32\2.5.12.0" Name="CodeBase" Value="file:///[#fil62CEF58587643A2DDA67E24E70D86586]" Type="string" Action="write" />
-                <RegistryValue Root="HKCR" Key="CLSID\{37ED386E-3483-3B50-8B5F-1B9FAABC02D2}\InprocServer32" Name="Class" Value="MyToolkit.Messaging.Messenger" Type="string" Action="write" />
-                <RegistryValue Root="HKCR" Key="CLSID\{37ED386E-3483-3B50-8B5F-1B9FAABC02D2}\InprocServer32" Name="Assembly" Value="MyToolkit, Version=2.5.12.0, Culture=neutral, PublicKeyToken=3e349a1360994d26" Type="string" Action="write" />
-                <RegistryValue Root="HKCR" Key="CLSID\{37ED386E-3483-3B50-8B5F-1B9FAABC02D2}\InprocServer32" Name="RuntimeVersion" Value="v4.0.30319" Type="string" Action="write" />
-                <RegistryValue Root="HKCR" Key="CLSID\{37ED386E-3483-3B50-8B5F-1B9FAABC02D2}\InprocServer32" Name="CodeBase" Value="file:///[#fil62CEF58587643A2DDA67E24E70D86586]" Type="string" Action="write" />
-                <RegistryValue Root="HKCR" Key="CLSID\{393150D2-6F4D-3539-BD7C-B10CDC855DDB}\Implemented Categories\{62C8FE65-4EBB-45e7-B440-6E39B2CDBF29}" Value="" Type="string" Action="write" />
-                <RegistryValue Root="HKCR" Key="CLSID\{393150D2-6F4D-3539-BD7C-B10CDC855DDB}\InprocServer32\2.5.12.0" Name="Class" Value="MyToolkit.WorkflowEngine.Activities.EmptyAutomaticActivity" Type="string" Action="write" />
-                <RegistryValue Root="HKCR" Key="CLSID\{393150D2-6F4D-3539-BD7C-B10CDC855DDB}\InprocServer32\2.5.12.0" Name="Assembly" Value="MyToolkit, Version=2.5.12.0, Culture=neutral, PublicKeyToken=3e349a1360994d26" Type="string" Action="write" />
-                <RegistryValue Root="HKCR" Key="CLSID\{393150D2-6F4D-3539-BD7C-B10CDC855DDB}\InprocServer32\2.5.12.0" Name="RuntimeVersion" Value="v4.0.30319" Type="string" Action="write" />
-                <RegistryValue Root="HKCR" Key="CLSID\{393150D2-6F4D-3539-BD7C-B10CDC855DDB}\InprocServer32\2.5.12.0" Name="CodeBase" Value="file:///[#fil62CEF58587643A2DDA67E24E70D86586]" Type="string" Action="write" />
-                <RegistryValue Root="HKCR" Key="CLSID\{393150D2-6F4D-3539-BD7C-B10CDC855DDB}\InprocServer32" Name="Class" Value="MyToolkit.WorkflowEngine.Activities.EmptyAutomaticActivity" Type="string" Action="write" />
-                <RegistryValue Root="HKCR" Key="CLSID\{393150D2-6F4D-3539-BD7C-B10CDC855DDB}\InprocServer32" Name="Assembly" Value="MyToolkit, Version=2.5.12.0, Culture=neutral, PublicKeyToken=3e349a1360994d26" Type="string" Action="write" />
-                <RegistryValue Root="HKCR" Key="CLSID\{393150D2-6F4D-3539-BD7C-B10CDC855DDB}\InprocServer32" Name="RuntimeVersion" Value="v4.0.30319" Type="string" Action="write" />
-                <RegistryValue Root="HKCR" Key="CLSID\{393150D2-6F4D-3539-BD7C-B10CDC855DDB}\InprocServer32" Name="CodeBase" Value="file:///[#fil62CEF58587643A2DDA67E24E70D86586]" Type="string" Action="write" />
-                <RegistryValue Root="HKCR" Key="CLSID\{3ED8B2B5-8040-325F-B538-F780C4117F5E}\Implemented Categories\{62C8FE65-4EBB-45e7-B440-6E39B2CDBF29}" Value="" Type="string" Action="write" />
-                <RegistryValue Root="HKCR" Key="CLSID\{3ED8B2B5-8040-325F-B538-F780C4117F5E}\InprocServer32\2.5.12.0" Name="Class" Value="MyToolkit.Model.ExtendedObservableObject" Type="string" Action="write" />
-                <RegistryValue Root="HKCR" Key="CLSID\{3ED8B2B5-8040-325F-B538-F780C4117F5E}\InprocServer32\2.5.12.0" Name="Assembly" Value="MyToolkit, Version=2.5.12.0, Culture=neutral, PublicKeyToken=3e349a1360994d26" Type="string" Action="write" />
-                <RegistryValue Root="HKCR" Key="CLSID\{3ED8B2B5-8040-325F-B538-F780C4117F5E}\InprocServer32\2.5.12.0" Name="RuntimeVersion" Value="v4.0.30319" Type="string" Action="write" />
-                <RegistryValue Root="HKCR" Key="CLSID\{3ED8B2B5-8040-325F-B538-F780C4117F5E}\InprocServer32\2.5.12.0" Name="CodeBase" Value="file:///[#fil62CEF58587643A2DDA67E24E70D86586]" Type="string" Action="write" />
-                <RegistryValue Root="HKCR" Key="CLSID\{3ED8B2B5-8040-325F-B538-F780C4117F5E}\InprocServer32" Name="Class" Value="MyToolkit.Model.ExtendedObservableObject" Type="string" Action="write" />
-                <RegistryValue Root="HKCR" Key="CLSID\{3ED8B2B5-8040-325F-B538-F780C4117F5E}\InprocServer32" Name="Assembly" Value="MyToolkit, Version=2.5.12.0, Culture=neutral, PublicKeyToken=3e349a1360994d26" Type="string" Action="write" />
-                <RegistryValue Root="HKCR" Key="CLSID\{3ED8B2B5-8040-325F-B538-F780C4117F5E}\InprocServer32" Name="RuntimeVersion" Value="v4.0.30319" Type="string" Action="write" />
-                <RegistryValue Root="HKCR" Key="CLSID\{3ED8B2B5-8040-325F-B538-F780C4117F5E}\InprocServer32" Name="CodeBase" Value="file:///[#fil62CEF58587643A2DDA67E24E70D86586]" Type="string" Action="write" />
-                <RegistryValue Root="HKCR" Key="CLSID\{4008E0CE-2F0E-3D8F-801C-6B7333849FFD}\Implemented Categories\{62C8FE65-4EBB-45e7-B440-6E39B2CDBF29}" Value="" Type="string" Action="write" />
-                <RegistryValue Root="HKCR" Key="CLSID\{4008E0CE-2F0E-3D8F-801C-6B7333849FFD}\InprocServer32\2.5.12.0" Name="Class" Value="MyToolkit.Model.GraphObservableObject" Type="string" Action="write" />
-                <RegistryValue Root="HKCR" Key="CLSID\{4008E0CE-2F0E-3D8F-801C-6B7333849FFD}\InprocServer32\2.5.12.0" Name="Assembly" Value="MyToolkit, Version=2.5.12.0, Culture=neutral, PublicKeyToken=3e349a1360994d26" Type="string" Action="write" />
-                <RegistryValue Root="HKCR" Key="CLSID\{4008E0CE-2F0E-3D8F-801C-6B7333849FFD}\InprocServer32\2.5.12.0" Name="RuntimeVersion" Value="v4.0.30319" Type="string" Action="write" />
-                <RegistryValue Root="HKCR" Key="CLSID\{4008E0CE-2F0E-3D8F-801C-6B7333849FFD}\InprocServer32\2.5.12.0" Name="CodeBase" Value="file:///[#fil62CEF58587643A2DDA67E24E70D86586]" Type="string" Action="write" />
-                <RegistryValue Root="HKCR" Key="CLSID\{4008E0CE-2F0E-3D8F-801C-6B7333849FFD}\InprocServer32" Name="Class" Value="MyToolkit.Model.GraphObservableObject" Type="string" Action="write" />
-                <RegistryValue Root="HKCR" Key="CLSID\{4008E0CE-2F0E-3D8F-801C-6B7333849FFD}\InprocServer32" Name="Assembly" Value="MyToolkit, Version=2.5.12.0, Culture=neutral, PublicKeyToken=3e349a1360994d26" Type="string" Action="write" />
-                <RegistryValue Root="HKCR" Key="CLSID\{4008E0CE-2F0E-3D8F-801C-6B7333849FFD}\InprocServer32" Name="RuntimeVersion" Value="v4.0.30319" Type="string" Action="write" />
-                <RegistryValue Root="HKCR" Key="CLSID\{4008E0CE-2F0E-3D8F-801C-6B7333849FFD}\InprocServer32" Name="CodeBase" Value="file:///[#fil62CEF58587643A2DDA67E24E70D86586]" Type="string" Action="write" />
-                <RegistryValue Root="HKCR" Key="CLSID\{412A7C82-BE38-342F-AC84-EC5508839410}\Implemented Categories\{62C8FE65-4EBB-45e7-B440-6E39B2CDBF29}" Value="" Type="string" Action="write" />
-                <RegistryValue Root="HKCR" Key="CLSID\{412A7C82-BE38-342F-AC84-EC5508839410}\InprocServer32\2.5.12.0" Name="Class" Value="MyToolkit.Utilities.ReflectionUtilities" Type="string" Action="write" />
-                <RegistryValue Root="HKCR" Key="CLSID\{412A7C82-BE38-342F-AC84-EC5508839410}\InprocServer32\2.5.12.0" Name="Assembly" Value="MyToolkit, Version=2.5.12.0, Culture=neutral, PublicKeyToken=3e349a1360994d26" Type="string" Action="write" />
-                <RegistryValue Root="HKCR" Key="CLSID\{412A7C82-BE38-342F-AC84-EC5508839410}\InprocServer32\2.5.12.0" Name="RuntimeVersion" Value="v4.0.30319" Type="string" Action="write" />
-                <RegistryValue Root="HKCR" Key="CLSID\{412A7C82-BE38-342F-AC84-EC5508839410}\InprocServer32\2.5.12.0" Name="CodeBase" Value="file:///[#fil62CEF58587643A2DDA67E24E70D86586]" Type="string" Action="write" />
-                <RegistryValue Root="HKCR" Key="CLSID\{412A7C82-BE38-342F-AC84-EC5508839410}\InprocServer32" Name="Class" Value="MyToolkit.Utilities.ReflectionUtilities" Type="string" Action="write" />
-                <RegistryValue Root="HKCR" Key="CLSID\{412A7C82-BE38-342F-AC84-EC5508839410}\InprocServer32" Name="Assembly" Value="MyToolkit, Version=2.5.12.0, Culture=neutral, PublicKeyToken=3e349a1360994d26" Type="string" Action="write" />
-                <RegistryValue Root="HKCR" Key="CLSID\{412A7C82-BE38-342F-AC84-EC5508839410}\InprocServer32" Name="RuntimeVersion" Value="v4.0.30319" Type="string" Action="write" />
-                <RegistryValue Root="HKCR" Key="CLSID\{412A7C82-BE38-342F-AC84-EC5508839410}\InprocServer32" Name="CodeBase" Value="file:///[#fil62CEF58587643A2DDA67E24E70D86586]" Type="string" Action="write" />
-                <RegistryValue Root="HKCR" Key="CLSID\{4934E4F0-578A-3ACE-98EE-EEF6097589D4}\Implemented Categories\{62C8FE65-4EBB-45e7-B440-6E39B2CDBF29}" Value="" Type="string" Action="write" />
-                <RegistryValue Root="HKCR" Key="CLSID\{4934E4F0-578A-3ACE-98EE-EEF6097589D4}\InprocServer32\2.5.12.0" Name="Class" Value="MyToolkit.WorkflowEngine.Activities.ForkActivity" Type="string" Action="write" />
-                <RegistryValue Root="HKCR" Key="CLSID\{4934E4F0-578A-3ACE-98EE-EEF6097589D4}\InprocServer32\2.5.12.0" Name="Assembly" Value="MyToolkit, Version=2.5.12.0, Culture=neutral, PublicKeyToken=3e349a1360994d26" Type="string" Action="write" />
-                <RegistryValue Root="HKCR" Key="CLSID\{4934E4F0-578A-3ACE-98EE-EEF6097589D4}\InprocServer32\2.5.12.0" Name="RuntimeVersion" Value="v4.0.30319" Type="string" Action="write" />
-                <RegistryValue Root="HKCR" Key="CLSID\{4934E4F0-578A-3ACE-98EE-EEF6097589D4}\InprocServer32\2.5.12.0" Name="CodeBase" Value="file:///[#fil62CEF58587643A2DDA67E24E70D86586]" Type="string" Action="write" />
-                <RegistryValue Root="HKCR" Key="CLSID\{4934E4F0-578A-3ACE-98EE-EEF6097589D4}\InprocServer32" Name="Class" Value="MyToolkit.WorkflowEngine.Activities.ForkActivity" Type="string" Action="write" />
-                <RegistryValue Root="HKCR" Key="CLSID\{4934E4F0-578A-3ACE-98EE-EEF6097589D4}\InprocServer32" Name="Assembly" Value="MyToolkit, Version=2.5.12.0, Culture=neutral, PublicKeyToken=3e349a1360994d26" Type="string" Action="write" />
-                <RegistryValue Root="HKCR" Key="CLSID\{4934E4F0-578A-3ACE-98EE-EEF6097589D4}\InprocServer32" Name="RuntimeVersion" Value="v4.0.30319" Type="string" Action="write" />
-                <RegistryValue Root="HKCR" Key="CLSID\{4934E4F0-578A-3ACE-98EE-EEF6097589D4}\InprocServer32" Name="CodeBase" Value="file:///[#fil62CEF58587643A2DDA67E24E70D86586]" Type="string" Action="write" />
-                <RegistryValue Root="HKCR" Key="CLSID\{4ACC58A4-E0E6-38D1-9C92-7348F58C8C26}\Implemented Categories\{62C8FE65-4EBB-45e7-B440-6E39B2CDBF29}" Value="" Type="string" Action="write" />
-                <RegistryValue Root="HKCR" Key="CLSID\{4ACC58A4-E0E6-38D1-9C92-7348F58C8C26}\InprocServer32\2.5.12.0" Name="Class" Value="MyToolkit.MVVM.NotifyPropertyChanged" Type="string" Action="write" />
-                <RegistryValue Root="HKCR" Key="CLSID\{4ACC58A4-E0E6-38D1-9C92-7348F58C8C26}\InprocServer32\2.5.12.0" Name="Assembly" Value="MyToolkit, Version=2.5.12.0, Culture=neutral, PublicKeyToken=3e349a1360994d26" Type="string" Action="write" />
-                <RegistryValue Root="HKCR" Key="CLSID\{4ACC58A4-E0E6-38D1-9C92-7348F58C8C26}\InprocServer32\2.5.12.0" Name="RuntimeVersion" Value="v4.0.30319" Type="string" Action="write" />
-                <RegistryValue Root="HKCR" Key="CLSID\{4ACC58A4-E0E6-38D1-9C92-7348F58C8C26}\InprocServer32\2.5.12.0" Name="CodeBase" Value="file:///[#fil62CEF58587643A2DDA67E24E70D86586]" Type="string" Action="write" />
-                <RegistryValue Root="HKCR" Key="CLSID\{4ACC58A4-E0E6-38D1-9C92-7348F58C8C26}\InprocServer32" Name="Class" Value="MyToolkit.MVVM.NotifyPropertyChanged" Type="string" Action="write" />
-                <RegistryValue Root="HKCR" Key="CLSID\{4ACC58A4-E0E6-38D1-9C92-7348F58C8C26}\InprocServer32" Name="Assembly" Value="MyToolkit, Version=2.5.12.0, Culture=neutral, PublicKeyToken=3e349a1360994d26" Type="string" Action="write" />
-                <RegistryValue Root="HKCR" Key="CLSID\{4ACC58A4-E0E6-38D1-9C92-7348F58C8C26}\InprocServer32" Name="RuntimeVersion" Value="v4.0.30319" Type="string" Action="write" />
-                <RegistryValue Root="HKCR" Key="CLSID\{4ACC58A4-E0E6-38D1-9C92-7348F58C8C26}\InprocServer32" Name="CodeBase" Value="file:///[#fil62CEF58587643A2DDA67E24E70D86586]" Type="string" Action="write" />
-                <RegistryValue Root="HKCR" Key="CLSID\{54F5B93A-6FE4-3743-96E7-C13206FAE510}\Implemented Categories\{62C8FE65-4EBB-45e7-B440-6E39B2CDBF29}" Value="" Type="string" Action="write" />
-                <RegistryValue Root="HKCR" Key="CLSID\{54F5B93A-6FE4-3743-96E7-C13206FAE510}\InprocServer32\2.5.12.0" Name="Class" Value="MyToolkit.Mvvm.ViewModelBase" Type="string" Action="write" />
-                <RegistryValue Root="HKCR" Key="CLSID\{54F5B93A-6FE4-3743-96E7-C13206FAE510}\InprocServer32\2.5.12.0" Name="Assembly" Value="MyToolkit, Version=2.5.12.0, Culture=neutral, PublicKeyToken=3e349a1360994d26" Type="string" Action="write" />
-                <RegistryValue Root="HKCR" Key="CLSID\{54F5B93A-6FE4-3743-96E7-C13206FAE510}\InprocServer32\2.5.12.0" Name="RuntimeVersion" Value="v4.0.30319" Type="string" Action="write" />
-                <RegistryValue Root="HKCR" Key="CLSID\{54F5B93A-6FE4-3743-96E7-C13206FAE510}\InprocServer32\2.5.12.0" Name="CodeBase" Value="file:///[#fil62CEF58587643A2DDA67E24E70D86586]" Type="string" Action="write" />
-                <RegistryValue Root="HKCR" Key="CLSID\{54F5B93A-6FE4-3743-96E7-C13206FAE510}\InprocServer32" Name="Class" Value="MyToolkit.Mvvm.ViewModelBase" Type="string" Action="write" />
-                <RegistryValue Root="HKCR" Key="CLSID\{54F5B93A-6FE4-3743-96E7-C13206FAE510}\InprocServer32" Name="Assembly" Value="MyToolkit, Version=2.5.12.0, Culture=neutral, PublicKeyToken=3e349a1360994d26" Type="string" Action="write" />
-                <RegistryValue Root="HKCR" Key="CLSID\{54F5B93A-6FE4-3743-96E7-C13206FAE510}\InprocServer32" Name="RuntimeVersion" Value="v4.0.30319" Type="string" Action="write" />
-                <RegistryValue Root="HKCR" Key="CLSID\{54F5B93A-6FE4-3743-96E7-C13206FAE510}\InprocServer32" Name="CodeBase" Value="file:///[#fil62CEF58587643A2DDA67E24E70D86586]" Type="string" Action="write" />
-                <RegistryValue Root="HKCR" Key="CLSID\{6C65EE85-F8AD-3C14-842A-859B2A6D979C}\Implemented Categories\{62C8FE65-4EBB-45e7-B440-6E39B2CDBF29}" Value="" Type="string" Action="write" />
-                <RegistryValue Root="HKCR" Key="CLSID\{6C65EE85-F8AD-3C14-842A-859B2A6D979C}\InprocServer32\2.5.12.0" Name="Class" Value="MyToolkit.Events.EventUtilities" Type="string" Action="write" />
-                <RegistryValue Root="HKCR" Key="CLSID\{6C65EE85-F8AD-3C14-842A-859B2A6D979C}\InprocServer32\2.5.12.0" Name="Assembly" Value="MyToolkit, Version=2.5.12.0, Culture=neutral, PublicKeyToken=3e349a1360994d26" Type="string" Action="write" />
-                <RegistryValue Root="HKCR" Key="CLSID\{6C65EE85-F8AD-3C14-842A-859B2A6D979C}\InprocServer32\2.5.12.0" Name="RuntimeVersion" Value="v4.0.30319" Type="string" Action="write" />
-                <RegistryValue Root="HKCR" Key="CLSID\{6C65EE85-F8AD-3C14-842A-859B2A6D979C}\InprocServer32\2.5.12.0" Name="CodeBase" Value="file:///[#fil62CEF58587643A2DDA67E24E70D86586]" Type="string" Action="write" />
-                <RegistryValue Root="HKCR" Key="CLSID\{6C65EE85-F8AD-3C14-842A-859B2A6D979C}\InprocServer32" Name="Class" Value="MyToolkit.Events.EventUtilities" Type="string" Action="write" />
-                <RegistryValue Root="HKCR" Key="CLSID\{6C65EE85-F8AD-3C14-842A-859B2A6D979C}\InprocServer32" Name="Assembly" Value="MyToolkit, Version=2.5.12.0, Culture=neutral, PublicKeyToken=3e349a1360994d26" Type="string" Action="write" />
-                <RegistryValue Root="HKCR" Key="CLSID\{6C65EE85-F8AD-3C14-842A-859B2A6D979C}\InprocServer32" Name="RuntimeVersion" Value="v4.0.30319" Type="string" Action="write" />
-                <RegistryValue Root="HKCR" Key="CLSID\{6C65EE85-F8AD-3C14-842A-859B2A6D979C}\InprocServer32" Name="CodeBase" Value="file:///[#fil62CEF58587643A2DDA67E24E70D86586]" Type="string" Action="write" />
-                <RegistryValue Root="HKCR" Key="CLSID\{7BC16EF2-EFF1-34AD-8DAE-DD96B3E35AFF}\Implemented Categories\{62C8FE65-4EBB-45e7-B440-6E39B2CDBF29}" Value="" Type="string" Action="write" />
-                <RegistryValue Root="HKCR" Key="CLSID\{7BC16EF2-EFF1-34AD-8DAE-DD96B3E35AFF}\InprocServer32\2.5.12.0" Name="Class" Value="MyToolkit.Utilities.TaskSynchronizationScope" Type="string" Action="write" />
-                <RegistryValue Root="HKCR" Key="CLSID\{7BC16EF2-EFF1-34AD-8DAE-DD96B3E35AFF}\InprocServer32\2.5.12.0" Name="Assembly" Value="MyToolkit, Version=2.5.12.0, Culture=neutral, PublicKeyToken=3e349a1360994d26" Type="string" Action="write" />
-                <RegistryValue Root="HKCR" Key="CLSID\{7BC16EF2-EFF1-34AD-8DAE-DD96B3E35AFF}\InprocServer32\2.5.12.0" Name="RuntimeVersion" Value="v4.0.30319" Type="string" Action="write" />
-                <RegistryValue Root="HKCR" Key="CLSID\{7BC16EF2-EFF1-34AD-8DAE-DD96B3E35AFF}\InprocServer32\2.5.12.0" Name="CodeBase" Value="file:///[#fil62CEF58587643A2DDA67E24E70D86586]" Type="string" Action="write" />
-                <RegistryValue Root="HKCR" Key="CLSID\{7BC16EF2-EFF1-34AD-8DAE-DD96B3E35AFF}\InprocServer32" Name="Class" Value="MyToolkit.Utilities.TaskSynchronizationScope" Type="string" Action="write" />
-                <RegistryValue Root="HKCR" Key="CLSID\{7BC16EF2-EFF1-34AD-8DAE-DD96B3E35AFF}\InprocServer32" Name="Assembly" Value="MyToolkit, Version=2.5.12.0, Culture=neutral, PublicKeyToken=3e349a1360994d26" Type="string" Action="write" />
-                <RegistryValue Root="HKCR" Key="CLSID\{7BC16EF2-EFF1-34AD-8DAE-DD96B3E35AFF}\InprocServer32" Name="RuntimeVersion" Value="v4.0.30319" Type="string" Action="write" />
-                <RegistryValue Root="HKCR" Key="CLSID\{7BC16EF2-EFF1-34AD-8DAE-DD96B3E35AFF}\InprocServer32" Name="CodeBase" Value="file:///[#fil62CEF58587643A2DDA67E24E70D86586]" Type="string" Action="write" />
-                <RegistryValue Root="HKCR" Key="CLSID\{7E3BE05D-C608-3319-992F-9E4C98905194}\Implemented Categories\{62C8FE65-4EBB-45e7-B440-6E39B2CDBF29}" Value="" Type="string" Action="write" />
-                <RegistryValue Root="HKCR" Key="CLSID\{7E3BE05D-C608-3319-992F-9E4C98905194}\InprocServer32\2.5.12.0" Name="Class" Value="MyToolkit.Utilities.ExpressionHelper" Type="string" Action="write" />
-                <RegistryValue Root="HKCR" Key="CLSID\{7E3BE05D-C608-3319-992F-9E4C98905194}\InprocServer32\2.5.12.0" Name="Assembly" Value="MyToolkit, Version=2.5.12.0, Culture=neutral, PublicKeyToken=3e349a1360994d26" Type="string" Action="write" />
-                <RegistryValue Root="HKCR" Key="CLSID\{7E3BE05D-C608-3319-992F-9E4C98905194}\InprocServer32\2.5.12.0" Name="RuntimeVersion" Value="v4.0.30319" Type="string" Action="write" />
-                <RegistryValue Root="HKCR" Key="CLSID\{7E3BE05D-C608-3319-992F-9E4C98905194}\InprocServer32\2.5.12.0" Name="CodeBase" Value="file:///[#fil62CEF58587643A2DDA67E24E70D86586]" Type="string" Action="write" />
-                <RegistryValue Root="HKCR" Key="CLSID\{7E3BE05D-C608-3319-992F-9E4C98905194}\InprocServer32" Name="Class" Value="MyToolkit.Utilities.ExpressionHelper" Type="string" Action="write" />
-                <RegistryValue Root="HKCR" Key="CLSID\{7E3BE05D-C608-3319-992F-9E4C98905194}\InprocServer32" Name="Assembly" Value="MyToolkit, Version=2.5.12.0, Culture=neutral, PublicKeyToken=3e349a1360994d26" Type="string" Action="write" />
-                <RegistryValue Root="HKCR" Key="CLSID\{7E3BE05D-C608-3319-992F-9E4C98905194}\InprocServer32" Name="RuntimeVersion" Value="v4.0.30319" Type="string" Action="write" />
-                <RegistryValue Root="HKCR" Key="CLSID\{7E3BE05D-C608-3319-992F-9E4C98905194}\InprocServer32" Name="CodeBase" Value="file:///[#fil62CEF58587643A2DDA67E24E70D86586]" Type="string" Action="write" />
-                <RegistryValue Root="HKCR" Key="CLSID\{84493610-FF9B-3194-905D-0000D6691987}\Implemented Categories\{62C8FE65-4EBB-45e7-B440-6E39B2CDBF29}" Value="" Type="string" Action="write" />
-                <RegistryValue Root="HKCR" Key="CLSID\{84493610-FF9B-3194-905D-0000D6691987}\InprocServer32\2.5.12.0" Name="Class" Value="MyToolkit.Model.ObservableObject" Type="string" Action="write" />
-                <RegistryValue Root="HKCR" Key="CLSID\{84493610-FF9B-3194-905D-0000D6691987}\InprocServer32\2.5.12.0" Name="Assembly" Value="MyToolkit, Version=2.5.12.0, Culture=neutral, PublicKeyToken=3e349a1360994d26" Type="string" Action="write" />
-                <RegistryValue Root="HKCR" Key="CLSID\{84493610-FF9B-3194-905D-0000D6691987}\InprocServer32\2.5.12.0" Name="RuntimeVersion" Value="v4.0.30319" Type="string" Action="write" />
-                <RegistryValue Root="HKCR" Key="CLSID\{84493610-FF9B-3194-905D-0000D6691987}\InprocServer32\2.5.12.0" Name="CodeBase" Value="file:///[#fil62CEF58587643A2DDA67E24E70D86586]" Type="string" Action="write" />
-                <RegistryValue Root="HKCR" Key="CLSID\{84493610-FF9B-3194-905D-0000D6691987}\InprocServer32" Name="Class" Value="MyToolkit.Model.ObservableObject" Type="string" Action="write" />
-                <RegistryValue Root="HKCR" Key="CLSID\{84493610-FF9B-3194-905D-0000D6691987}\InprocServer32" Name="Assembly" Value="MyToolkit, Version=2.5.12.0, Culture=neutral, PublicKeyToken=3e349a1360994d26" Type="string" Action="write" />
-                <RegistryValue Root="HKCR" Key="CLSID\{84493610-FF9B-3194-905D-0000D6691987}\InprocServer32" Name="RuntimeVersion" Value="v4.0.30319" Type="string" Action="write" />
-                <RegistryValue Root="HKCR" Key="CLSID\{84493610-FF9B-3194-905D-0000D6691987}\InprocServer32" Name="CodeBase" Value="file:///[#fil62CEF58587643A2DDA67E24E70D86586]" Type="string" Action="write" />
-                <RegistryValue Root="HKCR" Key="CLSID\{861E6D22-0790-3955-930F-8D172DC30075}\Implemented Categories\{62C8FE65-4EBB-45e7-B440-6E39B2CDBF29}" Value="" Type="string" Action="write" />
-                <RegistryValue Root="HKCR" Key="CLSID\{861E6D22-0790-3955-930F-8D172DC30075}\InprocServer32\2.5.12.0" Name="Class" Value="MyToolkit.Composition.CompositionContext" Type="string" Action="write" />
-                <RegistryValue Root="HKCR" Key="CLSID\{861E6D22-0790-3955-930F-8D172DC30075}\InprocServer32\2.5.12.0" Name="Assembly" Value="MyToolkit, Version=2.5.12.0, Culture=neutral, PublicKeyToken=3e349a1360994d26" Type="string" Action="write" />
-                <RegistryValue Root="HKCR" Key="CLSID\{861E6D22-0790-3955-930F-8D172DC30075}\InprocServer32\2.5.12.0" Name="RuntimeVersion" Value="v4.0.30319" Type="string" Action="write" />
-                <RegistryValue Root="HKCR" Key="CLSID\{861E6D22-0790-3955-930F-8D172DC30075}\InprocServer32\2.5.12.0" Name="CodeBase" Value="file:///[#fil62CEF58587643A2DDA67E24E70D86586]" Type="string" Action="write" />
-                <RegistryValue Root="HKCR" Key="CLSID\{861E6D22-0790-3955-930F-8D172DC30075}\InprocServer32" Name="Class" Value="MyToolkit.Composition.CompositionContext" Type="string" Action="write" />
-                <RegistryValue Root="HKCR" Key="CLSID\{861E6D22-0790-3955-930F-8D172DC30075}\InprocServer32" Name="Assembly" Value="MyToolkit, Version=2.5.12.0, Culture=neutral, PublicKeyToken=3e349a1360994d26" Type="string" Action="write" />
-                <RegistryValue Root="HKCR" Key="CLSID\{861E6D22-0790-3955-930F-8D172DC30075}\InprocServer32" Name="RuntimeVersion" Value="v4.0.30319" Type="string" Action="write" />
-                <RegistryValue Root="HKCR" Key="CLSID\{861E6D22-0790-3955-930F-8D172DC30075}\InprocServer32" Name="CodeBase" Value="file:///[#fil62CEF58587643A2DDA67E24E70D86586]" Type="string" Action="write" />
-                <RegistryValue Root="HKCR" Key="CLSID\{8CD43C2B-457F-365B-9EAC-63998BBDE84B}\Implemented Categories\{62C8FE65-4EBB-45e7-B440-6E39B2CDBF29}" Value="" Type="string" Action="write" />
-                <RegistryValue Root="HKCR" Key="CLSID\{8CD43C2B-457F-365B-9EAC-63998BBDE84B}\InprocServer32\2.5.12.0" Name="Class" Value="MyToolkit.Composition.ServiceLocator" Type="string" Action="write" />
-                <RegistryValue Root="HKCR" Key="CLSID\{8CD43C2B-457F-365B-9EAC-63998BBDE84B}\InprocServer32\2.5.12.0" Name="Assembly" Value="MyToolkit, Version=2.5.12.0, Culture=neutral, PublicKeyToken=3e349a1360994d26" Type="string" Action="write" />
-                <RegistryValue Root="HKCR" Key="CLSID\{8CD43C2B-457F-365B-9EAC-63998BBDE84B}\InprocServer32\2.5.12.0" Name="RuntimeVersion" Value="v4.0.30319" Type="string" Action="write" />
-                <RegistryValue Root="HKCR" Key="CLSID\{8CD43C2B-457F-365B-9EAC-63998BBDE84B}\InprocServer32\2.5.12.0" Name="CodeBase" Value="file:///[#fil62CEF58587643A2DDA67E24E70D86586]" Type="string" Action="write" />
-                <RegistryValue Root="HKCR" Key="CLSID\{8CD43C2B-457F-365B-9EAC-63998BBDE84B}\InprocServer32" Name="Class" Value="MyToolkit.Composition.ServiceLocator" Type="string" Action="write" />
-                <RegistryValue Root="HKCR" Key="CLSID\{8CD43C2B-457F-365B-9EAC-63998BBDE84B}\InprocServer32" Name="Assembly" Value="MyToolkit, Version=2.5.12.0, Culture=neutral, PublicKeyToken=3e349a1360994d26" Type="string" Action="write" />
-                <RegistryValue Root="HKCR" Key="CLSID\{8CD43C2B-457F-365B-9EAC-63998BBDE84B}\InprocServer32" Name="RuntimeVersion" Value="v4.0.30319" Type="string" Action="write" />
-                <RegistryValue Root="HKCR" Key="CLSID\{8CD43C2B-457F-365B-9EAC-63998BBDE84B}\InprocServer32" Name="CodeBase" Value="file:///[#fil62CEF58587643A2DDA67E24E70D86586]" Type="string" Action="write" />
-                <RegistryValue Root="HKCR" Key="CLSID\{93F17911-8A13-3D61-A063-F6592B98F3B4}\Implemented Categories\{62C8FE65-4EBB-45e7-B440-6E39B2CDBF29}" Value="" Type="string" Action="write" />
-                <RegistryValue Root="HKCR" Key="CLSID\{93F17911-8A13-3D61-A063-F6592B98F3B4}\InprocServer32\2.5.12.0" Name="Class" Value="MyToolkit.WorkflowEngine.Activities.JoinActivity" Type="string" Action="write" />
-                <RegistryValue Root="HKCR" Key="CLSID\{93F17911-8A13-3D61-A063-F6592B98F3B4}\InprocServer32\2.5.12.0" Name="Assembly" Value="MyToolkit, Version=2.5.12.0, Culture=neutral, PublicKeyToken=3e349a1360994d26" Type="string" Action="write" />
-                <RegistryValue Root="HKCR" Key="CLSID\{93F17911-8A13-3D61-A063-F6592B98F3B4}\InprocServer32\2.5.12.0" Name="RuntimeVersion" Value="v4.0.30319" Type="string" Action="write" />
-                <RegistryValue Root="HKCR" Key="CLSID\{93F17911-8A13-3D61-A063-F6592B98F3B4}\InprocServer32\2.5.12.0" Name="CodeBase" Value="file:///[#fil62CEF58587643A2DDA67E24E70D86586]" Type="string" Action="write" />
-                <RegistryValue Root="HKCR" Key="CLSID\{93F17911-8A13-3D61-A063-F6592B98F3B4}\InprocServer32" Name="Class" Value="MyToolkit.WorkflowEngine.Activities.JoinActivity" Type="string" Action="write" />
-                <RegistryValue Root="HKCR" Key="CLSID\{93F17911-8A13-3D61-A063-F6592B98F3B4}\InprocServer32" Name="Assembly" Value="MyToolkit, Version=2.5.12.0, Culture=neutral, PublicKeyToken=3e349a1360994d26" Type="string" Action="write" />
-                <RegistryValue Root="HKCR" Key="CLSID\{93F17911-8A13-3D61-A063-F6592B98F3B4}\InprocServer32" Name="RuntimeVersion" Value="v4.0.30319" Type="string" Action="write" />
-                <RegistryValue Root="HKCR" Key="CLSID\{93F17911-8A13-3D61-A063-F6592B98F3B4}\InprocServer32" Name="CodeBase" Value="file:///[#fil62CEF58587643A2DDA67E24E70D86586]" Type="string" Action="write" />
-                <RegistryValue Root="HKCR" Key="CLSID\{9C9B9753-E2B7-377C-B22A-3536810C0378}\Implemented Categories\{62C8FE65-4EBB-45e7-B440-6E39B2CDBF29}" Value="" Type="string" Action="write" />
-                <RegistryValue Root="HKCR" Key="CLSID\{9C9B9753-E2B7-377C-B22A-3536810C0378}\InprocServer32\2.5.12.0" Name="Class" Value="MyToolkit.Model.ValidatedObservableObject" Type="string" Action="write" />
-                <RegistryValue Root="HKCR" Key="CLSID\{9C9B9753-E2B7-377C-B22A-3536810C0378}\InprocServer32\2.5.12.0" Name="Assembly" Value="MyToolkit, Version=2.5.12.0, Culture=neutral, PublicKeyToken=3e349a1360994d26" Type="string" Action="write" />
-                <RegistryValue Root="HKCR" Key="CLSID\{9C9B9753-E2B7-377C-B22A-3536810C0378}\InprocServer32\2.5.12.0" Name="RuntimeVersion" Value="v4.0.30319" Type="string" Action="write" />
-                <RegistryValue Root="HKCR" Key="CLSID\{9C9B9753-E2B7-377C-B22A-3536810C0378}\InprocServer32\2.5.12.0" Name="CodeBase" Value="file:///[#fil62CEF58587643A2DDA67E24E70D86586]" Type="string" Action="write" />
-                <RegistryValue Root="HKCR" Key="CLSID\{9C9B9753-E2B7-377C-B22A-3536810C0378}\InprocServer32" Name="Class" Value="MyToolkit.Model.ValidatedObservableObject" Type="string" Action="write" />
-                <RegistryValue Root="HKCR" Key="CLSID\{9C9B9753-E2B7-377C-B22A-3536810C0378}\InprocServer32" Name="Assembly" Value="MyToolkit, Version=2.5.12.0, Culture=neutral, PublicKeyToken=3e349a1360994d26" Type="string" Action="write" />
-                <RegistryValue Root="HKCR" Key="CLSID\{9C9B9753-E2B7-377C-B22A-3536810C0378}\InprocServer32" Name="RuntimeVersion" Value="v4.0.30319" Type="string" Action="write" />
-                <RegistryValue Root="HKCR" Key="CLSID\{9C9B9753-E2B7-377C-B22A-3536810C0378}\InprocServer32" Name="CodeBase" Value="file:///[#fil62CEF58587643A2DDA67E24E70D86586]" Type="string" Action="write" />
-                <RegistryValue Root="HKCR" Key="CLSID\{9CA24084-05FB-3C0D-972B-B97B869904AF}\Implemented Categories\{62C8FE65-4EBB-45e7-B440-6E39B2CDBF29}" Value="" Type="string" Action="write" />
-                <RegistryValue Root="HKCR" Key="CLSID\{9CA24084-05FB-3C0D-972B-B97B869904AF}\InprocServer32\2.5.12.0" Name="Class" Value="MyToolkit.WorkflowEngine.WorkflowTransition" Type="string" Action="write" />
-                <RegistryValue Root="HKCR" Key="CLSID\{9CA24084-05FB-3C0D-972B-B97B869904AF}\InprocServer32\2.5.12.0" Name="Assembly" Value="MyToolkit, Version=2.5.12.0, Culture=neutral, PublicKeyToken=3e349a1360994d26" Type="string" Action="write" />
-                <RegistryValue Root="HKCR" Key="CLSID\{9CA24084-05FB-3C0D-972B-B97B869904AF}\InprocServer32\2.5.12.0" Name="RuntimeVersion" Value="v4.0.30319" Type="string" Action="write" />
-                <RegistryValue Root="HKCR" Key="CLSID\{9CA24084-05FB-3C0D-972B-B97B869904AF}\InprocServer32\2.5.12.0" Name="CodeBase" Value="file:///[#fil62CEF58587643A2DDA67E24E70D86586]" Type="string" Action="write" />
-                <RegistryValue Root="HKCR" Key="CLSID\{9CA24084-05FB-3C0D-972B-B97B869904AF}\InprocServer32" Name="Class" Value="MyToolkit.WorkflowEngine.WorkflowTransition" Type="string" Action="write" />
-                <RegistryValue Root="HKCR" Key="CLSID\{9CA24084-05FB-3C0D-972B-B97B869904AF}\InprocServer32" Name="Assembly" Value="MyToolkit, Version=2.5.12.0, Culture=neutral, PublicKeyToken=3e349a1360994d26" Type="string" Action="write" />
-                <RegistryValue Root="HKCR" Key="CLSID\{9CA24084-05FB-3C0D-972B-B97B869904AF}\InprocServer32" Name="RuntimeVersion" Value="v4.0.30319" Type="string" Action="write" />
-                <RegistryValue Root="HKCR" Key="CLSID\{9CA24084-05FB-3C0D-972B-B97B869904AF}\InprocServer32" Name="CodeBase" Value="file:///[#fil62CEF58587643A2DDA67E24E70D86586]" Type="string" Action="write" />
-                <RegistryValue Root="HKCR" Key="CLSID\{9DA70F5B-4371-33AF-8C54-C668C69FB80E}\Implemented Categories\{62C8FE65-4EBB-45e7-B440-6E39B2CDBF29}" Value="" Type="string" Action="write" />
-                <RegistryValue Root="HKCR" Key="CLSID\{9DA70F5B-4371-33AF-8C54-C668C69FB80E}\InprocServer32\2.5.12.0" Name="Class" Value="MyToolkit.WorkflowEngine.CurrentActivitiesChangedEventArgs" Type="string" Action="write" />
-                <RegistryValue Root="HKCR" Key="CLSID\{9DA70F5B-4371-33AF-8C54-C668C69FB80E}\InprocServer32\2.5.12.0" Name="Assembly" Value="MyToolkit, Version=2.5.12.0, Culture=neutral, PublicKeyToken=3e349a1360994d26" Type="string" Action="write" />
-                <RegistryValue Root="HKCR" Key="CLSID\{9DA70F5B-4371-33AF-8C54-C668C69FB80E}\InprocServer32\2.5.12.0" Name="RuntimeVersion" Value="v4.0.30319" Type="string" Action="write" />
-                <RegistryValue Root="HKCR" Key="CLSID\{9DA70F5B-4371-33AF-8C54-C668C69FB80E}\InprocServer32\2.5.12.0" Name="CodeBase" Value="file:///[#fil62CEF58587643A2DDA67E24E70D86586]" Type="string" Action="write" />
-                <RegistryValue Root="HKCR" Key="CLSID\{9DA70F5B-4371-33AF-8C54-C668C69FB80E}\InprocServer32" Name="Class" Value="MyToolkit.WorkflowEngine.CurrentActivitiesChangedEventArgs" Type="string" Action="write" />
-                <RegistryValue Root="HKCR" Key="CLSID\{9DA70F5B-4371-33AF-8C54-C668C69FB80E}\InprocServer32" Name="Assembly" Value="MyToolkit, Version=2.5.12.0, Culture=neutral, PublicKeyToken=3e349a1360994d26" Type="string" Action="write" />
-                <RegistryValue Root="HKCR" Key="CLSID\{9DA70F5B-4371-33AF-8C54-C668C69FB80E}\InprocServer32" Name="RuntimeVersion" Value="v4.0.30319" Type="string" Action="write" />
-                <RegistryValue Root="HKCR" Key="CLSID\{9DA70F5B-4371-33AF-8C54-C668C69FB80E}\InprocServer32" Name="CodeBase" Value="file:///[#fil62CEF58587643A2DDA67E24E70D86586]" Type="string" Action="write" />
-                <RegistryValue Root="HKCR" Key="CLSID\{AA3FE3D4-5FA3-3ECF-9E1B-C5B8BDB0FCE5}\Implemented Categories\{62C8FE65-4EBB-45e7-B440-6E39B2CDBF29}" Value="" Type="string" Action="write" />
-                <RegistryValue Root="HKCR" Key="CLSID\{AA3FE3D4-5FA3-3ECF-9E1B-C5B8BDB0FCE5}\InprocServer32\2.5.12.0" Name="Class" Value="MyToolkit.Messaging.GoBackMessage" Type="string" Action="write" />
-                <RegistryValue Root="HKCR" Key="CLSID\{AA3FE3D4-5FA3-3ECF-9E1B-C5B8BDB0FCE5}\InprocServer32\2.5.12.0" Name="Assembly" Value="MyToolkit, Version=2.5.12.0, Culture=neutral, PublicKeyToken=3e349a1360994d26" Type="string" Action="write" />
-                <RegistryValue Root="HKCR" Key="CLSID\{AA3FE3D4-5FA3-3ECF-9E1B-C5B8BDB0FCE5}\InprocServer32\2.5.12.0" Name="RuntimeVersion" Value="v4.0.30319" Type="string" Action="write" />
-                <RegistryValue Root="HKCR" Key="CLSID\{AA3FE3D4-5FA3-3ECF-9E1B-C5B8BDB0FCE5}\InprocServer32\2.5.12.0" Name="CodeBase" Value="file:///[#fil62CEF58587643A2DDA67E24E70D86586]" Type="string" Action="write" />
-                <RegistryValue Root="HKCR" Key="CLSID\{AA3FE3D4-5FA3-3ECF-9E1B-C5B8BDB0FCE5}\InprocServer32" Name="Class" Value="MyToolkit.Messaging.GoBackMessage" Type="string" Action="write" />
-                <RegistryValue Root="HKCR" Key="CLSID\{AA3FE3D4-5FA3-3ECF-9E1B-C5B8BDB0FCE5}\InprocServer32" Name="Assembly" Value="MyToolkit, Version=2.5.12.0, Culture=neutral, PublicKeyToken=3e349a1360994d26" Type="string" Action="write" />
-                <RegistryValue Root="HKCR" Key="CLSID\{AA3FE3D4-5FA3-3ECF-9E1B-C5B8BDB0FCE5}\InprocServer32" Name="RuntimeVersion" Value="v4.0.30319" Type="string" Action="write" />
-                <RegistryValue Root="HKCR" Key="CLSID\{AA3FE3D4-5FA3-3ECF-9E1B-C5B8BDB0FCE5}\InprocServer32" Name="CodeBase" Value="file:///[#fil62CEF58587643A2DDA67E24E70D86586]" Type="string" Action="write" />
-                <RegistryValue Root="HKCR" Key="CLSID\{ACBC62F8-065B-379D-B5D3-65F7C8B44D8B}\Implemented Categories\{62C8FE65-4EBB-45e7-B440-6E39B2CDBF29}" Value="" Type="string" Action="write" />
-                <RegistryValue Root="HKCR" Key="CLSID\{ACBC62F8-065B-379D-B5D3-65F7C8B44D8B}\InprocServer32\2.5.12.0" Name="Class" Value="MyToolkit.WorkflowEngine.WorkflowActivityInput" Type="string" Action="write" />
-                <RegistryValue Root="HKCR" Key="CLSID\{ACBC62F8-065B-379D-B5D3-65F7C8B44D8B}\InprocServer32\2.5.12.0" Name="Assembly" Value="MyToolkit, Version=2.5.12.0, Culture=neutral, PublicKeyToken=3e349a1360994d26" Type="string" Action="write" />
-                <RegistryValue Root="HKCR" Key="CLSID\{ACBC62F8-065B-379D-B5D3-65F7C8B44D8B}\InprocServer32\2.5.12.0" Name="RuntimeVersion" Value="v4.0.30319" Type="string" Action="write" />
-                <RegistryValue Root="HKCR" Key="CLSID\{ACBC62F8-065B-379D-B5D3-65F7C8B44D8B}\InprocServer32\2.5.12.0" Name="CodeBase" Value="file:///[#fil62CEF58587643A2DDA67E24E70D86586]" Type="string" Action="write" />
-                <RegistryValue Root="HKCR" Key="CLSID\{ACBC62F8-065B-379D-B5D3-65F7C8B44D8B}\InprocServer32" Name="Class" Value="MyToolkit.WorkflowEngine.WorkflowActivityInput" Type="string" Action="write" />
-                <RegistryValue Root="HKCR" Key="CLSID\{ACBC62F8-065B-379D-B5D3-65F7C8B44D8B}\InprocServer32" Name="Assembly" Value="MyToolkit, Version=2.5.12.0, Culture=neutral, PublicKeyToken=3e349a1360994d26" Type="string" Action="write" />
-                <RegistryValue Root="HKCR" Key="CLSID\{ACBC62F8-065B-379D-B5D3-65F7C8B44D8B}\InprocServer32" Name="RuntimeVersion" Value="v4.0.30319" Type="string" Action="write" />
-                <RegistryValue Root="HKCR" Key="CLSID\{ACBC62F8-065B-379D-B5D3-65F7C8B44D8B}\InprocServer32" Name="CodeBase" Value="file:///[#fil62CEF58587643A2DDA67E24E70D86586]" Type="string" Action="write" />
-                <RegistryValue Root="HKCR" Key="CLSID\{C5F16AFD-60F4-3231-8517-8258286108C3}\Implemented Categories\{62C8FE65-4EBB-45e7-B440-6E39B2CDBF29}" Value="" Type="string" Action="write" />
-                <RegistryValue Root="HKCR" Key="CLSID\{C5F16AFD-60F4-3231-8517-8258286108C3}\InprocServer32\2.5.12.0" Name="Class" Value="MyToolkit.Utilities.CommandProcessor" Type="string" Action="write" />
-                <RegistryValue Root="HKCR" Key="CLSID\{C5F16AFD-60F4-3231-8517-8258286108C3}\InprocServer32\2.5.12.0" Name="Assembly" Value="MyToolkit, Version=2.5.12.0, Culture=neutral, PublicKeyToken=3e349a1360994d26" Type="string" Action="write" />
-                <RegistryValue Root="HKCR" Key="CLSID\{C5F16AFD-60F4-3231-8517-8258286108C3}\InprocServer32\2.5.12.0" Name="RuntimeVersion" Value="v4.0.30319" Type="string" Action="write" />
-                <RegistryValue Root="HKCR" Key="CLSID\{C5F16AFD-60F4-3231-8517-8258286108C3}\InprocServer32\2.5.12.0" Name="CodeBase" Value="file:///[#fil62CEF58587643A2DDA67E24E70D86586]" Type="string" Action="write" />
-                <RegistryValue Root="HKCR" Key="CLSID\{C5F16AFD-60F4-3231-8517-8258286108C3}\InprocServer32" Name="Class" Value="MyToolkit.Utilities.CommandProcessor" Type="string" Action="write" />
-                <RegistryValue Root="HKCR" Key="CLSID\{C5F16AFD-60F4-3231-8517-8258286108C3}\InprocServer32" Name="Assembly" Value="MyToolkit, Version=2.5.12.0, Culture=neutral, PublicKeyToken=3e349a1360994d26" Type="string" Action="write" />
-                <RegistryValue Root="HKCR" Key="CLSID\{C5F16AFD-60F4-3231-8517-8258286108C3}\InprocServer32" Name="RuntimeVersion" Value="v4.0.30319" Type="string" Action="write" />
-                <RegistryValue Root="HKCR" Key="CLSID\{C5F16AFD-60F4-3231-8517-8258286108C3}\InprocServer32" Name="CodeBase" Value="file:///[#fil62CEF58587643A2DDA67E24E70D86586]" Type="string" Action="write" />
-                <RegistryValue Root="HKCR" Key="CLSID\{CD6D5CFE-E1A8-31E2-AEC5-0FA3916C1645}\Implemented Categories\{62C8FE65-4EBB-45e7-B440-6E39B2CDBF29}" Value="" Type="string" Action="write" />
-                <RegistryValue Root="HKCR" Key="CLSID\{CD6D5CFE-E1A8-31E2-AEC5-0FA3916C1645}\InprocServer32\2.5.12.0" Name="Class" Value="MyToolkit.WorkflowEngine.WorkflowActivityBase" Type="string" Action="write" />
-                <RegistryValue Root="HKCR" Key="CLSID\{CD6D5CFE-E1A8-31E2-AEC5-0FA3916C1645}\InprocServer32\2.5.12.0" Name="Assembly" Value="MyToolkit, Version=2.5.12.0, Culture=neutral, PublicKeyToken=3e349a1360994d26" Type="string" Action="write" />
-                <RegistryValue Root="HKCR" Key="CLSID\{CD6D5CFE-E1A8-31E2-AEC5-0FA3916C1645}\InprocServer32\2.5.12.0" Name="RuntimeVersion" Value="v4.0.30319" Type="string" Action="write" />
-                <RegistryValue Root="HKCR" Key="CLSID\{CD6D5CFE-E1A8-31E2-AEC5-0FA3916C1645}\InprocServer32\2.5.12.0" Name="CodeBase" Value="file:///[#fil62CEF58587643A2DDA67E24E70D86586]" Type="string" Action="write" />
-                <RegistryValue Root="HKCR" Key="CLSID\{CD6D5CFE-E1A8-31E2-AEC5-0FA3916C1645}\InprocServer32" Name="Class" Value="MyToolkit.WorkflowEngine.WorkflowActivityBase" Type="string" Action="write" />
-                <RegistryValue Root="HKCR" Key="CLSID\{CD6D5CFE-E1A8-31E2-AEC5-0FA3916C1645}\InprocServer32" Name="Assembly" Value="MyToolkit, Version=2.5.12.0, Culture=neutral, PublicKeyToken=3e349a1360994d26" Type="string" Action="write" />
-                <RegistryValue Root="HKCR" Key="CLSID\{CD6D5CFE-E1A8-31E2-AEC5-0FA3916C1645}\InprocServer32" Name="RuntimeVersion" Value="v4.0.30319" Type="string" Action="write" />
-                <RegistryValue Root="HKCR" Key="CLSID\{CD6D5CFE-E1A8-31E2-AEC5-0FA3916C1645}\InprocServer32" Name="CodeBase" Value="file:///[#fil62CEF58587643A2DDA67E24E70D86586]" Type="string" Action="write" />
-                <RegistryValue Root="HKCR" Key="CLSID\{D57A4CAF-276B-3463-BBD2-FCA394BEA55E}\Implemented Categories\{62C8FE65-4EBB-45e7-B440-6E39B2CDBF29}" Value="" Type="string" Action="write" />
-                <RegistryValue Root="HKCR" Key="CLSID\{D57A4CAF-276B-3463-BBD2-FCA394BEA55E}\InprocServer32\2.5.12.0" Name="Class" Value="MyToolkit.WorkflowEngine.WorkflowActivityOutput" Type="string" Action="write" />
-                <RegistryValue Root="HKCR" Key="CLSID\{D57A4CAF-276B-3463-BBD2-FCA394BEA55E}\InprocServer32\2.5.12.0" Name="Assembly" Value="MyToolkit, Version=2.5.12.0, Culture=neutral, PublicKeyToken=3e349a1360994d26" Type="string" Action="write" />
-                <RegistryValue Root="HKCR" Key="CLSID\{D57A4CAF-276B-3463-BBD2-FCA394BEA55E}\InprocServer32\2.5.12.0" Name="RuntimeVersion" Value="v4.0.30319" Type="string" Action="write" />
-                <RegistryValue Root="HKCR" Key="CLSID\{D57A4CAF-276B-3463-BBD2-FCA394BEA55E}\InprocServer32\2.5.12.0" Name="CodeBase" Value="file:///[#fil62CEF58587643A2DDA67E24E70D86586]" Type="string" Action="write" />
-                <RegistryValue Root="HKCR" Key="CLSID\{D57A4CAF-276B-3463-BBD2-FCA394BEA55E}\InprocServer32" Name="Class" Value="MyToolkit.WorkflowEngine.WorkflowActivityOutput" Type="string" Action="write" />
-                <RegistryValue Root="HKCR" Key="CLSID\{D57A4CAF-276B-3463-BBD2-FCA394BEA55E}\InprocServer32" Name="Assembly" Value="MyToolkit, Version=2.5.12.0, Culture=neutral, PublicKeyToken=3e349a1360994d26" Type="string" Action="write" />
-                <RegistryValue Root="HKCR" Key="CLSID\{D57A4CAF-276B-3463-BBD2-FCA394BEA55E}\InprocServer32" Name="RuntimeVersion" Value="v4.0.30319" Type="string" Action="write" />
-                <RegistryValue Root="HKCR" Key="CLSID\{D57A4CAF-276B-3463-BBD2-FCA394BEA55E}\InprocServer32" Name="CodeBase" Value="file:///[#fil62CEF58587643A2DDA67E24E70D86586]" Type="string" Action="write" />
-                <RegistryValue Root="HKCR" Key="CLSID\{D9B7AE1A-757A-3D00-B356-57F2CE4A4BCD}\Implemented Categories\{62C8FE65-4EBB-45e7-B440-6E39B2CDBF29}" Value="" Type="string" Action="write" />
-                <RegistryValue Root="HKCR" Key="CLSID\{D9B7AE1A-757A-3D00-B356-57F2CE4A4BCD}\InprocServer32\2.5.12.0" Name="Class" Value="MyToolkit.WorkflowEngine.WorkflowDefinition" Type="string" Action="write" />
-                <RegistryValue Root="HKCR" Key="CLSID\{D9B7AE1A-757A-3D00-B356-57F2CE4A4BCD}\InprocServer32\2.5.12.0" Name="Assembly" Value="MyToolkit, Version=2.5.12.0, Culture=neutral, PublicKeyToken=3e349a1360994d26" Type="string" Action="write" />
-                <RegistryValue Root="HKCR" Key="CLSID\{D9B7AE1A-757A-3D00-B356-57F2CE4A4BCD}\InprocServer32\2.5.12.0" Name="RuntimeVersion" Value="v4.0.30319" Type="string" Action="write" />
-                <RegistryValue Root="HKCR" Key="CLSID\{D9B7AE1A-757A-3D00-B356-57F2CE4A4BCD}\InprocServer32\2.5.12.0" Name="CodeBase" Value="file:///[#fil62CEF58587643A2DDA67E24E70D86586]" Type="string" Action="write" />
-                <RegistryValue Root="HKCR" Key="CLSID\{D9B7AE1A-757A-3D00-B356-57F2CE4A4BCD}\InprocServer32" Name="Class" Value="MyToolkit.WorkflowEngine.WorkflowDefinition" Type="string" Action="write" />
-                <RegistryValue Root="HKCR" Key="CLSID\{D9B7AE1A-757A-3D00-B356-57F2CE4A4BCD}\InprocServer32" Name="Assembly" Value="MyToolkit, Version=2.5.12.0, Culture=neutral, PublicKeyToken=3e349a1360994d26" Type="string" Action="write" />
-                <RegistryValue Root="HKCR" Key="CLSID\{D9B7AE1A-757A-3D00-B356-57F2CE4A4BCD}\InprocServer32" Name="RuntimeVersion" Value="v4.0.30319" Type="string" Action="write" />
-                <RegistryValue Root="HKCR" Key="CLSID\{D9B7AE1A-757A-3D00-B356-57F2CE4A4BCD}\InprocServer32" Name="CodeBase" Value="file:///[#fil62CEF58587643A2DDA67E24E70D86586]" Type="string" Action="write" />
-                <RegistryValue Root="HKCR" Key="CLSID\{DE01293B-E36F-3A9A-A834-9D5A9996C138}\Implemented Categories\{62C8FE65-4EBB-45e7-B440-6E39B2CDBF29}" Value="" Type="string" Action="write" />
-                <RegistryValue Root="HKCR" Key="CLSID\{DE01293B-E36F-3A9A-A834-9D5A9996C138}\InprocServer32\2.5.12.0" Name="Class" Value="MyToolkit.WorkflowEngine.Activities.EmptyActivity" Type="string" Action="write" />
-                <RegistryValue Root="HKCR" Key="CLSID\{DE01293B-E36F-3A9A-A834-9D5A9996C138}\InprocServer32\2.5.12.0" Name="Assembly" Value="MyToolkit, Version=2.5.12.0, Culture=neutral, PublicKeyToken=3e349a1360994d26" Type="string" Action="write" />
-                <RegistryValue Root="HKCR" Key="CLSID\{DE01293B-E36F-3A9A-A834-9D5A9996C138}\InprocServer32\2.5.12.0" Name="RuntimeVersion" Value="v4.0.30319" Type="string" Action="write" />
-                <RegistryValue Root="HKCR" Key="CLSID\{DE01293B-E36F-3A9A-A834-9D5A9996C138}\InprocServer32\2.5.12.0" Name="CodeBase" Value="file:///[#fil62CEF58587643A2DDA67E24E70D86586]" Type="string" Action="write" />
-                <RegistryValue Root="HKCR" Key="CLSID\{DE01293B-E36F-3A9A-A834-9D5A9996C138}\InprocServer32" Name="Class" Value="MyToolkit.WorkflowEngine.Activities.EmptyActivity" Type="string" Action="write" />
-                <RegistryValue Root="HKCR" Key="CLSID\{DE01293B-E36F-3A9A-A834-9D5A9996C138}\InprocServer32" Name="Assembly" Value="MyToolkit, Version=2.5.12.0, Culture=neutral, PublicKeyToken=3e349a1360994d26" Type="string" Action="write" />
-                <RegistryValue Root="HKCR" Key="CLSID\{DE01293B-E36F-3A9A-A834-9D5A9996C138}\InprocServer32" Name="RuntimeVersion" Value="v4.0.30319" Type="string" Action="write" />
-                <RegistryValue Root="HKCR" Key="CLSID\{DE01293B-E36F-3A9A-A834-9D5A9996C138}\InprocServer32" Name="CodeBase" Value="file:///[#fil62CEF58587643A2DDA67E24E70D86586]" Type="string" Action="write" />
-                <RegistryValue Root="HKCR" Key="CLSID\{EDBA79F9-1B8D-312B-8D30-33EAED578E2B}\Implemented Categories\{62C8FE65-4EBB-45e7-B440-6E39B2CDBF29}" Value="" Type="string" Action="write" />
-                <RegistryValue Root="HKCR" Key="CLSID\{EDBA79F9-1B8D-312B-8D30-33EAED578E2B}\InprocServer32\2.5.12.0" Name="Class" Value="MyToolkit.WorkflowEngine.ActivityData" Type="string" Action="write" />
-                <RegistryValue Root="HKCR" Key="CLSID\{EDBA79F9-1B8D-312B-8D30-33EAED578E2B}\InprocServer32\2.5.12.0" Name="Assembly" Value="MyToolkit, Version=2.5.12.0, Culture=neutral, PublicKeyToken=3e349a1360994d26" Type="string" Action="write" />
-                <RegistryValue Root="HKCR" Key="CLSID\{EDBA79F9-1B8D-312B-8D30-33EAED578E2B}\InprocServer32\2.5.12.0" Name="RuntimeVersion" Value="v4.0.30319" Type="string" Action="write" />
-                <RegistryValue Root="HKCR" Key="CLSID\{EDBA79F9-1B8D-312B-8D30-33EAED578E2B}\InprocServer32\2.5.12.0" Name="CodeBase" Value="file:///[#fil62CEF58587643A2DDA67E24E70D86586]" Type="string" Action="write" />
-                <RegistryValue Root="HKCR" Key="CLSID\{EDBA79F9-1B8D-312B-8D30-33EAED578E2B}\InprocServer32" Name="Class" Value="MyToolkit.WorkflowEngine.ActivityData" Type="string" Action="write" />
-                <RegistryValue Root="HKCR" Key="CLSID\{EDBA79F9-1B8D-312B-8D30-33EAED578E2B}\InprocServer32" Name="Assembly" Value="MyToolkit, Version=2.5.12.0, Culture=neutral, PublicKeyToken=3e349a1360994d26" Type="string" Action="write" />
-                <RegistryValue Root="HKCR" Key="CLSID\{EDBA79F9-1B8D-312B-8D30-33EAED578E2B}\InprocServer32" Name="RuntimeVersion" Value="v4.0.30319" Type="string" Action="write" />
-                <RegistryValue Root="HKCR" Key="CLSID\{EDBA79F9-1B8D-312B-8D30-33EAED578E2B}\InprocServer32" Name="CodeBase" Value="file:///[#fil62CEF58587643A2DDA67E24E70D86586]" Type="string" Action="write" />
-                <RegistryValue Root="HKCR" Key="CLSID\{FC735444-C1F8-31DE-AD69-B8281950A3FD}\Implemented Categories\{62C8FE65-4EBB-45e7-B440-6E39B2CDBF29}" Value="" Type="string" Action="write" />
-                <RegistryValue Root="HKCR" Key="CLSID\{FC735444-C1F8-31DE-AD69-B8281950A3FD}\InprocServer32\2.5.12.0" Name="Class" Value="MyToolkit.Html.HtmlParser" Type="string" Action="write" />
-                <RegistryValue Root="HKCR" Key="CLSID\{FC735444-C1F8-31DE-AD69-B8281950A3FD}\InprocServer32\2.5.12.0" Name="Assembly" Value="MyToolkit, Version=2.5.12.0, Culture=neutral, PublicKeyToken=3e349a1360994d26" Type="string" Action="write" />
-                <RegistryValue Root="HKCR" Key="CLSID\{FC735444-C1F8-31DE-AD69-B8281950A3FD}\InprocServer32\2.5.12.0" Name="RuntimeVersion" Value="v4.0.30319" Type="string" Action="write" />
-                <RegistryValue Root="HKCR" Key="CLSID\{FC735444-C1F8-31DE-AD69-B8281950A3FD}\InprocServer32\2.5.12.0" Name="CodeBase" Value="file:///[#fil62CEF58587643A2DDA67E24E70D86586]" Type="string" Action="write" />
-                <RegistryValue Root="HKCR" Key="CLSID\{FC735444-C1F8-31DE-AD69-B8281950A3FD}\InprocServer32" Name="Class" Value="MyToolkit.Html.HtmlParser" Type="string" Action="write" />
-                <RegistryValue Root="HKCR" Key="CLSID\{FC735444-C1F8-31DE-AD69-B8281950A3FD}\InprocServer32" Name="Assembly" Value="MyToolkit, Version=2.5.12.0, Culture=neutral, PublicKeyToken=3e349a1360994d26" Type="string" Action="write" />
-                <RegistryValue Root="HKCR" Key="CLSID\{FC735444-C1F8-31DE-AD69-B8281950A3FD}\InprocServer32" Name="RuntimeVersion" Value="v4.0.30319" Type="string" Action="write" />
-                <RegistryValue Root="HKCR" Key="CLSID\{FC735444-C1F8-31DE-AD69-B8281950A3FD}\InprocServer32" Name="CodeBase" Value="file:///[#fil62CEF58587643A2DDA67E24E70D86586]" Type="string" Action="write" />
-                <RegistryValue Root="HKCR" Key="Record\{5E9A34B2-F7F7-38B8-AA21-B20818449BA7}\2.5.12.0" Name="Class" Value="MyToolkit.Messaging.MessageButton" Type="string" Action="write" />
-                <RegistryValue Root="HKCR" Key="Record\{5E9A34B2-F7F7-38B8-AA21-B20818449BA7}\2.5.12.0" Name="Assembly" Value="MyToolkit, Version=2.5.12.0, Culture=neutral, PublicKeyToken=3e349a1360994d26" Type="string" Action="write" />
-                <RegistryValue Root="HKCR" Key="Record\{5E9A34B2-F7F7-38B8-AA21-B20818449BA7}\2.5.12.0" Name="RuntimeVersion" Value="v4.0.30319" Type="string" Action="write" />
-                <RegistryValue Root="HKCR" Key="Record\{5E9A34B2-F7F7-38B8-AA21-B20818449BA7}\2.5.12.0" Name="CodeBase" Value="file:///[#fil62CEF58587643A2DDA67E24E70D86586]" Type="string" Action="write" />
-                <RegistryValue Root="HKCR" Key="Record\{B21F02CD-6EBE-3912-872E-BC3B93F3726B}\2.5.12.0" Name="Class" Value="MyToolkit.Messaging.MessageResult" Type="string" Action="write" />
-                <RegistryValue Root="HKCR" Key="Record\{B21F02CD-6EBE-3912-872E-BC3B93F3726B}\2.5.12.0" Name="Assembly" Value="MyToolkit, Version=2.5.12.0, Culture=neutral, PublicKeyToken=3e349a1360994d26" Type="string" Action="write" />
-                <RegistryValue Root="HKCR" Key="Record\{B21F02CD-6EBE-3912-872E-BC3B93F3726B}\2.5.12.0" Name="RuntimeVersion" Value="v4.0.30319" Type="string" Action="write" />
-                <RegistryValue Root="HKCR" Key="Record\{B21F02CD-6EBE-3912-872E-BC3B93F3726B}\2.5.12.0" Name="CodeBase" Value="file:///[#fil62CEF58587643A2DDA67E24E70D86586]" Type="string" Action="write" />
-            </Component>
-            <Component Id="cmpCED5B7488C31D594E13DDD9CAB74BFD8" Directory="RootDirectory" Guid="*">
-                <Class Id="{EBC25CF6-9120-4283-B972-0E5520D0000C}" Context="InprocServer32" Description="Ionic.Crc.CRC32" ThreadingModel="both" ForeignServer="mscoree.dll">
-                    <ProgId Id="Ionic.Crc.CRC32" Description="Ionic.Crc.CRC32" />
-                </Class>
-                <Class Id="{EBC25CF6-9120-4283-B972-0E5520D0000D}" Context="InprocServer32" Description="Ionic.Zlib.ZlibCodec" ThreadingModel="both" ForeignServer="mscoree.dll">
-                    <ProgId Id="Ionic.Zlib.ZlibCodec" Description="Ionic.Zlib.ZlibCodec" />
-                </Class>
-                <File Id="fil29681523F6C5F6494E9C0C2613364952" KeyPath="yes" Source="$(var.SourcePath)\MyToolkit.Extended.dll" />
-                <RegistryValue Root="HKCR" Key="CLSID\{EBC25CF6-9120-4283-B972-0E5520D0000C}\Implemented Categories\{62C8FE65-4EBB-45e7-B440-6E39B2CDBF29}" Value="" Type="string" Action="write" />
-                <RegistryValue Root="HKCR" Key="CLSID\{EBC25CF6-9120-4283-B972-0E5520D0000C}\InprocServer32\2.5.12.0" Name="Class" Value="Ionic.Crc.CRC32" Type="string" Action="write" />
-                <RegistryValue Root="HKCR" Key="CLSID\{EBC25CF6-9120-4283-B972-0E5520D0000C}\InprocServer32\2.5.12.0" Name="Assembly" Value="MyToolkit.Extended, Version=2.5.12.0, Culture=neutral, PublicKeyToken=3e349a1360994d26" Type="string" Action="write" />
-                <RegistryValue Root="HKCR" Key="CLSID\{EBC25CF6-9120-4283-B972-0E5520D0000C}\InprocServer32\2.5.12.0" Name="RuntimeVersion" Value="v4.0.30319" Type="string" Action="write" />
-                <RegistryValue Root="HKCR" Key="CLSID\{EBC25CF6-9120-4283-B972-0E5520D0000C}\InprocServer32\2.5.12.0" Name="CodeBase" Value="file:///[#fil29681523F6C5F6494E9C0C2613364952]" Type="string" Action="write" />
-                <RegistryValue Root="HKCR" Key="CLSID\{EBC25CF6-9120-4283-B972-0E5520D0000C}\InprocServer32" Name="Class" Value="Ionic.Crc.CRC32" Type="string" Action="write" />
-                <RegistryValue Root="HKCR" Key="CLSID\{EBC25CF6-9120-4283-B972-0E5520D0000C}\InprocServer32" Name="Assembly" Value="MyToolkit.Extended, Version=2.5.12.0, Culture=neutral, PublicKeyToken=3e349a1360994d26" Type="string" Action="write" />
-                <RegistryValue Root="HKCR" Key="CLSID\{EBC25CF6-9120-4283-B972-0E5520D0000C}\InprocServer32" Name="RuntimeVersion" Value="v4.0.30319" Type="string" Action="write" />
-                <RegistryValue Root="HKCR" Key="CLSID\{EBC25CF6-9120-4283-B972-0E5520D0000C}\InprocServer32" Name="CodeBase" Value="file:///[#fil29681523F6C5F6494E9C0C2613364952]" Type="string" Action="write" />
-                <RegistryValue Root="HKCR" Key="CLSID\{EBC25CF6-9120-4283-B972-0E5520D0000D}\Implemented Categories\{62C8FE65-4EBB-45e7-B440-6E39B2CDBF29}" Value="" Type="string" Action="write" />
-                <RegistryValue Root="HKCR" Key="CLSID\{EBC25CF6-9120-4283-B972-0E5520D0000D}\InprocServer32\2.5.12.0" Name="Class" Value="Ionic.Zlib.ZlibCodec" Type="string" Action="write" />
-                <RegistryValue Root="HKCR" Key="CLSID\{EBC25CF6-9120-4283-B972-0E5520D0000D}\InprocServer32\2.5.12.0" Name="Assembly" Value="MyToolkit.Extended, Version=2.5.12.0, Culture=neutral, PublicKeyToken=3e349a1360994d26" Type="string" Action="write" />
-                <RegistryValue Root="HKCR" Key="CLSID\{EBC25CF6-9120-4283-B972-0E5520D0000D}\InprocServer32\2.5.12.0" Name="RuntimeVersion" Value="v4.0.30319" Type="string" Action="write" />
-                <RegistryValue Root="HKCR" Key="CLSID\{EBC25CF6-9120-4283-B972-0E5520D0000D}\InprocServer32\2.5.12.0" Name="CodeBase" Value="file:///[#fil29681523F6C5F6494E9C0C2613364952]" Type="string" Action="write" />
-                <RegistryValue Root="HKCR" Key="CLSID\{EBC25CF6-9120-4283-B972-0E5520D0000D}\InprocServer32" Name="Class" Value="Ionic.Zlib.ZlibCodec" Type="string" Action="write" />
-                <RegistryValue Root="HKCR" Key="CLSID\{EBC25CF6-9120-4283-B972-0E5520D0000D}\InprocServer32" Name="Assembly" Value="MyToolkit.Extended, Version=2.5.12.0, Culture=neutral, PublicKeyToken=3e349a1360994d26" Type="string" Action="write" />
-                <RegistryValue Root="HKCR" Key="CLSID\{EBC25CF6-9120-4283-B972-0E5520D0000D}\InprocServer32" Name="RuntimeVersion" Value="v4.0.30319" Type="string" Action="write" />
-                <RegistryValue Root="HKCR" Key="CLSID\{EBC25CF6-9120-4283-B972-0E5520D0000D}\InprocServer32" Name="CodeBase" Value="file:///[#fil29681523F6C5F6494E9C0C2613364952]" Type="string" Action="write" />
-            </Component>
-            <Component Id="cmp5DA04D879E472CDB59610C78E2C06D67" Directory="RootDirectory" Guid="*">
-                <File Id="fil9DE1E33FF998D56AD5CDDBB114A9D14E" KeyPath="yes" Source="$(var.SourcePath)\MyToolkit.Extended.xml" />
-            </Component>
-            <Component Id="cmp31D065AFFB2F9C455FBCDC62BD6A0282" Directory="RootDirectory" Guid="*">
-                <File Id="fil2E9070A107598B8FB198EFBCF6062E75" KeyPath="yes" Source="$(var.SourcePath)\MyToolkit.xml" />
-            </Component>
-            <Component Id="cmpAA23E95C15845F50DC0B637F446EC20F" Directory="RootDirectory" Guid="*">
-                <Class Id="{92B30EAB-1E98-3E1C-91A9-0D304F6A1E56}" Context="InprocServer32" Description="NConsole.HelpCommand" ThreadingModel="both" ForeignServer="mscoree.dll">
-                    <ProgId Id="NConsole.HelpCommand" Description="NConsole.HelpCommand" />
-                </Class>
-                <Class Id="{9F64C28D-1E9C-33B2-8FBD-3DFCFCC670CA}" Context="InprocServer32" Description="NConsole.ArgumentAttribute" ThreadingModel="both" ForeignServer="mscoree.dll">
-                    <ProgId Id="NConsole.ArgumentAttribute" Description="NConsole.ArgumentAttribute" />
-                </Class>
-                <Class Id="{D1E139A6-D69B-3F43-9A89-9EBD502D718F}" Context="InprocServer32" Description="NConsole.SwitchAttribute" ThreadingModel="both" ForeignServer="mscoree.dll">
-                    <ProgId Id="NConsole.SwitchAttribute" Description="NConsole.SwitchAttribute" />
-                </Class>
-                <Class Id="{EE687D33-D440-389B-9935-09DD6A114FB3}" Context="InprocServer32" Description="NConsole.ConsoleHost" ThreadingModel="both" ForeignServer="mscoree.dll">
-                    <ProgId Id="NConsole.ConsoleHost" Description="NConsole.ConsoleHost" />
-                </Class>
-                <File Id="filEA326544F4E25C02E5E5DC3144171768" KeyPath="yes" Source="$(var.SourcePath)\NConsole.dll" />
-                <RegistryValue Root="HKCR" Key="CLSID\{92B30EAB-1E98-3E1C-91A9-0D304F6A1E56}\Implemented Categories\{62C8FE65-4EBB-45e7-B440-6E39B2CDBF29}" Value="" Type="string" Action="write" />
-                <RegistryValue Root="HKCR" Key="CLSID\{92B30EAB-1E98-3E1C-91A9-0D304F6A1E56}\InprocServer32\1.3.5963.27533" Name="Class" Value="NConsole.HelpCommand" Type="string" Action="write" />
-                <RegistryValue Root="HKCR" Key="CLSID\{92B30EAB-1E98-3E1C-91A9-0D304F6A1E56}\InprocServer32\1.3.5963.27533" Name="Assembly" Value="NConsole, Version=1.3.5963.27533, Culture=neutral, PublicKeyToken=0f839b9a5b9cbd65" Type="string" Action="write" />
-                <RegistryValue Root="HKCR" Key="CLSID\{92B30EAB-1E98-3E1C-91A9-0D304F6A1E56}\InprocServer32\1.3.5963.27533" Name="RuntimeVersion" Value="v4.0.30319" Type="string" Action="write" />
-                <RegistryValue Root="HKCR" Key="CLSID\{92B30EAB-1E98-3E1C-91A9-0D304F6A1E56}\InprocServer32\1.3.5963.27533" Name="CodeBase" Value="file:///[#filEA326544F4E25C02E5E5DC3144171768]" Type="string" Action="write" />
-                <RegistryValue Root="HKCR" Key="CLSID\{92B30EAB-1E98-3E1C-91A9-0D304F6A1E56}\InprocServer32" Name="Class" Value="NConsole.HelpCommand" Type="string" Action="write" />
-                <RegistryValue Root="HKCR" Key="CLSID\{92B30EAB-1E98-3E1C-91A9-0D304F6A1E56}\InprocServer32" Name="Assembly" Value="NConsole, Version=1.3.5963.27533, Culture=neutral, PublicKeyToken=0f839b9a5b9cbd65" Type="string" Action="write" />
-                <RegistryValue Root="HKCR" Key="CLSID\{92B30EAB-1E98-3E1C-91A9-0D304F6A1E56}\InprocServer32" Name="RuntimeVersion" Value="v4.0.30319" Type="string" Action="write" />
-                <RegistryValue Root="HKCR" Key="CLSID\{92B30EAB-1E98-3E1C-91A9-0D304F6A1E56}\InprocServer32" Name="CodeBase" Value="file:///[#filEA326544F4E25C02E5E5DC3144171768]" Type="string" Action="write" />
-                <RegistryValue Root="HKCR" Key="CLSID\{9F64C28D-1E9C-33B2-8FBD-3DFCFCC670CA}\Implemented Categories\{62C8FE65-4EBB-45e7-B440-6E39B2CDBF29}" Value="" Type="string" Action="write" />
-                <RegistryValue Root="HKCR" Key="CLSID\{9F64C28D-1E9C-33B2-8FBD-3DFCFCC670CA}\InprocServer32\1.3.5963.27533" Name="Class" Value="NConsole.ArgumentAttribute" Type="string" Action="write" />
-                <RegistryValue Root="HKCR" Key="CLSID\{9F64C28D-1E9C-33B2-8FBD-3DFCFCC670CA}\InprocServer32\1.3.5963.27533" Name="Assembly" Value="NConsole, Version=1.3.5963.27533, Culture=neutral, PublicKeyToken=0f839b9a5b9cbd65" Type="string" Action="write" />
-                <RegistryValue Root="HKCR" Key="CLSID\{9F64C28D-1E9C-33B2-8FBD-3DFCFCC670CA}\InprocServer32\1.3.5963.27533" Name="RuntimeVersion" Value="v4.0.30319" Type="string" Action="write" />
-                <RegistryValue Root="HKCR" Key="CLSID\{9F64C28D-1E9C-33B2-8FBD-3DFCFCC670CA}\InprocServer32\1.3.5963.27533" Name="CodeBase" Value="file:///[#filEA326544F4E25C02E5E5DC3144171768]" Type="string" Action="write" />
-                <RegistryValue Root="HKCR" Key="CLSID\{9F64C28D-1E9C-33B2-8FBD-3DFCFCC670CA}\InprocServer32" Name="Class" Value="NConsole.ArgumentAttribute" Type="string" Action="write" />
-                <RegistryValue Root="HKCR" Key="CLSID\{9F64C28D-1E9C-33B2-8FBD-3DFCFCC670CA}\InprocServer32" Name="Assembly" Value="NConsole, Version=1.3.5963.27533, Culture=neutral, PublicKeyToken=0f839b9a5b9cbd65" Type="string" Action="write" />
-                <RegistryValue Root="HKCR" Key="CLSID\{9F64C28D-1E9C-33B2-8FBD-3DFCFCC670CA}\InprocServer32" Name="RuntimeVersion" Value="v4.0.30319" Type="string" Action="write" />
-                <RegistryValue Root="HKCR" Key="CLSID\{9F64C28D-1E9C-33B2-8FBD-3DFCFCC670CA}\InprocServer32" Name="CodeBase" Value="file:///[#filEA326544F4E25C02E5E5DC3144171768]" Type="string" Action="write" />
-                <RegistryValue Root="HKCR" Key="CLSID\{D1E139A6-D69B-3F43-9A89-9EBD502D718F}\Implemented Categories\{62C8FE65-4EBB-45e7-B440-6E39B2CDBF29}" Value="" Type="string" Action="write" />
-                <RegistryValue Root="HKCR" Key="CLSID\{D1E139A6-D69B-3F43-9A89-9EBD502D718F}\InprocServer32\1.3.5963.27533" Name="Class" Value="NConsole.SwitchAttribute" Type="string" Action="write" />
-                <RegistryValue Root="HKCR" Key="CLSID\{D1E139A6-D69B-3F43-9A89-9EBD502D718F}\InprocServer32\1.3.5963.27533" Name="Assembly" Value="NConsole, Version=1.3.5963.27533, Culture=neutral, PublicKeyToken=0f839b9a5b9cbd65" Type="string" Action="write" />
-                <RegistryValue Root="HKCR" Key="CLSID\{D1E139A6-D69B-3F43-9A89-9EBD502D718F}\InprocServer32\1.3.5963.27533" Name="RuntimeVersion" Value="v4.0.30319" Type="string" Action="write" />
-                <RegistryValue Root="HKCR" Key="CLSID\{D1E139A6-D69B-3F43-9A89-9EBD502D718F}\InprocServer32\1.3.5963.27533" Name="CodeBase" Value="file:///[#filEA326544F4E25C02E5E5DC3144171768]" Type="string" Action="write" />
-                <RegistryValue Root="HKCR" Key="CLSID\{D1E139A6-D69B-3F43-9A89-9EBD502D718F}\InprocServer32" Name="Class" Value="NConsole.SwitchAttribute" Type="string" Action="write" />
-                <RegistryValue Root="HKCR" Key="CLSID\{D1E139A6-D69B-3F43-9A89-9EBD502D718F}\InprocServer32" Name="Assembly" Value="NConsole, Version=1.3.5963.27533, Culture=neutral, PublicKeyToken=0f839b9a5b9cbd65" Type="string" Action="write" />
-                <RegistryValue Root="HKCR" Key="CLSID\{D1E139A6-D69B-3F43-9A89-9EBD502D718F}\InprocServer32" Name="RuntimeVersion" Value="v4.0.30319" Type="string" Action="write" />
-                <RegistryValue Root="HKCR" Key="CLSID\{D1E139A6-D69B-3F43-9A89-9EBD502D718F}\InprocServer32" Name="CodeBase" Value="file:///[#filEA326544F4E25C02E5E5DC3144171768]" Type="string" Action="write" />
-                <RegistryValue Root="HKCR" Key="CLSID\{EE687D33-D440-389B-9935-09DD6A114FB3}\Implemented Categories\{62C8FE65-4EBB-45e7-B440-6E39B2CDBF29}" Value="" Type="string" Action="write" />
-                <RegistryValue Root="HKCR" Key="CLSID\{EE687D33-D440-389B-9935-09DD6A114FB3}\InprocServer32\1.3.5963.27533" Name="Class" Value="NConsole.ConsoleHost" Type="string" Action="write" />
-                <RegistryValue Root="HKCR" Key="CLSID\{EE687D33-D440-389B-9935-09DD6A114FB3}\InprocServer32\1.3.5963.27533" Name="Assembly" Value="NConsole, Version=1.3.5963.27533, Culture=neutral, PublicKeyToken=0f839b9a5b9cbd65" Type="string" Action="write" />
-                <RegistryValue Root="HKCR" Key="CLSID\{EE687D33-D440-389B-9935-09DD6A114FB3}\InprocServer32\1.3.5963.27533" Name="RuntimeVersion" Value="v4.0.30319" Type="string" Action="write" />
-                <RegistryValue Root="HKCR" Key="CLSID\{EE687D33-D440-389B-9935-09DD6A114FB3}\InprocServer32\1.3.5963.27533" Name="CodeBase" Value="file:///[#filEA326544F4E25C02E5E5DC3144171768]" Type="string" Action="write" />
-                <RegistryValue Root="HKCR" Key="CLSID\{EE687D33-D440-389B-9935-09DD6A114FB3}\InprocServer32" Name="Class" Value="NConsole.ConsoleHost" Type="string" Action="write" />
-                <RegistryValue Root="HKCR" Key="CLSID\{EE687D33-D440-389B-9935-09DD6A114FB3}\InprocServer32" Name="Assembly" Value="NConsole, Version=1.3.5963.27533, Culture=neutral, PublicKeyToken=0f839b9a5b9cbd65" Type="string" Action="write" />
-                <RegistryValue Root="HKCR" Key="CLSID\{EE687D33-D440-389B-9935-09DD6A114FB3}\InprocServer32" Name="RuntimeVersion" Value="v4.0.30319" Type="string" Action="write" />
-                <RegistryValue Root="HKCR" Key="CLSID\{EE687D33-D440-389B-9935-09DD6A114FB3}\InprocServer32" Name="CodeBase" Value="file:///[#filEA326544F4E25C02E5E5DC3144171768]" Type="string" Action="write" />
-            </Component>
-            <Component Id="cmp4EF681E940C9E20EA080DB3DA5BFF531" Directory="RootDirectory" Guid="*">
-                <File Id="filE1465DA3401877B048DC334009AB18B4" KeyPath="yes" Source="$(var.SourcePath)\NConsole.xml" />
-            </Component>
-            <Component Id="cmp6F0300C5B63980FD2F1566987FE7F216" Directory="RootDirectory" Guid="*">
-                <File Id="filCCECE5841B510C7D3FCB3A6E246AE174" KeyPath="yes" Source="$(var.SourcePath)\Newtonsoft.Json.dll" />
-            </Component>
-            <Component Id="cmp20174E0C694A4A5926FFFA07E361BA39" Directory="RootDirectory" Guid="*">
-                <File Id="filEABCE0C3E6A9FBB38D59A1965E694418" KeyPath="yes" Source="$(var.SourcePath)\Newtonsoft.Json.xml" />
-            </Component>
-            <Component Id="cmpDB0E1E99867094F8CB9FF5C59686A391" Directory="RootDirectory" Guid="*">
-                <Class Id="{13F3C576-FE16-3EB1-8445-C739D9977DAD}" Context="InprocServer32" Description="NJsonSchema.CodeGeneration.TypeGeneratorResult" ThreadingModel="both" ForeignServer="mscoree.dll">
-                    <ProgId Id="NJsonSchema.CodeGeneration.TypeGeneratorResult" Description="NJsonSchema.CodeGeneration.TypeGeneratorResult" />
-                </Class>
-                <Class Id="{2391FA37-4E2B-3EFD-A5A4-FB117FDCABC9}" Context="InprocServer32" Description="NJsonSchema.CodeGeneration.CSharp.CSharpGeneratorSettings" ThreadingModel="both" ForeignServer="mscoree.dll">
-                    <ProgId Id="NJsonSchema.CodeGeneration.CSharp.CSharpGeneratorSettings" Description="NJsonSchema.CodeGeneration.CSharp.CSharpGeneratorSettings" />
-                </Class>
-                <Class Id="{2F246296-E0C2-3527-9BAE-958FAA14B11C}" Context="InprocServer32" Description="NJsonSchema.CodeGeneration.EnumerationEntry" ThreadingModel="both" ForeignServer="mscoree.dll">
-                    <ProgId Id="NJsonSchema.CodeGeneration.EnumerationEntry" Description="NJsonSchema.CodeGeneration.EnumerationEntry" />
-                </Class>
-                <Class Id="{42E35D99-9441-3F33-9C78-9971D4772C74}" Context="InprocServer32" Description="NJsonSchema.CodeGeneration.TypeScript.TypeScriptGeneratorSettings" ThreadingModel="both" ForeignServer="mscoree.dll">
-                    <ProgId Id="NJsonSchema.CodeGeneration.TypeScript.TypeScriptGeneratorSettings" Description="NJsonSchema.CodeGeneration.TypeScript.TypeScriptGeneratorSettings" />
-                </Class>
-                <File Id="fil69E69326265A56E58AABD23A6FA13906" KeyPath="yes" Source="$(var.SourcePath)\NJsonSchema.CodeGeneration.dll" />
-                <ProgId Id="Record" />
-                <RegistryValue Root="HKCR" Key="CLSID\{13F3C576-FE16-3EB1-8445-C739D9977DAD}\Implemented Categories\{62C8FE65-4EBB-45e7-B440-6E39B2CDBF29}" Value="" Type="string" Action="write" />
-                <RegistryValue Root="HKCR" Key="CLSID\{13F3C576-FE16-3EB1-8445-C739D9977DAD}\InprocServer32\2.21.5981.35959" Name="Class" Value="NJsonSchema.CodeGeneration.TypeGeneratorResult" Type="string" Action="write" />
-                <RegistryValue Root="HKCR" Key="CLSID\{13F3C576-FE16-3EB1-8445-C739D9977DAD}\InprocServer32\2.21.5981.35959" Name="Assembly" Value="NJsonSchema.CodeGeneration, Version=2.21.5981.35959, Culture=neutral, PublicKeyToken=null" Type="string" Action="write" />
-                <RegistryValue Root="HKCR" Key="CLSID\{13F3C576-FE16-3EB1-8445-C739D9977DAD}\InprocServer32\2.21.5981.35959" Name="RuntimeVersion" Value="v4.0.30319" Type="string" Action="write" />
-                <RegistryValue Root="HKCR" Key="CLSID\{13F3C576-FE16-3EB1-8445-C739D9977DAD}\InprocServer32\2.21.5981.35959" Name="CodeBase" Value="file:///[#fil69E69326265A56E58AABD23A6FA13906]" Type="string" Action="write" />
-                <RegistryValue Root="HKCR" Key="CLSID\{13F3C576-FE16-3EB1-8445-C739D9977DAD}\InprocServer32" Name="Class" Value="NJsonSchema.CodeGeneration.TypeGeneratorResult" Type="string" Action="write" />
-                <RegistryValue Root="HKCR" Key="CLSID\{13F3C576-FE16-3EB1-8445-C739D9977DAD}\InprocServer32" Name="Assembly" Value="NJsonSchema.CodeGeneration, Version=2.21.5981.35959, Culture=neutral, PublicKeyToken=null" Type="string" Action="write" />
-                <RegistryValue Root="HKCR" Key="CLSID\{13F3C576-FE16-3EB1-8445-C739D9977DAD}\InprocServer32" Name="RuntimeVersion" Value="v4.0.30319" Type="string" Action="write" />
-                <RegistryValue Root="HKCR" Key="CLSID\{13F3C576-FE16-3EB1-8445-C739D9977DAD}\InprocServer32" Name="CodeBase" Value="file:///[#fil69E69326265A56E58AABD23A6FA13906]" Type="string" Action="write" />
-                <RegistryValue Root="HKCR" Key="CLSID\{2391FA37-4E2B-3EFD-A5A4-FB117FDCABC9}\Implemented Categories\{62C8FE65-4EBB-45e7-B440-6E39B2CDBF29}" Value="" Type="string" Action="write" />
-                <RegistryValue Root="HKCR" Key="CLSID\{2391FA37-4E2B-3EFD-A5A4-FB117FDCABC9}\InprocServer32\2.21.5981.35959" Name="Class" Value="NJsonSchema.CodeGeneration.CSharp.CSharpGeneratorSettings" Type="string" Action="write" />
-                <RegistryValue Root="HKCR" Key="CLSID\{2391FA37-4E2B-3EFD-A5A4-FB117FDCABC9}\InprocServer32\2.21.5981.35959" Name="Assembly" Value="NJsonSchema.CodeGeneration, Version=2.21.5981.35959, Culture=neutral, PublicKeyToken=null" Type="string" Action="write" />
-                <RegistryValue Root="HKCR" Key="CLSID\{2391FA37-4E2B-3EFD-A5A4-FB117FDCABC9}\InprocServer32\2.21.5981.35959" Name="RuntimeVersion" Value="v4.0.30319" Type="string" Action="write" />
-                <RegistryValue Root="HKCR" Key="CLSID\{2391FA37-4E2B-3EFD-A5A4-FB117FDCABC9}\InprocServer32\2.21.5981.35959" Name="CodeBase" Value="file:///[#fil69E69326265A56E58AABD23A6FA13906]" Type="string" Action="write" />
-                <RegistryValue Root="HKCR" Key="CLSID\{2391FA37-4E2B-3EFD-A5A4-FB117FDCABC9}\InprocServer32" Name="Class" Value="NJsonSchema.CodeGeneration.CSharp.CSharpGeneratorSettings" Type="string" Action="write" />
-                <RegistryValue Root="HKCR" Key="CLSID\{2391FA37-4E2B-3EFD-A5A4-FB117FDCABC9}\InprocServer32" Name="Assembly" Value="NJsonSchema.CodeGeneration, Version=2.21.5981.35959, Culture=neutral, PublicKeyToken=null" Type="string" Action="write" />
-                <RegistryValue Root="HKCR" Key="CLSID\{2391FA37-4E2B-3EFD-A5A4-FB117FDCABC9}\InprocServer32" Name="RuntimeVersion" Value="v4.0.30319" Type="string" Action="write" />
-                <RegistryValue Root="HKCR" Key="CLSID\{2391FA37-4E2B-3EFD-A5A4-FB117FDCABC9}\InprocServer32" Name="CodeBase" Value="file:///[#fil69E69326265A56E58AABD23A6FA13906]" Type="string" Action="write" />
-                <RegistryValue Root="HKCR" Key="CLSID\{2F246296-E0C2-3527-9BAE-958FAA14B11C}\Implemented Categories\{62C8FE65-4EBB-45e7-B440-6E39B2CDBF29}" Value="" Type="string" Action="write" />
-                <RegistryValue Root="HKCR" Key="CLSID\{2F246296-E0C2-3527-9BAE-958FAA14B11C}\InprocServer32\2.21.5981.35959" Name="Class" Value="NJsonSchema.CodeGeneration.EnumerationEntry" Type="string" Action="write" />
-                <RegistryValue Root="HKCR" Key="CLSID\{2F246296-E0C2-3527-9BAE-958FAA14B11C}\InprocServer32\2.21.5981.35959" Name="Assembly" Value="NJsonSchema.CodeGeneration, Version=2.21.5981.35959, Culture=neutral, PublicKeyToken=null" Type="string" Action="write" />
-                <RegistryValue Root="HKCR" Key="CLSID\{2F246296-E0C2-3527-9BAE-958FAA14B11C}\InprocServer32\2.21.5981.35959" Name="RuntimeVersion" Value="v4.0.30319" Type="string" Action="write" />
-                <RegistryValue Root="HKCR" Key="CLSID\{2F246296-E0C2-3527-9BAE-958FAA14B11C}\InprocServer32\2.21.5981.35959" Name="CodeBase" Value="file:///[#fil69E69326265A56E58AABD23A6FA13906]" Type="string" Action="write" />
-                <RegistryValue Root="HKCR" Key="CLSID\{2F246296-E0C2-3527-9BAE-958FAA14B11C}\InprocServer32" Name="Class" Value="NJsonSchema.CodeGeneration.EnumerationEntry" Type="string" Action="write" />
-                <RegistryValue Root="HKCR" Key="CLSID\{2F246296-E0C2-3527-9BAE-958FAA14B11C}\InprocServer32" Name="Assembly" Value="NJsonSchema.CodeGeneration, Version=2.21.5981.35959, Culture=neutral, PublicKeyToken=null" Type="string" Action="write" />
-                <RegistryValue Root="HKCR" Key="CLSID\{2F246296-E0C2-3527-9BAE-958FAA14B11C}\InprocServer32" Name="RuntimeVersion" Value="v4.0.30319" Type="string" Action="write" />
-                <RegistryValue Root="HKCR" Key="CLSID\{2F246296-E0C2-3527-9BAE-958FAA14B11C}\InprocServer32" Name="CodeBase" Value="file:///[#fil69E69326265A56E58AABD23A6FA13906]" Type="string" Action="write" />
-                <RegistryValue Root="HKCR" Key="CLSID\{42E35D99-9441-3F33-9C78-9971D4772C74}\Implemented Categories\{62C8FE65-4EBB-45e7-B440-6E39B2CDBF29}" Value="" Type="string" Action="write" />
-                <RegistryValue Root="HKCR" Key="CLSID\{42E35D99-9441-3F33-9C78-9971D4772C74}\InprocServer32\2.21.5981.35959" Name="Class" Value="NJsonSchema.CodeGeneration.TypeScript.TypeScriptGeneratorSettings" Type="string" Action="write" />
-                <RegistryValue Root="HKCR" Key="CLSID\{42E35D99-9441-3F33-9C78-9971D4772C74}\InprocServer32\2.21.5981.35959" Name="Assembly" Value="NJsonSchema.CodeGeneration, Version=2.21.5981.35959, Culture=neutral, PublicKeyToken=null" Type="string" Action="write" />
-                <RegistryValue Root="HKCR" Key="CLSID\{42E35D99-9441-3F33-9C78-9971D4772C74}\InprocServer32\2.21.5981.35959" Name="RuntimeVersion" Value="v4.0.30319" Type="string" Action="write" />
-                <RegistryValue Root="HKCR" Key="CLSID\{42E35D99-9441-3F33-9C78-9971D4772C74}\InprocServer32\2.21.5981.35959" Name="CodeBase" Value="file:///[#fil69E69326265A56E58AABD23A6FA13906]" Type="string" Action="write" />
-                <RegistryValue Root="HKCR" Key="CLSID\{42E35D99-9441-3F33-9C78-9971D4772C74}\InprocServer32" Name="Class" Value="NJsonSchema.CodeGeneration.TypeScript.TypeScriptGeneratorSettings" Type="string" Action="write" />
-                <RegistryValue Root="HKCR" Key="CLSID\{42E35D99-9441-3F33-9C78-9971D4772C74}\InprocServer32" Name="Assembly" Value="NJsonSchema.CodeGeneration, Version=2.21.5981.35959, Culture=neutral, PublicKeyToken=null" Type="string" Action="write" />
-                <RegistryValue Root="HKCR" Key="CLSID\{42E35D99-9441-3F33-9C78-9971D4772C74}\InprocServer32" Name="RuntimeVersion" Value="v4.0.30319" Type="string" Action="write" />
-                <RegistryValue Root="HKCR" Key="CLSID\{42E35D99-9441-3F33-9C78-9971D4772C74}\InprocServer32" Name="CodeBase" Value="file:///[#fil69E69326265A56E58AABD23A6FA13906]" Type="string" Action="write" />
-                <RegistryValue Root="HKCR" Key="Record\{42FC37AE-8DFD-39A5-AA43-9C080CA51CAF}\2.21.5981.35959" Name="Class" Value="NJsonSchema.CodeGeneration.CSharp.CSharpClassStyle" Type="string" Action="write" />
-                <RegistryValue Root="HKCR" Key="Record\{42FC37AE-8DFD-39A5-AA43-9C080CA51CAF}\2.21.5981.35959" Name="Assembly" Value="NJsonSchema.CodeGeneration, Version=2.21.5981.35959, Culture=neutral, PublicKeyToken=null" Type="string" Action="write" />
-                <RegistryValue Root="HKCR" Key="Record\{42FC37AE-8DFD-39A5-AA43-9C080CA51CAF}\2.21.5981.35959" Name="RuntimeVersion" Value="v4.0.30319" Type="string" Action="write" />
-                <RegistryValue Root="HKCR" Key="Record\{42FC37AE-8DFD-39A5-AA43-9C080CA51CAF}\2.21.5981.35959" Name="CodeBase" Value="file:///[#fil69E69326265A56E58AABD23A6FA13906]" Type="string" Action="write" />
-                <RegistryValue Root="HKCR" Key="Record\{E45BA634-98FC-39EA-8ABE-2B4D912AA422}\2.21.5981.35959" Name="Class" Value="NJsonSchema.CodeGeneration.TypeScript.TypeScriptTypeStyle" Type="string" Action="write" />
-                <RegistryValue Root="HKCR" Key="Record\{E45BA634-98FC-39EA-8ABE-2B4D912AA422}\2.21.5981.35959" Name="Assembly" Value="NJsonSchema.CodeGeneration, Version=2.21.5981.35959, Culture=neutral, PublicKeyToken=null" Type="string" Action="write" />
-                <RegistryValue Root="HKCR" Key="Record\{E45BA634-98FC-39EA-8ABE-2B4D912AA422}\2.21.5981.35959" Name="RuntimeVersion" Value="v4.0.30319" Type="string" Action="write" />
-                <RegistryValue Root="HKCR" Key="Record\{E45BA634-98FC-39EA-8ABE-2B4D912AA422}\2.21.5981.35959" Name="CodeBase" Value="file:///[#fil69E69326265A56E58AABD23A6FA13906]" Type="string" Action="write" />
-            </Component>
-            <Component Id="cmp19FE2E6712C318DF128B0BEEEAC96FAD" Directory="RootDirectory" Guid="*">
-                <File Id="filC0CB432EEDC939D89C8438BACBC5F227" KeyPath="yes" Source="$(var.SourcePath)\NJsonSchema.CodeGeneration.xml" />
-            </Component>
-            <Component Id="cmpCFDF9B03906A160A23B423DF1D391540" Directory="RootDirectory" Guid="*">
-                <Class Id="{6D6D5C06-5480-34B4-82AA-5B699090200F}" Context="InprocServer32" Description="NJsonSchema.JsonProperty" ThreadingModel="both" ForeignServer="mscoree.dll">
-                    <ProgId Id="NJsonSchema.JsonProperty" Description="NJsonSchema.JsonProperty" />
-                </Class>
-                <Class Id="{92AEA4D6-3ECE-35EE-9796-91A81058BAC2}" Context="InprocServer32" Description="NJsonSchema.JsonSchemaDefinitionAppender" ThreadingModel="both" ForeignServer="mscoree.dll">
-                    <ProgId Id="NJsonSchema.JsonSchemaDefinitionAppender" Description="NJsonSchema.JsonSchemaDefinitionAppender" />
-                </Class>
-                <Class Id="{A4313A71-7B44-355C-8369-68DE943617AB}" Context="InprocServer32" Description="NJsonSchema.Generation.JsonSchemaGeneratorSettings" ThreadingModel="both" ForeignServer="mscoree.dll">
-                    <ProgId Id="NJsonSchema.Generation.JsonSchemaGeneratorSettings" Description="NJsonSchema.Generation.JsonSchemaGeneratorSettings" />
-                </Class>
-                <Class Id="{B51C81B3-6C51-363A-AED0-F20EDFD7BFB2}" Context="InprocServer32" Description="NJsonSchema.SchemaResolver" ThreadingModel="both" ForeignServer="mscoree.dll">
-                    <ProgId Id="NJsonSchema.SchemaResolver" Description="NJsonSchema.SchemaResolver" />
-                </Class>
-                <Class Id="{BD410A73-44AE-3873-B4AF-E44CCA3A0FEB}" Context="InprocServer32" Description="NJsonSchema.Annotations.JsonSchemaAttribute" ThreadingModel="both" ForeignServer="mscoree.dll">
-                    <ProgId Id="NJsonSchema.Annotations.JsonSchemaAttribute" Description="NJsonSchema.Annotations.JsonSchemaAttribute" />
-                </Class>
-                <Class Id="{BD468B5C-6F5E-30C0-B6A8-F2018748AC05}" Context="InprocServer32" Description="NJsonSchema.JsonSchema4" ThreadingModel="both" ForeignServer="mscoree.dll">
-                    <ProgId Id="NJsonSchema.JsonSchema4" Description="NJsonSchema.JsonSchema4" />
-                </Class>
-                <File Id="filE7D2BAF36BE70670FE414AAABB6765E1" KeyPath="yes" Source="$(var.SourcePath)\NJsonSchema.dll" />
-                <ProgId Id="Record" />
-                <RegistryValue Root="HKCR" Key="CLSID\{6D6D5C06-5480-34B4-82AA-5B699090200F}\Implemented Categories\{62C8FE65-4EBB-45e7-B440-6E39B2CDBF29}" Value="" Type="string" Action="write" />
-                <RegistryValue Root="HKCR" Key="CLSID\{6D6D5C06-5480-34B4-82AA-5B699090200F}\InprocServer32\2.21.5981.35957" Name="Class" Value="NJsonSchema.JsonProperty" Type="string" Action="write" />
-                <RegistryValue Root="HKCR" Key="CLSID\{6D6D5C06-5480-34B4-82AA-5B699090200F}\InprocServer32\2.21.5981.35957" Name="Assembly" Value="NJsonSchema, Version=2.21.5981.35957, Culture=neutral, PublicKeyToken=c2f9c3bdfae56102" Type="string" Action="write" />
-                <RegistryValue Root="HKCR" Key="CLSID\{6D6D5C06-5480-34B4-82AA-5B699090200F}\InprocServer32\2.21.5981.35957" Name="RuntimeVersion" Value="v4.0.30319" Type="string" Action="write" />
-                <RegistryValue Root="HKCR" Key="CLSID\{6D6D5C06-5480-34B4-82AA-5B699090200F}\InprocServer32\2.21.5981.35957" Name="CodeBase" Value="file:///[#filE7D2BAF36BE70670FE414AAABB6765E1]" Type="string" Action="write" />
-                <RegistryValue Root="HKCR" Key="CLSID\{6D6D5C06-5480-34B4-82AA-5B699090200F}\InprocServer32" Name="Class" Value="NJsonSchema.JsonProperty" Type="string" Action="write" />
-                <RegistryValue Root="HKCR" Key="CLSID\{6D6D5C06-5480-34B4-82AA-5B699090200F}\InprocServer32" Name="Assembly" Value="NJsonSchema, Version=2.21.5981.35957, Culture=neutral, PublicKeyToken=c2f9c3bdfae56102" Type="string" Action="write" />
-                <RegistryValue Root="HKCR" Key="CLSID\{6D6D5C06-5480-34B4-82AA-5B699090200F}\InprocServer32" Name="RuntimeVersion" Value="v4.0.30319" Type="string" Action="write" />
-                <RegistryValue Root="HKCR" Key="CLSID\{6D6D5C06-5480-34B4-82AA-5B699090200F}\InprocServer32" Name="CodeBase" Value="file:///[#filE7D2BAF36BE70670FE414AAABB6765E1]" Type="string" Action="write" />
-                <RegistryValue Root="HKCR" Key="CLSID\{92AEA4D6-3ECE-35EE-9796-91A81058BAC2}\Implemented Categories\{62C8FE65-4EBB-45e7-B440-6E39B2CDBF29}" Value="" Type="string" Action="write" />
-                <RegistryValue Root="HKCR" Key="CLSID\{92AEA4D6-3ECE-35EE-9796-91A81058BAC2}\InprocServer32\2.21.5981.35957" Name="Class" Value="NJsonSchema.JsonSchemaDefinitionAppender" Type="string" Action="write" />
-                <RegistryValue Root="HKCR" Key="CLSID\{92AEA4D6-3ECE-35EE-9796-91A81058BAC2}\InprocServer32\2.21.5981.35957" Name="Assembly" Value="NJsonSchema, Version=2.21.5981.35957, Culture=neutral, PublicKeyToken=c2f9c3bdfae56102" Type="string" Action="write" />
-                <RegistryValue Root="HKCR" Key="CLSID\{92AEA4D6-3ECE-35EE-9796-91A81058BAC2}\InprocServer32\2.21.5981.35957" Name="RuntimeVersion" Value="v4.0.30319" Type="string" Action="write" />
-                <RegistryValue Root="HKCR" Key="CLSID\{92AEA4D6-3ECE-35EE-9796-91A81058BAC2}\InprocServer32\2.21.5981.35957" Name="CodeBase" Value="file:///[#filE7D2BAF36BE70670FE414AAABB6765E1]" Type="string" Action="write" />
-                <RegistryValue Root="HKCR" Key="CLSID\{92AEA4D6-3ECE-35EE-9796-91A81058BAC2}\InprocServer32" Name="Class" Value="NJsonSchema.JsonSchemaDefinitionAppender" Type="string" Action="write" />
-                <RegistryValue Root="HKCR" Key="CLSID\{92AEA4D6-3ECE-35EE-9796-91A81058BAC2}\InprocServer32" Name="Assembly" Value="NJsonSchema, Version=2.21.5981.35957, Culture=neutral, PublicKeyToken=c2f9c3bdfae56102" Type="string" Action="write" />
-                <RegistryValue Root="HKCR" Key="CLSID\{92AEA4D6-3ECE-35EE-9796-91A81058BAC2}\InprocServer32" Name="RuntimeVersion" Value="v4.0.30319" Type="string" Action="write" />
-                <RegistryValue Root="HKCR" Key="CLSID\{92AEA4D6-3ECE-35EE-9796-91A81058BAC2}\InprocServer32" Name="CodeBase" Value="file:///[#filE7D2BAF36BE70670FE414AAABB6765E1]" Type="string" Action="write" />
-                <RegistryValue Root="HKCR" Key="CLSID\{A4313A71-7B44-355C-8369-68DE943617AB}\Implemented Categories\{62C8FE65-4EBB-45e7-B440-6E39B2CDBF29}" Value="" Type="string" Action="write" />
-                <RegistryValue Root="HKCR" Key="CLSID\{A4313A71-7B44-355C-8369-68DE943617AB}\InprocServer32\2.21.5981.35957" Name="Class" Value="NJsonSchema.Generation.JsonSchemaGeneratorSettings" Type="string" Action="write" />
-                <RegistryValue Root="HKCR" Key="CLSID\{A4313A71-7B44-355C-8369-68DE943617AB}\InprocServer32\2.21.5981.35957" Name="Assembly" Value="NJsonSchema, Version=2.21.5981.35957, Culture=neutral, PublicKeyToken=c2f9c3bdfae56102" Type="string" Action="write" />
-                <RegistryValue Root="HKCR" Key="CLSID\{A4313A71-7B44-355C-8369-68DE943617AB}\InprocServer32\2.21.5981.35957" Name="RuntimeVersion" Value="v4.0.30319" Type="string" Action="write" />
-                <RegistryValue Root="HKCR" Key="CLSID\{A4313A71-7B44-355C-8369-68DE943617AB}\InprocServer32\2.21.5981.35957" Name="CodeBase" Value="file:///[#filE7D2BAF36BE70670FE414AAABB6765E1]" Type="string" Action="write" />
-                <RegistryValue Root="HKCR" Key="CLSID\{A4313A71-7B44-355C-8369-68DE943617AB}\InprocServer32" Name="Class" Value="NJsonSchema.Generation.JsonSchemaGeneratorSettings" Type="string" Action="write" />
-                <RegistryValue Root="HKCR" Key="CLSID\{A4313A71-7B44-355C-8369-68DE943617AB}\InprocServer32" Name="Assembly" Value="NJsonSchema, Version=2.21.5981.35957, Culture=neutral, PublicKeyToken=c2f9c3bdfae56102" Type="string" Action="write" />
-                <RegistryValue Root="HKCR" Key="CLSID\{A4313A71-7B44-355C-8369-68DE943617AB}\InprocServer32" Name="RuntimeVersion" Value="v4.0.30319" Type="string" Action="write" />
-                <RegistryValue Root="HKCR" Key="CLSID\{A4313A71-7B44-355C-8369-68DE943617AB}\InprocServer32" Name="CodeBase" Value="file:///[#filE7D2BAF36BE70670FE414AAABB6765E1]" Type="string" Action="write" />
-                <RegistryValue Root="HKCR" Key="CLSID\{B51C81B3-6C51-363A-AED0-F20EDFD7BFB2}\Implemented Categories\{62C8FE65-4EBB-45e7-B440-6E39B2CDBF29}" Value="" Type="string" Action="write" />
-                <RegistryValue Root="HKCR" Key="CLSID\{B51C81B3-6C51-363A-AED0-F20EDFD7BFB2}\InprocServer32\2.21.5981.35957" Name="Class" Value="NJsonSchema.SchemaResolver" Type="string" Action="write" />
-                <RegistryValue Root="HKCR" Key="CLSID\{B51C81B3-6C51-363A-AED0-F20EDFD7BFB2}\InprocServer32\2.21.5981.35957" Name="Assembly" Value="NJsonSchema, Version=2.21.5981.35957, Culture=neutral, PublicKeyToken=c2f9c3bdfae56102" Type="string" Action="write" />
-                <RegistryValue Root="HKCR" Key="CLSID\{B51C81B3-6C51-363A-AED0-F20EDFD7BFB2}\InprocServer32\2.21.5981.35957" Name="RuntimeVersion" Value="v4.0.30319" Type="string" Action="write" />
-                <RegistryValue Root="HKCR" Key="CLSID\{B51C81B3-6C51-363A-AED0-F20EDFD7BFB2}\InprocServer32\2.21.5981.35957" Name="CodeBase" Value="file:///[#filE7D2BAF36BE70670FE414AAABB6765E1]" Type="string" Action="write" />
-                <RegistryValue Root="HKCR" Key="CLSID\{B51C81B3-6C51-363A-AED0-F20EDFD7BFB2}\InprocServer32" Name="Class" Value="NJsonSchema.SchemaResolver" Type="string" Action="write" />
-                <RegistryValue Root="HKCR" Key="CLSID\{B51C81B3-6C51-363A-AED0-F20EDFD7BFB2}\InprocServer32" Name="Assembly" Value="NJsonSchema, Version=2.21.5981.35957, Culture=neutral, PublicKeyToken=c2f9c3bdfae56102" Type="string" Action="write" />
-                <RegistryValue Root="HKCR" Key="CLSID\{B51C81B3-6C51-363A-AED0-F20EDFD7BFB2}\InprocServer32" Name="RuntimeVersion" Value="v4.0.30319" Type="string" Action="write" />
-                <RegistryValue Root="HKCR" Key="CLSID\{B51C81B3-6C51-363A-AED0-F20EDFD7BFB2}\InprocServer32" Name="CodeBase" Value="file:///[#filE7D2BAF36BE70670FE414AAABB6765E1]" Type="string" Action="write" />
-                <RegistryValue Root="HKCR" Key="CLSID\{BD410A73-44AE-3873-B4AF-E44CCA3A0FEB}\Implemented Categories\{62C8FE65-4EBB-45e7-B440-6E39B2CDBF29}" Value="" Type="string" Action="write" />
-                <RegistryValue Root="HKCR" Key="CLSID\{BD410A73-44AE-3873-B4AF-E44CCA3A0FEB}\InprocServer32\2.21.5981.35957" Name="Class" Value="NJsonSchema.Annotations.JsonSchemaAttribute" Type="string" Action="write" />
-                <RegistryValue Root="HKCR" Key="CLSID\{BD410A73-44AE-3873-B4AF-E44CCA3A0FEB}\InprocServer32\2.21.5981.35957" Name="Assembly" Value="NJsonSchema, Version=2.21.5981.35957, Culture=neutral, PublicKeyToken=c2f9c3bdfae56102" Type="string" Action="write" />
-                <RegistryValue Root="HKCR" Key="CLSID\{BD410A73-44AE-3873-B4AF-E44CCA3A0FEB}\InprocServer32\2.21.5981.35957" Name="RuntimeVersion" Value="v4.0.30319" Type="string" Action="write" />
-                <RegistryValue Root="HKCR" Key="CLSID\{BD410A73-44AE-3873-B4AF-E44CCA3A0FEB}\InprocServer32\2.21.5981.35957" Name="CodeBase" Value="file:///[#filE7D2BAF36BE70670FE414AAABB6765E1]" Type="string" Action="write" />
-                <RegistryValue Root="HKCR" Key="CLSID\{BD410A73-44AE-3873-B4AF-E44CCA3A0FEB}\InprocServer32" Name="Class" Value="NJsonSchema.Annotations.JsonSchemaAttribute" Type="string" Action="write" />
-                <RegistryValue Root="HKCR" Key="CLSID\{BD410A73-44AE-3873-B4AF-E44CCA3A0FEB}\InprocServer32" Name="Assembly" Value="NJsonSchema, Version=2.21.5981.35957, Culture=neutral, PublicKeyToken=c2f9c3bdfae56102" Type="string" Action="write" />
-                <RegistryValue Root="HKCR" Key="CLSID\{BD410A73-44AE-3873-B4AF-E44CCA3A0FEB}\InprocServer32" Name="RuntimeVersion" Value="v4.0.30319" Type="string" Action="write" />
-                <RegistryValue Root="HKCR" Key="CLSID\{BD410A73-44AE-3873-B4AF-E44CCA3A0FEB}\InprocServer32" Name="CodeBase" Value="file:///[#filE7D2BAF36BE70670FE414AAABB6765E1]" Type="string" Action="write" />
-                <RegistryValue Root="HKCR" Key="CLSID\{BD468B5C-6F5E-30C0-B6A8-F2018748AC05}\Implemented Categories\{62C8FE65-4EBB-45e7-B440-6E39B2CDBF29}" Value="" Type="string" Action="write" />
-                <RegistryValue Root="HKCR" Key="CLSID\{BD468B5C-6F5E-30C0-B6A8-F2018748AC05}\InprocServer32\2.21.5981.35957" Name="Class" Value="NJsonSchema.JsonSchema4" Type="string" Action="write" />
-                <RegistryValue Root="HKCR" Key="CLSID\{BD468B5C-6F5E-30C0-B6A8-F2018748AC05}\InprocServer32\2.21.5981.35957" Name="Assembly" Value="NJsonSchema, Version=2.21.5981.35957, Culture=neutral, PublicKeyToken=c2f9c3bdfae56102" Type="string" Action="write" />
-                <RegistryValue Root="HKCR" Key="CLSID\{BD468B5C-6F5E-30C0-B6A8-F2018748AC05}\InprocServer32\2.21.5981.35957" Name="RuntimeVersion" Value="v4.0.30319" Type="string" Action="write" />
-                <RegistryValue Root="HKCR" Key="CLSID\{BD468B5C-6F5E-30C0-B6A8-F2018748AC05}\InprocServer32\2.21.5981.35957" Name="CodeBase" Value="file:///[#filE7D2BAF36BE70670FE414AAABB6765E1]" Type="string" Action="write" />
-                <RegistryValue Root="HKCR" Key="CLSID\{BD468B5C-6F5E-30C0-B6A8-F2018748AC05}\InprocServer32" Name="Class" Value="NJsonSchema.JsonSchema4" Type="string" Action="write" />
-                <RegistryValue Root="HKCR" Key="CLSID\{BD468B5C-6F5E-30C0-B6A8-F2018748AC05}\InprocServer32" Name="Assembly" Value="NJsonSchema, Version=2.21.5981.35957, Culture=neutral, PublicKeyToken=c2f9c3bdfae56102" Type="string" Action="write" />
-                <RegistryValue Root="HKCR" Key="CLSID\{BD468B5C-6F5E-30C0-B6A8-F2018748AC05}\InprocServer32" Name="RuntimeVersion" Value="v4.0.30319" Type="string" Action="write" />
-                <RegistryValue Root="HKCR" Key="CLSID\{BD468B5C-6F5E-30C0-B6A8-F2018748AC05}\InprocServer32" Name="CodeBase" Value="file:///[#filE7D2BAF36BE70670FE414AAABB6765E1]" Type="string" Action="write" />
-                <RegistryValue Root="HKCR" Key="Record\{21EC405E-0630-3994-A04F-7BC5F137DEAD}\2.21.5981.35957" Name="Class" Value="NJsonSchema.EnumHandling" Type="string" Action="write" />
-                <RegistryValue Root="HKCR" Key="Record\{21EC405E-0630-3994-A04F-7BC5F137DEAD}\2.21.5981.35957" Name="Assembly" Value="NJsonSchema, Version=2.21.5981.35957, Culture=neutral, PublicKeyToken=c2f9c3bdfae56102" Type="string" Action="write" />
-                <RegistryValue Root="HKCR" Key="Record\{21EC405E-0630-3994-A04F-7BC5F137DEAD}\2.21.5981.35957" Name="RuntimeVersion" Value="v4.0.30319" Type="string" Action="write" />
-                <RegistryValue Root="HKCR" Key="Record\{21EC405E-0630-3994-A04F-7BC5F137DEAD}\2.21.5981.35957" Name="CodeBase" Value="file:///[#filE7D2BAF36BE70670FE414AAABB6765E1]" Type="string" Action="write" />
-                <RegistryValue Root="HKCR" Key="Record\{5D5593A6-9DA4-3B44-9824-519D798ED157}\2.21.5981.35957" Name="Class" Value="NJsonSchema.Validation.ValidationErrorKind" Type="string" Action="write" />
-                <RegistryValue Root="HKCR" Key="Record\{5D5593A6-9DA4-3B44-9824-519D798ED157}\2.21.5981.35957" Name="Assembly" Value="NJsonSchema, Version=2.21.5981.35957, Culture=neutral, PublicKeyToken=c2f9c3bdfae56102" Type="string" Action="write" />
-                <RegistryValue Root="HKCR" Key="Record\{5D5593A6-9DA4-3B44-9824-519D798ED157}\2.21.5981.35957" Name="RuntimeVersion" Value="v4.0.30319" Type="string" Action="write" />
-                <RegistryValue Root="HKCR" Key="Record\{5D5593A6-9DA4-3B44-9824-519D798ED157}\2.21.5981.35957" Name="CodeBase" Value="file:///[#filE7D2BAF36BE70670FE414AAABB6765E1]" Type="string" Action="write" />
-                <RegistryValue Root="HKCR" Key="Record\{E4671D11-275D-3053-A62C-CD28030AF5DF}\2.21.5981.35957" Name="Class" Value="NJsonSchema.JsonObjectType" Type="string" Action="write" />
-                <RegistryValue Root="HKCR" Key="Record\{E4671D11-275D-3053-A62C-CD28030AF5DF}\2.21.5981.35957" Name="Assembly" Value="NJsonSchema, Version=2.21.5981.35957, Culture=neutral, PublicKeyToken=c2f9c3bdfae56102" Type="string" Action="write" />
-                <RegistryValue Root="HKCR" Key="Record\{E4671D11-275D-3053-A62C-CD28030AF5DF}\2.21.5981.35957" Name="RuntimeVersion" Value="v4.0.30319" Type="string" Action="write" />
-                <RegistryValue Root="HKCR" Key="Record\{E4671D11-275D-3053-A62C-CD28030AF5DF}\2.21.5981.35957" Name="CodeBase" Value="file:///[#filE7D2BAF36BE70670FE414AAABB6765E1]" Type="string" Action="write" />
-            </Component>
-            <Component Id="cmp1C1136F93E85EEFA43E6D2D9FFB0B6F2" Directory="RootDirectory" Guid="*">
-                <File Id="filD695A73671F7C09A8F5F9B000178428E" KeyPath="yes" Source="$(var.SourcePath)\NJsonSchema.xml" />
-            </Component>
-            <Component Id="cmp2A11D8A82847C4B7D0ED546235187238" Directory="RootDirectory" Guid="*">
-<<<<<<< HEAD
-                <Class Id="{652EA8FA-6D13-3A33-9F58-B37571555B2E}" Context="InprocServer32" Description="NSwag.CodeGeneration.SwaggerGenerators.WebApi.WebApiAssemblyToSwaggerGeneratorSettings" ThreadingModel="both" ForeignServer="mscoree.dll">
-                    <ProgId Id="NSwag.CodeGeneration.SwaggerGenerators.WebApi.WebApiAssemblyToSwaggerGeneratorSettings" Description="NSwag.CodeGeneration.SwaggerGenerators.WebApi.WebApiAssemblyToSwaggerGeneratorSettings" />
-                </Class>
-                <Class Id="{BC1CC823-CE67-3B50-B1DF-ED36819BE5D6}" Context="InprocServer32" Description="NSwag.CodeGeneration.SwaggerGenerators.AssemblyTypeToSwaggerGeneratorSettings" ThreadingModel="both" ForeignServer="mscoree.dll">
-                    <ProgId Id="NSwag.CodeGeneration.SwaggerGenerators.AssemblyTypeToSwaggerGeneratorSettings" Description="NSwag.CodeGeneration.SwaggerGenerators.AssemblyTypeToSwaggerGeneratorSettings" />
-                </Class>
-                <File Id="fil7FA595FCBA45D1489A6A9227BF9C07D1" KeyPath="yes" Source="$(var.SourcePath)\NSwag.AssemblyLoader.dll" />
-                <RegistryValue Root="HKCR" Key="CLSID\{652EA8FA-6D13-3A33-9F58-B37571555B2E}\Implemented Categories\{62C8FE65-4EBB-45e7-B440-6E39B2CDBF29}" Value="" Type="string" Action="write" />
-                <RegistryValue Root="HKCR" Key="CLSID\{652EA8FA-6D13-3A33-9F58-B37571555B2E}\InprocServer32\2.25.5982.40539" Name="Class" Value="NSwag.CodeGeneration.SwaggerGenerators.WebApi.WebApiAssemblyToSwaggerGeneratorSettings" Type="string" Action="write" />
-                <RegistryValue Root="HKCR" Key="CLSID\{652EA8FA-6D13-3A33-9F58-B37571555B2E}\InprocServer32\2.25.5982.40539" Name="Assembly" Value="NSwag.AssemblyLoader, Version=2.25.5982.40539, Culture=neutral, PublicKeyToken=null" Type="string" Action="write" />
-                <RegistryValue Root="HKCR" Key="CLSID\{652EA8FA-6D13-3A33-9F58-B37571555B2E}\InprocServer32\2.25.5982.40539" Name="RuntimeVersion" Value="v4.0.30319" Type="string" Action="write" />
-                <RegistryValue Root="HKCR" Key="CLSID\{652EA8FA-6D13-3A33-9F58-B37571555B2E}\InprocServer32\2.25.5982.40539" Name="CodeBase" Value="file:///[#fil7FA595FCBA45D1489A6A9227BF9C07D1]" Type="string" Action="write" />
-                <RegistryValue Root="HKCR" Key="CLSID\{652EA8FA-6D13-3A33-9F58-B37571555B2E}\InprocServer32" Name="Class" Value="NSwag.CodeGeneration.SwaggerGenerators.WebApi.WebApiAssemblyToSwaggerGeneratorSettings" Type="string" Action="write" />
-                <RegistryValue Root="HKCR" Key="CLSID\{652EA8FA-6D13-3A33-9F58-B37571555B2E}\InprocServer32" Name="Assembly" Value="NSwag.AssemblyLoader, Version=2.25.5982.40539, Culture=neutral, PublicKeyToken=null" Type="string" Action="write" />
-                <RegistryValue Root="HKCR" Key="CLSID\{652EA8FA-6D13-3A33-9F58-B37571555B2E}\InprocServer32" Name="RuntimeVersion" Value="v4.0.30319" Type="string" Action="write" />
-                <RegistryValue Root="HKCR" Key="CLSID\{652EA8FA-6D13-3A33-9F58-B37571555B2E}\InprocServer32" Name="CodeBase" Value="file:///[#fil7FA595FCBA45D1489A6A9227BF9C07D1]" Type="string" Action="write" />
-                <RegistryValue Root="HKCR" Key="CLSID\{BC1CC823-CE67-3B50-B1DF-ED36819BE5D6}\Implemented Categories\{62C8FE65-4EBB-45e7-B440-6E39B2CDBF29}" Value="" Type="string" Action="write" />
-                <RegistryValue Root="HKCR" Key="CLSID\{BC1CC823-CE67-3B50-B1DF-ED36819BE5D6}\InprocServer32\2.25.5982.40539" Name="Class" Value="NSwag.CodeGeneration.SwaggerGenerators.AssemblyTypeToSwaggerGeneratorSettings" Type="string" Action="write" />
-                <RegistryValue Root="HKCR" Key="CLSID\{BC1CC823-CE67-3B50-B1DF-ED36819BE5D6}\InprocServer32\2.25.5982.40539" Name="Assembly" Value="NSwag.AssemblyLoader, Version=2.25.5982.40539, Culture=neutral, PublicKeyToken=null" Type="string" Action="write" />
-                <RegistryValue Root="HKCR" Key="CLSID\{BC1CC823-CE67-3B50-B1DF-ED36819BE5D6}\InprocServer32\2.25.5982.40539" Name="RuntimeVersion" Value="v4.0.30319" Type="string" Action="write" />
-                <RegistryValue Root="HKCR" Key="CLSID\{BC1CC823-CE67-3B50-B1DF-ED36819BE5D6}\InprocServer32\2.25.5982.40539" Name="CodeBase" Value="file:///[#fil7FA595FCBA45D1489A6A9227BF9C07D1]" Type="string" Action="write" />
-                <RegistryValue Root="HKCR" Key="CLSID\{BC1CC823-CE67-3B50-B1DF-ED36819BE5D6}\InprocServer32" Name="Class" Value="NSwag.CodeGeneration.SwaggerGenerators.AssemblyTypeToSwaggerGeneratorSettings" Type="string" Action="write" />
-                <RegistryValue Root="HKCR" Key="CLSID\{BC1CC823-CE67-3B50-B1DF-ED36819BE5D6}\InprocServer32" Name="Assembly" Value="NSwag.AssemblyLoader, Version=2.25.5982.40539, Culture=neutral, PublicKeyToken=null" Type="string" Action="write" />
-                <RegistryValue Root="HKCR" Key="CLSID\{BC1CC823-CE67-3B50-B1DF-ED36819BE5D6}\InprocServer32" Name="RuntimeVersion" Value="v4.0.30319" Type="string" Action="write" />
-                <RegistryValue Root="HKCR" Key="CLSID\{BC1CC823-CE67-3B50-B1DF-ED36819BE5D6}\InprocServer32" Name="CodeBase" Value="file:///[#fil7FA595FCBA45D1489A6A9227BF9C07D1]" Type="string" Action="write" />
-=======
-                <Class Id="{16A1E18C-808F-31F4-B887-459FB78ED9DE}" Context="InprocServer32" Description="NSwag.CodeGeneration.SwaggerGenerators.WebApi.WebApiAssemblyToSwaggerGeneratorSettings" ThreadingModel="both" ForeignServer="mscoree.dll">
-                    <ProgId Id="NSwag.CodeGeneration.SwaggerGenerators.WebApi.WebApiAssemblyToSwaggerGeneratorSettings" Description="NSwag.CodeGeneration.SwaggerGenerators.WebApi.WebApiAssemblyToSwaggerGeneratorSettings" />
-                </Class>
-                <Class Id="{C02A05F6-0555-37E0-ACF1-7DED67BB3E61}" Context="InprocServer32" Description="NSwag.CodeGeneration.SwaggerGenerators.AssemblyTypeToSwaggerGeneratorSettings" ThreadingModel="both" ForeignServer="mscoree.dll">
-                    <ProgId Id="NSwag.CodeGeneration.SwaggerGenerators.AssemblyTypeToSwaggerGeneratorSettings" Description="NSwag.CodeGeneration.SwaggerGenerators.AssemblyTypeToSwaggerGeneratorSettings" />
-                </Class>
-                <File Id="fil7FA595FCBA45D1489A6A9227BF9C07D1" KeyPath="yes" Source="$(var.SourcePath)\NSwag.AssemblyLoader.dll" />
-                <RegistryValue Root="HKCR" Key="CLSID\{16A1E18C-808F-31F4-B887-459FB78ED9DE}\Implemented Categories\{62C8FE65-4EBB-45e7-B440-6E39B2CDBF29}" Value="" Type="string" Action="write" />
-                <RegistryValue Root="HKCR" Key="CLSID\{16A1E18C-808F-31F4-B887-459FB78ED9DE}\InprocServer32\2.25.5982.31036" Name="Class" Value="NSwag.CodeGeneration.SwaggerGenerators.WebApi.WebApiAssemblyToSwaggerGeneratorSettings" Type="string" Action="write" />
-                <RegistryValue Root="HKCR" Key="CLSID\{16A1E18C-808F-31F4-B887-459FB78ED9DE}\InprocServer32\2.25.5982.31036" Name="Assembly" Value="NSwag.AssemblyLoader, Version=2.25.5982.31036, Culture=neutral, PublicKeyToken=null" Type="string" Action="write" />
-                <RegistryValue Root="HKCR" Key="CLSID\{16A1E18C-808F-31F4-B887-459FB78ED9DE}\InprocServer32\2.25.5982.31036" Name="RuntimeVersion" Value="v4.0.30319" Type="string" Action="write" />
-                <RegistryValue Root="HKCR" Key="CLSID\{16A1E18C-808F-31F4-B887-459FB78ED9DE}\InprocServer32\2.25.5982.31036" Name="CodeBase" Value="file:///[#fil7FA595FCBA45D1489A6A9227BF9C07D1]" Type="string" Action="write" />
-                <RegistryValue Root="HKCR" Key="CLSID\{16A1E18C-808F-31F4-B887-459FB78ED9DE}\InprocServer32" Name="Class" Value="NSwag.CodeGeneration.SwaggerGenerators.WebApi.WebApiAssemblyToSwaggerGeneratorSettings" Type="string" Action="write" />
-                <RegistryValue Root="HKCR" Key="CLSID\{16A1E18C-808F-31F4-B887-459FB78ED9DE}\InprocServer32" Name="Assembly" Value="NSwag.AssemblyLoader, Version=2.25.5982.31036, Culture=neutral, PublicKeyToken=null" Type="string" Action="write" />
-                <RegistryValue Root="HKCR" Key="CLSID\{16A1E18C-808F-31F4-B887-459FB78ED9DE}\InprocServer32" Name="RuntimeVersion" Value="v4.0.30319" Type="string" Action="write" />
-                <RegistryValue Root="HKCR" Key="CLSID\{16A1E18C-808F-31F4-B887-459FB78ED9DE}\InprocServer32" Name="CodeBase" Value="file:///[#fil7FA595FCBA45D1489A6A9227BF9C07D1]" Type="string" Action="write" />
-                <RegistryValue Root="HKCR" Key="CLSID\{C02A05F6-0555-37E0-ACF1-7DED67BB3E61}\Implemented Categories\{62C8FE65-4EBB-45e7-B440-6E39B2CDBF29}" Value="" Type="string" Action="write" />
-                <RegistryValue Root="HKCR" Key="CLSID\{C02A05F6-0555-37E0-ACF1-7DED67BB3E61}\InprocServer32\2.25.5982.31036" Name="Class" Value="NSwag.CodeGeneration.SwaggerGenerators.AssemblyTypeToSwaggerGeneratorSettings" Type="string" Action="write" />
-                <RegistryValue Root="HKCR" Key="CLSID\{C02A05F6-0555-37E0-ACF1-7DED67BB3E61}\InprocServer32\2.25.5982.31036" Name="Assembly" Value="NSwag.AssemblyLoader, Version=2.25.5982.31036, Culture=neutral, PublicKeyToken=null" Type="string" Action="write" />
-                <RegistryValue Root="HKCR" Key="CLSID\{C02A05F6-0555-37E0-ACF1-7DED67BB3E61}\InprocServer32\2.25.5982.31036" Name="RuntimeVersion" Value="v4.0.30319" Type="string" Action="write" />
-                <RegistryValue Root="HKCR" Key="CLSID\{C02A05F6-0555-37E0-ACF1-7DED67BB3E61}\InprocServer32\2.25.5982.31036" Name="CodeBase" Value="file:///[#fil7FA595FCBA45D1489A6A9227BF9C07D1]" Type="string" Action="write" />
-                <RegistryValue Root="HKCR" Key="CLSID\{C02A05F6-0555-37E0-ACF1-7DED67BB3E61}\InprocServer32" Name="Class" Value="NSwag.CodeGeneration.SwaggerGenerators.AssemblyTypeToSwaggerGeneratorSettings" Type="string" Action="write" />
-                <RegistryValue Root="HKCR" Key="CLSID\{C02A05F6-0555-37E0-ACF1-7DED67BB3E61}\InprocServer32" Name="Assembly" Value="NSwag.AssemblyLoader, Version=2.25.5982.31036, Culture=neutral, PublicKeyToken=null" Type="string" Action="write" />
-                <RegistryValue Root="HKCR" Key="CLSID\{C02A05F6-0555-37E0-ACF1-7DED67BB3E61}\InprocServer32" Name="RuntimeVersion" Value="v4.0.30319" Type="string" Action="write" />
-                <RegistryValue Root="HKCR" Key="CLSID\{C02A05F6-0555-37E0-ACF1-7DED67BB3E61}\InprocServer32" Name="CodeBase" Value="file:///[#fil7FA595FCBA45D1489A6A9227BF9C07D1]" Type="string" Action="write" />
->>>>>>> b17951fa
-            </Component>
-            <Component Id="cmp799D3BDCF2987042CF5269EAFE86BF97" Directory="RootDirectory" Guid="*">
-                <File Id="fil785C94CCEE2966FF09CD86E2859A2F7F" KeyPath="yes" Source="$(var.SourcePath)\NSwag.AssemblyLoader.pdb" />
-            </Component>
-            <Component Id="cmp0A392689D7757F098A52295647E88BD8" Directory="RootDirectory" Guid="*">
-                <File Id="filAA0C1EB82ED63F8F72DE0B86161E790C" KeyPath="yes" Source="$(var.SourcePath)\NSwag.AssemblyLoader.xml" />
-            </Component>
-            <Component Id="cmpD433CB41F7E59DBB651203A1637871EF" Directory="RootDirectory" Guid="*">
-<<<<<<< HEAD
-                <Class Id="{0B8078CC-7C8A-3421-A0AB-28A83C65BD71}" Context="InprocServer32" Description="NSwag.CodeGeneration.CodeGenerators.OperationNameGenerators.SingleClientFromOperationIdOperationNameGenerator" ThreadingModel="both" ForeignServer="mscoree.dll">
-                    <ProgId Id="NSwag.CodeGeneration.CodeGenerators.OperationNameGenerators.SingleClientFromOperationIdOperationNameGenerator" Description="NSwag.CodeGeneration.CodeGenerators.OperationNameGenerators.SingleClientFromOperationIdOperationNameGenerator" />
-                </Class>
-                <Class Id="{133F1AF5-F704-3771-B99B-C5263A161E71}" Context="InprocServer32" Description="NSwag.CodeGeneration.CodeGenerators.TypeScript.SwaggerToTypeScriptClientGeneratorSettings" ThreadingModel="both" ForeignServer="mscoree.dll">
-                    <ProgId Id="NSwag.CodeGeneration.CodeGenerators.TypeScript.SwaggerToTypeScriptClientGeneratorSettings" Description="NSwag.CodeGeneration.CodeGenerators.TypeScript.SwaggerToTypeScriptClientGeneratorSettings" />
-                </Class>
-                <Class Id="{57C78770-6963-38F6-87D8-DF6B6B001B3F}" Context="InprocServer32" Description="NSwag.CodeGeneration.CodeGenerators.OperationNameGenerators.MultipleClientsFromPathSegmentsOperationNameGenerator" ThreadingModel="both" ForeignServer="mscoree.dll">
-                    <ProgId Id="NSwag.CodeGeneration.CodeGenerators.OperationNameGenerators.MultipleClientsFromPathSegmentsOperationNameGenerator" Description="NSwag.CodeGeneration.CodeGenerators.OperationNameGenerators.MultipleClientsFromPathSegmentsOperationNameGenerator" />
-                </Class>
-                <Class Id="{7432988F-70E3-36E9-A095-C2F6479EFBB1}" Context="InprocServer32" Description="NSwag.CodeGeneration.CodeGenerators.ControllerGeneratorBaseSettings" ThreadingModel="both" ForeignServer="mscoree.dll">
-                    <ProgId Id="NSwag.CodeGeneration.CodeGenerators.ControllerGeneratorBaseSettings" Description="NSwag.CodeGeneration.CodeGenerators.ControllerGeneratorBaseSettings" />
-                </Class>
-                <Class Id="{92797112-BC36-33CB-85A7-BC2F8C70BC1D}" Context="InprocServer32" Description="NSwag.CodeGeneration.CodeGenerators.OperationNameGenerators.MultipleClientsFromOperationIdOperationNameGenerator" ThreadingModel="both" ForeignServer="mscoree.dll">
-                    <ProgId Id="NSwag.CodeGeneration.CodeGenerators.OperationNameGenerators.MultipleClientsFromOperationIdOperationNameGenerator" Description="NSwag.CodeGeneration.CodeGenerators.OperationNameGenerators.MultipleClientsFromOperationIdOperationNameGenerator" />
-                </Class>
-                <Class Id="{9A67FF1D-ADDF-3EFB-B15E-5D3B2DECB098}" Context="InprocServer32" Description="NSwag.CodeGeneration.CodeGenerators.CSharp.SwaggerToCSharpClientGeneratorSettings" ThreadingModel="both" ForeignServer="mscoree.dll">
-                    <ProgId Id="NSwag.CodeGeneration.CodeGenerators.CSharp.SwaggerToCSharpClientGeneratorSettings" Description="NSwag.CodeGeneration.CodeGenerators.CSharp.SwaggerToCSharpClientGeneratorSettings" />
-                </Class>
-                <Class Id="{C856FCB1-7FF2-31AD-BB30-B6012C5EE0FA}" Context="InprocServer32" Description="NSwag.CodeGeneration.SwaggerGenerators.WebApi.WebApiToSwaggerGeneratorSettings" ThreadingModel="both" ForeignServer="mscoree.dll">
-                    <ProgId Id="NSwag.CodeGeneration.SwaggerGenerators.WebApi.WebApiToSwaggerGeneratorSettings" Description="NSwag.CodeGeneration.SwaggerGenerators.WebApi.WebApiToSwaggerGeneratorSettings" />
-                </Class>
-                <Class Id="{E1D98B2F-4B52-3974-A5F4-921A875CE92B}" Context="InprocServer32" Description="NSwag.CodeGeneration.CodeGenerators.CSharp.SwaggerToCSharpWebApiControllerGeneratorSettings" ThreadingModel="both" ForeignServer="mscoree.dll">
-                    <ProgId Id="NSwag.CodeGeneration.CodeGenerators.CSharp.SwaggerToCSharpWebApiControllerGeneratorSettings" Description="NSwag.CodeGeneration.CodeGenerators.CSharp.SwaggerToCSharpWebApiControllerGeneratorSettings" />
-                </Class>
-                <Class Id="{F73E340B-0282-35E2-8EE5-0D7901C5AF43}" Context="InprocServer32" Description="NSwag.CodeGeneration.CodeGenerators.ClientGeneratorBaseSettings" ThreadingModel="both" ForeignServer="mscoree.dll">
-                    <ProgId Id="NSwag.CodeGeneration.CodeGenerators.ClientGeneratorBaseSettings" Description="NSwag.CodeGeneration.CodeGenerators.ClientGeneratorBaseSettings" />
-                </Class>
-                <File Id="filDC94E2DB0A7DAD32A328930C80E6419C" KeyPath="yes" Source="$(var.SourcePath)\NSwag.CodeGeneration.dll" />
-                <ProgId Id="Record" />
-                <RegistryValue Root="HKCR" Key="CLSID\{0B8078CC-7C8A-3421-A0AB-28A83C65BD71}\Implemented Categories\{62C8FE65-4EBB-45e7-B440-6E39B2CDBF29}" Value="" Type="string" Action="write" />
-                <RegistryValue Root="HKCR" Key="CLSID\{0B8078CC-7C8A-3421-A0AB-28A83C65BD71}\InprocServer32\2.25.5982.40538" Name="Class" Value="NSwag.CodeGeneration.CodeGenerators.OperationNameGenerators.SingleClientFromOperationIdOperationNameGenerator" Type="string" Action="write" />
-                <RegistryValue Root="HKCR" Key="CLSID\{0B8078CC-7C8A-3421-A0AB-28A83C65BD71}\InprocServer32\2.25.5982.40538" Name="Assembly" Value="NSwag.CodeGeneration, Version=2.25.5982.40538, Culture=neutral, PublicKeyToken=null" Type="string" Action="write" />
-                <RegistryValue Root="HKCR" Key="CLSID\{0B8078CC-7C8A-3421-A0AB-28A83C65BD71}\InprocServer32\2.25.5982.40538" Name="RuntimeVersion" Value="v4.0.30319" Type="string" Action="write" />
-                <RegistryValue Root="HKCR" Key="CLSID\{0B8078CC-7C8A-3421-A0AB-28A83C65BD71}\InprocServer32\2.25.5982.40538" Name="CodeBase" Value="file:///[#filDC94E2DB0A7DAD32A328930C80E6419C]" Type="string" Action="write" />
-                <RegistryValue Root="HKCR" Key="CLSID\{0B8078CC-7C8A-3421-A0AB-28A83C65BD71}\InprocServer32" Name="Class" Value="NSwag.CodeGeneration.CodeGenerators.OperationNameGenerators.SingleClientFromOperationIdOperationNameGenerator" Type="string" Action="write" />
-                <RegistryValue Root="HKCR" Key="CLSID\{0B8078CC-7C8A-3421-A0AB-28A83C65BD71}\InprocServer32" Name="Assembly" Value="NSwag.CodeGeneration, Version=2.25.5982.40538, Culture=neutral, PublicKeyToken=null" Type="string" Action="write" />
-                <RegistryValue Root="HKCR" Key="CLSID\{0B8078CC-7C8A-3421-A0AB-28A83C65BD71}\InprocServer32" Name="RuntimeVersion" Value="v4.0.30319" Type="string" Action="write" />
-                <RegistryValue Root="HKCR" Key="CLSID\{0B8078CC-7C8A-3421-A0AB-28A83C65BD71}\InprocServer32" Name="CodeBase" Value="file:///[#filDC94E2DB0A7DAD32A328930C80E6419C]" Type="string" Action="write" />
-                <RegistryValue Root="HKCR" Key="CLSID\{133F1AF5-F704-3771-B99B-C5263A161E71}\Implemented Categories\{62C8FE65-4EBB-45e7-B440-6E39B2CDBF29}" Value="" Type="string" Action="write" />
-                <RegistryValue Root="HKCR" Key="CLSID\{133F1AF5-F704-3771-B99B-C5263A161E71}\InprocServer32\2.25.5982.40538" Name="Class" Value="NSwag.CodeGeneration.CodeGenerators.TypeScript.SwaggerToTypeScriptClientGeneratorSettings" Type="string" Action="write" />
-                <RegistryValue Root="HKCR" Key="CLSID\{133F1AF5-F704-3771-B99B-C5263A161E71}\InprocServer32\2.25.5982.40538" Name="Assembly" Value="NSwag.CodeGeneration, Version=2.25.5982.40538, Culture=neutral, PublicKeyToken=null" Type="string" Action="write" />
-                <RegistryValue Root="HKCR" Key="CLSID\{133F1AF5-F704-3771-B99B-C5263A161E71}\InprocServer32\2.25.5982.40538" Name="RuntimeVersion" Value="v4.0.30319" Type="string" Action="write" />
-                <RegistryValue Root="HKCR" Key="CLSID\{133F1AF5-F704-3771-B99B-C5263A161E71}\InprocServer32\2.25.5982.40538" Name="CodeBase" Value="file:///[#filDC94E2DB0A7DAD32A328930C80E6419C]" Type="string" Action="write" />
-                <RegistryValue Root="HKCR" Key="CLSID\{133F1AF5-F704-3771-B99B-C5263A161E71}\InprocServer32" Name="Class" Value="NSwag.CodeGeneration.CodeGenerators.TypeScript.SwaggerToTypeScriptClientGeneratorSettings" Type="string" Action="write" />
-                <RegistryValue Root="HKCR" Key="CLSID\{133F1AF5-F704-3771-B99B-C5263A161E71}\InprocServer32" Name="Assembly" Value="NSwag.CodeGeneration, Version=2.25.5982.40538, Culture=neutral, PublicKeyToken=null" Type="string" Action="write" />
-                <RegistryValue Root="HKCR" Key="CLSID\{133F1AF5-F704-3771-B99B-C5263A161E71}\InprocServer32" Name="RuntimeVersion" Value="v4.0.30319" Type="string" Action="write" />
-                <RegistryValue Root="HKCR" Key="CLSID\{133F1AF5-F704-3771-B99B-C5263A161E71}\InprocServer32" Name="CodeBase" Value="file:///[#filDC94E2DB0A7DAD32A328930C80E6419C]" Type="string" Action="write" />
-                <RegistryValue Root="HKCR" Key="CLSID\{57C78770-6963-38F6-87D8-DF6B6B001B3F}\Implemented Categories\{62C8FE65-4EBB-45e7-B440-6E39B2CDBF29}" Value="" Type="string" Action="write" />
-                <RegistryValue Root="HKCR" Key="CLSID\{57C78770-6963-38F6-87D8-DF6B6B001B3F}\InprocServer32\2.25.5982.40538" Name="Class" Value="NSwag.CodeGeneration.CodeGenerators.OperationNameGenerators.MultipleClientsFromPathSegmentsOperationNameGenerator" Type="string" Action="write" />
-                <RegistryValue Root="HKCR" Key="CLSID\{57C78770-6963-38F6-87D8-DF6B6B001B3F}\InprocServer32\2.25.5982.40538" Name="Assembly" Value="NSwag.CodeGeneration, Version=2.25.5982.40538, Culture=neutral, PublicKeyToken=null" Type="string" Action="write" />
-                <RegistryValue Root="HKCR" Key="CLSID\{57C78770-6963-38F6-87D8-DF6B6B001B3F}\InprocServer32\2.25.5982.40538" Name="RuntimeVersion" Value="v4.0.30319" Type="string" Action="write" />
-                <RegistryValue Root="HKCR" Key="CLSID\{57C78770-6963-38F6-87D8-DF6B6B001B3F}\InprocServer32\2.25.5982.40538" Name="CodeBase" Value="file:///[#filDC94E2DB0A7DAD32A328930C80E6419C]" Type="string" Action="write" />
-                <RegistryValue Root="HKCR" Key="CLSID\{57C78770-6963-38F6-87D8-DF6B6B001B3F}\InprocServer32" Name="Class" Value="NSwag.CodeGeneration.CodeGenerators.OperationNameGenerators.MultipleClientsFromPathSegmentsOperationNameGenerator" Type="string" Action="write" />
-                <RegistryValue Root="HKCR" Key="CLSID\{57C78770-6963-38F6-87D8-DF6B6B001B3F}\InprocServer32" Name="Assembly" Value="NSwag.CodeGeneration, Version=2.25.5982.40538, Culture=neutral, PublicKeyToken=null" Type="string" Action="write" />
-                <RegistryValue Root="HKCR" Key="CLSID\{57C78770-6963-38F6-87D8-DF6B6B001B3F}\InprocServer32" Name="RuntimeVersion" Value="v4.0.30319" Type="string" Action="write" />
-                <RegistryValue Root="HKCR" Key="CLSID\{57C78770-6963-38F6-87D8-DF6B6B001B3F}\InprocServer32" Name="CodeBase" Value="file:///[#filDC94E2DB0A7DAD32A328930C80E6419C]" Type="string" Action="write" />
-                <RegistryValue Root="HKCR" Key="CLSID\{7432988F-70E3-36E9-A095-C2F6479EFBB1}\Implemented Categories\{62C8FE65-4EBB-45e7-B440-6E39B2CDBF29}" Value="" Type="string" Action="write" />
-                <RegistryValue Root="HKCR" Key="CLSID\{7432988F-70E3-36E9-A095-C2F6479EFBB1}\InprocServer32\2.25.5982.40538" Name="Class" Value="NSwag.CodeGeneration.CodeGenerators.ControllerGeneratorBaseSettings" Type="string" Action="write" />
-                <RegistryValue Root="HKCR" Key="CLSID\{7432988F-70E3-36E9-A095-C2F6479EFBB1}\InprocServer32\2.25.5982.40538" Name="Assembly" Value="NSwag.CodeGeneration, Version=2.25.5982.40538, Culture=neutral, PublicKeyToken=null" Type="string" Action="write" />
-                <RegistryValue Root="HKCR" Key="CLSID\{7432988F-70E3-36E9-A095-C2F6479EFBB1}\InprocServer32\2.25.5982.40538" Name="RuntimeVersion" Value="v4.0.30319" Type="string" Action="write" />
-                <RegistryValue Root="HKCR" Key="CLSID\{7432988F-70E3-36E9-A095-C2F6479EFBB1}\InprocServer32\2.25.5982.40538" Name="CodeBase" Value="file:///[#filDC94E2DB0A7DAD32A328930C80E6419C]" Type="string" Action="write" />
-                <RegistryValue Root="HKCR" Key="CLSID\{7432988F-70E3-36E9-A095-C2F6479EFBB1}\InprocServer32" Name="Class" Value="NSwag.CodeGeneration.CodeGenerators.ControllerGeneratorBaseSettings" Type="string" Action="write" />
-                <RegistryValue Root="HKCR" Key="CLSID\{7432988F-70E3-36E9-A095-C2F6479EFBB1}\InprocServer32" Name="Assembly" Value="NSwag.CodeGeneration, Version=2.25.5982.40538, Culture=neutral, PublicKeyToken=null" Type="string" Action="write" />
-                <RegistryValue Root="HKCR" Key="CLSID\{7432988F-70E3-36E9-A095-C2F6479EFBB1}\InprocServer32" Name="RuntimeVersion" Value="v4.0.30319" Type="string" Action="write" />
-                <RegistryValue Root="HKCR" Key="CLSID\{7432988F-70E3-36E9-A095-C2F6479EFBB1}\InprocServer32" Name="CodeBase" Value="file:///[#filDC94E2DB0A7DAD32A328930C80E6419C]" Type="string" Action="write" />
-                <RegistryValue Root="HKCR" Key="CLSID\{92797112-BC36-33CB-85A7-BC2F8C70BC1D}\Implemented Categories\{62C8FE65-4EBB-45e7-B440-6E39B2CDBF29}" Value="" Type="string" Action="write" />
-                <RegistryValue Root="HKCR" Key="CLSID\{92797112-BC36-33CB-85A7-BC2F8C70BC1D}\InprocServer32\2.25.5982.40538" Name="Class" Value="NSwag.CodeGeneration.CodeGenerators.OperationNameGenerators.MultipleClientsFromOperationIdOperationNameGenerator" Type="string" Action="write" />
-                <RegistryValue Root="HKCR" Key="CLSID\{92797112-BC36-33CB-85A7-BC2F8C70BC1D}\InprocServer32\2.25.5982.40538" Name="Assembly" Value="NSwag.CodeGeneration, Version=2.25.5982.40538, Culture=neutral, PublicKeyToken=null" Type="string" Action="write" />
-                <RegistryValue Root="HKCR" Key="CLSID\{92797112-BC36-33CB-85A7-BC2F8C70BC1D}\InprocServer32\2.25.5982.40538" Name="RuntimeVersion" Value="v4.0.30319" Type="string" Action="write" />
-                <RegistryValue Root="HKCR" Key="CLSID\{92797112-BC36-33CB-85A7-BC2F8C70BC1D}\InprocServer32\2.25.5982.40538" Name="CodeBase" Value="file:///[#filDC94E2DB0A7DAD32A328930C80E6419C]" Type="string" Action="write" />
-                <RegistryValue Root="HKCR" Key="CLSID\{92797112-BC36-33CB-85A7-BC2F8C70BC1D}\InprocServer32" Name="Class" Value="NSwag.CodeGeneration.CodeGenerators.OperationNameGenerators.MultipleClientsFromOperationIdOperationNameGenerator" Type="string" Action="write" />
-                <RegistryValue Root="HKCR" Key="CLSID\{92797112-BC36-33CB-85A7-BC2F8C70BC1D}\InprocServer32" Name="Assembly" Value="NSwag.CodeGeneration, Version=2.25.5982.40538, Culture=neutral, PublicKeyToken=null" Type="string" Action="write" />
-                <RegistryValue Root="HKCR" Key="CLSID\{92797112-BC36-33CB-85A7-BC2F8C70BC1D}\InprocServer32" Name="RuntimeVersion" Value="v4.0.30319" Type="string" Action="write" />
-                <RegistryValue Root="HKCR" Key="CLSID\{92797112-BC36-33CB-85A7-BC2F8C70BC1D}\InprocServer32" Name="CodeBase" Value="file:///[#filDC94E2DB0A7DAD32A328930C80E6419C]" Type="string" Action="write" />
-                <RegistryValue Root="HKCR" Key="CLSID\{9A67FF1D-ADDF-3EFB-B15E-5D3B2DECB098}\Implemented Categories\{62C8FE65-4EBB-45e7-B440-6E39B2CDBF29}" Value="" Type="string" Action="write" />
-                <RegistryValue Root="HKCR" Key="CLSID\{9A67FF1D-ADDF-3EFB-B15E-5D3B2DECB098}\InprocServer32\2.25.5982.40538" Name="Class" Value="NSwag.CodeGeneration.CodeGenerators.CSharp.SwaggerToCSharpClientGeneratorSettings" Type="string" Action="write" />
-                <RegistryValue Root="HKCR" Key="CLSID\{9A67FF1D-ADDF-3EFB-B15E-5D3B2DECB098}\InprocServer32\2.25.5982.40538" Name="Assembly" Value="NSwag.CodeGeneration, Version=2.25.5982.40538, Culture=neutral, PublicKeyToken=null" Type="string" Action="write" />
-                <RegistryValue Root="HKCR" Key="CLSID\{9A67FF1D-ADDF-3EFB-B15E-5D3B2DECB098}\InprocServer32\2.25.5982.40538" Name="RuntimeVersion" Value="v4.0.30319" Type="string" Action="write" />
-                <RegistryValue Root="HKCR" Key="CLSID\{9A67FF1D-ADDF-3EFB-B15E-5D3B2DECB098}\InprocServer32\2.25.5982.40538" Name="CodeBase" Value="file:///[#filDC94E2DB0A7DAD32A328930C80E6419C]" Type="string" Action="write" />
-                <RegistryValue Root="HKCR" Key="CLSID\{9A67FF1D-ADDF-3EFB-B15E-5D3B2DECB098}\InprocServer32" Name="Class" Value="NSwag.CodeGeneration.CodeGenerators.CSharp.SwaggerToCSharpClientGeneratorSettings" Type="string" Action="write" />
-                <RegistryValue Root="HKCR" Key="CLSID\{9A67FF1D-ADDF-3EFB-B15E-5D3B2DECB098}\InprocServer32" Name="Assembly" Value="NSwag.CodeGeneration, Version=2.25.5982.40538, Culture=neutral, PublicKeyToken=null" Type="string" Action="write" />
-                <RegistryValue Root="HKCR" Key="CLSID\{9A67FF1D-ADDF-3EFB-B15E-5D3B2DECB098}\InprocServer32" Name="RuntimeVersion" Value="v4.0.30319" Type="string" Action="write" />
-                <RegistryValue Root="HKCR" Key="CLSID\{9A67FF1D-ADDF-3EFB-B15E-5D3B2DECB098}\InprocServer32" Name="CodeBase" Value="file:///[#filDC94E2DB0A7DAD32A328930C80E6419C]" Type="string" Action="write" />
-                <RegistryValue Root="HKCR" Key="CLSID\{C856FCB1-7FF2-31AD-BB30-B6012C5EE0FA}\Implemented Categories\{62C8FE65-4EBB-45e7-B440-6E39B2CDBF29}" Value="" Type="string" Action="write" />
-                <RegistryValue Root="HKCR" Key="CLSID\{C856FCB1-7FF2-31AD-BB30-B6012C5EE0FA}\InprocServer32\2.25.5982.40538" Name="Class" Value="NSwag.CodeGeneration.SwaggerGenerators.WebApi.WebApiToSwaggerGeneratorSettings" Type="string" Action="write" />
-                <RegistryValue Root="HKCR" Key="CLSID\{C856FCB1-7FF2-31AD-BB30-B6012C5EE0FA}\InprocServer32\2.25.5982.40538" Name="Assembly" Value="NSwag.CodeGeneration, Version=2.25.5982.40538, Culture=neutral, PublicKeyToken=null" Type="string" Action="write" />
-                <RegistryValue Root="HKCR" Key="CLSID\{C856FCB1-7FF2-31AD-BB30-B6012C5EE0FA}\InprocServer32\2.25.5982.40538" Name="RuntimeVersion" Value="v4.0.30319" Type="string" Action="write" />
-                <RegistryValue Root="HKCR" Key="CLSID\{C856FCB1-7FF2-31AD-BB30-B6012C5EE0FA}\InprocServer32\2.25.5982.40538" Name="CodeBase" Value="file:///[#filDC94E2DB0A7DAD32A328930C80E6419C]" Type="string" Action="write" />
-                <RegistryValue Root="HKCR" Key="CLSID\{C856FCB1-7FF2-31AD-BB30-B6012C5EE0FA}\InprocServer32" Name="Class" Value="NSwag.CodeGeneration.SwaggerGenerators.WebApi.WebApiToSwaggerGeneratorSettings" Type="string" Action="write" />
-                <RegistryValue Root="HKCR" Key="CLSID\{C856FCB1-7FF2-31AD-BB30-B6012C5EE0FA}\InprocServer32" Name="Assembly" Value="NSwag.CodeGeneration, Version=2.25.5982.40538, Culture=neutral, PublicKeyToken=null" Type="string" Action="write" />
-                <RegistryValue Root="HKCR" Key="CLSID\{C856FCB1-7FF2-31AD-BB30-B6012C5EE0FA}\InprocServer32" Name="RuntimeVersion" Value="v4.0.30319" Type="string" Action="write" />
-                <RegistryValue Root="HKCR" Key="CLSID\{C856FCB1-7FF2-31AD-BB30-B6012C5EE0FA}\InprocServer32" Name="CodeBase" Value="file:///[#filDC94E2DB0A7DAD32A328930C80E6419C]" Type="string" Action="write" />
-                <RegistryValue Root="HKCR" Key="CLSID\{E1D98B2F-4B52-3974-A5F4-921A875CE92B}\Implemented Categories\{62C8FE65-4EBB-45e7-B440-6E39B2CDBF29}" Value="" Type="string" Action="write" />
-                <RegistryValue Root="HKCR" Key="CLSID\{E1D98B2F-4B52-3974-A5F4-921A875CE92B}\InprocServer32\2.25.5982.40538" Name="Class" Value="NSwag.CodeGeneration.CodeGenerators.CSharp.SwaggerToCSharpWebApiControllerGeneratorSettings" Type="string" Action="write" />
-                <RegistryValue Root="HKCR" Key="CLSID\{E1D98B2F-4B52-3974-A5F4-921A875CE92B}\InprocServer32\2.25.5982.40538" Name="Assembly" Value="NSwag.CodeGeneration, Version=2.25.5982.40538, Culture=neutral, PublicKeyToken=null" Type="string" Action="write" />
-                <RegistryValue Root="HKCR" Key="CLSID\{E1D98B2F-4B52-3974-A5F4-921A875CE92B}\InprocServer32\2.25.5982.40538" Name="RuntimeVersion" Value="v4.0.30319" Type="string" Action="write" />
-                <RegistryValue Root="HKCR" Key="CLSID\{E1D98B2F-4B52-3974-A5F4-921A875CE92B}\InprocServer32\2.25.5982.40538" Name="CodeBase" Value="file:///[#filDC94E2DB0A7DAD32A328930C80E6419C]" Type="string" Action="write" />
-                <RegistryValue Root="HKCR" Key="CLSID\{E1D98B2F-4B52-3974-A5F4-921A875CE92B}\InprocServer32" Name="Class" Value="NSwag.CodeGeneration.CodeGenerators.CSharp.SwaggerToCSharpWebApiControllerGeneratorSettings" Type="string" Action="write" />
-                <RegistryValue Root="HKCR" Key="CLSID\{E1D98B2F-4B52-3974-A5F4-921A875CE92B}\InprocServer32" Name="Assembly" Value="NSwag.CodeGeneration, Version=2.25.5982.40538, Culture=neutral, PublicKeyToken=null" Type="string" Action="write" />
-                <RegistryValue Root="HKCR" Key="CLSID\{E1D98B2F-4B52-3974-A5F4-921A875CE92B}\InprocServer32" Name="RuntimeVersion" Value="v4.0.30319" Type="string" Action="write" />
-                <RegistryValue Root="HKCR" Key="CLSID\{E1D98B2F-4B52-3974-A5F4-921A875CE92B}\InprocServer32" Name="CodeBase" Value="file:///[#filDC94E2DB0A7DAD32A328930C80E6419C]" Type="string" Action="write" />
-                <RegistryValue Root="HKCR" Key="CLSID\{F73E340B-0282-35E2-8EE5-0D7901C5AF43}\Implemented Categories\{62C8FE65-4EBB-45e7-B440-6E39B2CDBF29}" Value="" Type="string" Action="write" />
-                <RegistryValue Root="HKCR" Key="CLSID\{F73E340B-0282-35E2-8EE5-0D7901C5AF43}\InprocServer32\2.25.5982.40538" Name="Class" Value="NSwag.CodeGeneration.CodeGenerators.ClientGeneratorBaseSettings" Type="string" Action="write" />
-                <RegistryValue Root="HKCR" Key="CLSID\{F73E340B-0282-35E2-8EE5-0D7901C5AF43}\InprocServer32\2.25.5982.40538" Name="Assembly" Value="NSwag.CodeGeneration, Version=2.25.5982.40538, Culture=neutral, PublicKeyToken=null" Type="string" Action="write" />
-                <RegistryValue Root="HKCR" Key="CLSID\{F73E340B-0282-35E2-8EE5-0D7901C5AF43}\InprocServer32\2.25.5982.40538" Name="RuntimeVersion" Value="v4.0.30319" Type="string" Action="write" />
-                <RegistryValue Root="HKCR" Key="CLSID\{F73E340B-0282-35E2-8EE5-0D7901C5AF43}\InprocServer32\2.25.5982.40538" Name="CodeBase" Value="file:///[#filDC94E2DB0A7DAD32A328930C80E6419C]" Type="string" Action="write" />
-                <RegistryValue Root="HKCR" Key="CLSID\{F73E340B-0282-35E2-8EE5-0D7901C5AF43}\InprocServer32" Name="Class" Value="NSwag.CodeGeneration.CodeGenerators.ClientGeneratorBaseSettings" Type="string" Action="write" />
-                <RegistryValue Root="HKCR" Key="CLSID\{F73E340B-0282-35E2-8EE5-0D7901C5AF43}\InprocServer32" Name="Assembly" Value="NSwag.CodeGeneration, Version=2.25.5982.40538, Culture=neutral, PublicKeyToken=null" Type="string" Action="write" />
-                <RegistryValue Root="HKCR" Key="CLSID\{F73E340B-0282-35E2-8EE5-0D7901C5AF43}\InprocServer32" Name="RuntimeVersion" Value="v4.0.30319" Type="string" Action="write" />
-                <RegistryValue Root="HKCR" Key="CLSID\{F73E340B-0282-35E2-8EE5-0D7901C5AF43}\InprocServer32" Name="CodeBase" Value="file:///[#filDC94E2DB0A7DAD32A328930C80E6419C]" Type="string" Action="write" />
-                <RegistryValue Root="HKCR" Key="Record\{41CB0F0C-19A3-3349-A0EF-822450A53B21}\2.25.5982.40538" Name="Class" Value="NSwag.CodeGeneration.CodeGenerators.TypeScript.PromiseType" Type="string" Action="write" />
-                <RegistryValue Root="HKCR" Key="Record\{41CB0F0C-19A3-3349-A0EF-822450A53B21}\2.25.5982.40538" Name="Assembly" Value="NSwag.CodeGeneration, Version=2.25.5982.40538, Culture=neutral, PublicKeyToken=null" Type="string" Action="write" />
-                <RegistryValue Root="HKCR" Key="Record\{41CB0F0C-19A3-3349-A0EF-822450A53B21}\2.25.5982.40538" Name="RuntimeVersion" Value="v4.0.30319" Type="string" Action="write" />
-                <RegistryValue Root="HKCR" Key="Record\{41CB0F0C-19A3-3349-A0EF-822450A53B21}\2.25.5982.40538" Name="CodeBase" Value="file:///[#filDC94E2DB0A7DAD32A328930C80E6419C]" Type="string" Action="write" />
-                <RegistryValue Root="HKCR" Key="Record\{B2AC7602-BF79-3860-8BB4-11903EB2A35D}\2.25.5982.40538" Name="Class" Value="NSwag.CodeGeneration.CodeGenerators.TypeScript.TypeScriptTemplate" Type="string" Action="write" />
-                <RegistryValue Root="HKCR" Key="Record\{B2AC7602-BF79-3860-8BB4-11903EB2A35D}\2.25.5982.40538" Name="Assembly" Value="NSwag.CodeGeneration, Version=2.25.5982.40538, Culture=neutral, PublicKeyToken=null" Type="string" Action="write" />
-                <RegistryValue Root="HKCR" Key="Record\{B2AC7602-BF79-3860-8BB4-11903EB2A35D}\2.25.5982.40538" Name="RuntimeVersion" Value="v4.0.30319" Type="string" Action="write" />
-                <RegistryValue Root="HKCR" Key="Record\{B2AC7602-BF79-3860-8BB4-11903EB2A35D}\2.25.5982.40538" Name="CodeBase" Value="file:///[#filDC94E2DB0A7DAD32A328930C80E6419C]" Type="string" Action="write" />
-                <RegistryValue Root="HKCR" Key="Record\{E28F30E7-2DC5-3EEC-9785-8649EF328168}\2.25.5982.40538" Name="Class" Value="NSwag.CodeGeneration.CodeGenerators.OperationGenerationMode" Type="string" Action="write" />
-                <RegistryValue Root="HKCR" Key="Record\{E28F30E7-2DC5-3EEC-9785-8649EF328168}\2.25.5982.40538" Name="Assembly" Value="NSwag.CodeGeneration, Version=2.25.5982.40538, Culture=neutral, PublicKeyToken=null" Type="string" Action="write" />
-                <RegistryValue Root="HKCR" Key="Record\{E28F30E7-2DC5-3EEC-9785-8649EF328168}\2.25.5982.40538" Name="RuntimeVersion" Value="v4.0.30319" Type="string" Action="write" />
-                <RegistryValue Root="HKCR" Key="Record\{E28F30E7-2DC5-3EEC-9785-8649EF328168}\2.25.5982.40538" Name="CodeBase" Value="file:///[#filDC94E2DB0A7DAD32A328930C80E6419C]" Type="string" Action="write" />
-=======
-                <Class Id="{2B4CEF50-8BE1-36AE-A4B7-5D54B2E348A0}" Context="InprocServer32" Description="NSwag.CodeGeneration.CodeGenerators.TypeScript.SwaggerToTypeScriptClientGeneratorSettings" ThreadingModel="both" ForeignServer="mscoree.dll">
-                    <ProgId Id="NSwag.CodeGeneration.CodeGenerators.TypeScript.SwaggerToTypeScriptClientGeneratorSettings" Description="NSwag.CodeGeneration.CodeGenerators.TypeScript.SwaggerToTypeScriptClientGeneratorSettings" />
-                </Class>
-                <Class Id="{55A7DA1D-939A-352E-B9EE-F7A045A90061}" Context="InprocServer32" Description="NSwag.CodeGeneration.CodeGenerators.OperationNameGenerators.MultipleClientsFromOperationIdOperationNameGenerator" ThreadingModel="both" ForeignServer="mscoree.dll">
-                    <ProgId Id="NSwag.CodeGeneration.CodeGenerators.OperationNameGenerators.MultipleClientsFromOperationIdOperationNameGenerator" Description="NSwag.CodeGeneration.CodeGenerators.OperationNameGenerators.MultipleClientsFromOperationIdOperationNameGenerator" />
-                </Class>
-                <Class Id="{692403CA-8643-3301-BB75-02F45A485310}" Context="InprocServer32" Description="NSwag.CodeGeneration.CodeGenerators.CSharp.SwaggerToCSharpClientGeneratorSettings" ThreadingModel="both" ForeignServer="mscoree.dll">
-                    <ProgId Id="NSwag.CodeGeneration.CodeGenerators.CSharp.SwaggerToCSharpClientGeneratorSettings" Description="NSwag.CodeGeneration.CodeGenerators.CSharp.SwaggerToCSharpClientGeneratorSettings" />
-                </Class>
-                <Class Id="{7CCFE8E4-F11C-38DD-9296-67839FB81BD2}" Context="InprocServer32" Description="NSwag.CodeGeneration.SwaggerGenerators.WebApi.WebApiToSwaggerGeneratorSettings" ThreadingModel="both" ForeignServer="mscoree.dll">
-                    <ProgId Id="NSwag.CodeGeneration.SwaggerGenerators.WebApi.WebApiToSwaggerGeneratorSettings" Description="NSwag.CodeGeneration.SwaggerGenerators.WebApi.WebApiToSwaggerGeneratorSettings" />
-                </Class>
-                <Class Id="{A85E74DB-5557-366B-9DFE-EE9BDD9CC8C8}" Context="InprocServer32" Description="NSwag.CodeGeneration.CodeGenerators.CSharp.SwaggerToCSharpWebApiControllerGeneratorSettings" ThreadingModel="both" ForeignServer="mscoree.dll">
-                    <ProgId Id="NSwag.CodeGeneration.CodeGenerators.CSharp.SwaggerToCSharpWebApiControllerGeneratorSettings" Description="NSwag.CodeGeneration.CodeGenerators.CSharp.SwaggerToCSharpWebApiControllerGeneratorSettings" />
-                </Class>
-                <Class Id="{BD83B284-1E03-3A8A-97EE-E8AF62DCC497}" Context="InprocServer32" Description="NSwag.CodeGeneration.CodeGenerators.OperationNameGenerators.SingleClientFromOperationIdOperationNameGenerator" ThreadingModel="both" ForeignServer="mscoree.dll">
-                    <ProgId Id="NSwag.CodeGeneration.CodeGenerators.OperationNameGenerators.SingleClientFromOperationIdOperationNameGenerator" Description="NSwag.CodeGeneration.CodeGenerators.OperationNameGenerators.SingleClientFromOperationIdOperationNameGenerator" />
-                </Class>
-                <Class Id="{CB86C2D3-2DF7-3AA6-B46D-274034125AC9}" Context="InprocServer32" Description="NSwag.CodeGeneration.CodeGenerators.OperationNameGenerators.MultipleClientsFromPathSegmentsOperationNameGenerator" ThreadingModel="both" ForeignServer="mscoree.dll">
-                    <ProgId Id="NSwag.CodeGeneration.CodeGenerators.OperationNameGenerators.MultipleClientsFromPathSegmentsOperationNameGenerator" Description="NSwag.CodeGeneration.CodeGenerators.OperationNameGenerators.MultipleClientsFromPathSegmentsOperationNameGenerator" />
-                </Class>
-                <Class Id="{D40B99D8-9F54-3C1F-B854-554A1FDCF3AC}" Context="InprocServer32" Description="NSwag.CodeGeneration.CodeGenerators.ClientGeneratorBaseSettings" ThreadingModel="both" ForeignServer="mscoree.dll">
-                    <ProgId Id="NSwag.CodeGeneration.CodeGenerators.ClientGeneratorBaseSettings" Description="NSwag.CodeGeneration.CodeGenerators.ClientGeneratorBaseSettings" />
-                </Class>
-                <Class Id="{D538A0CC-014F-30B6-BF16-E529CC327B47}" Context="InprocServer32" Description="NSwag.CodeGeneration.CodeGenerators.ControllerGeneratorBaseSettings" ThreadingModel="both" ForeignServer="mscoree.dll">
-                    <ProgId Id="NSwag.CodeGeneration.CodeGenerators.ControllerGeneratorBaseSettings" Description="NSwag.CodeGeneration.CodeGenerators.ControllerGeneratorBaseSettings" />
-                </Class>
-                <File Id="filDC94E2DB0A7DAD32A328930C80E6419C" KeyPath="yes" Source="$(var.SourcePath)\NSwag.CodeGeneration.dll" />
-                <ProgId Id="Record" />
-                <RegistryValue Root="HKCR" Key="CLSID\{2B4CEF50-8BE1-36AE-A4B7-5D54B2E348A0}\Implemented Categories\{62C8FE65-4EBB-45e7-B440-6E39B2CDBF29}" Value="" Type="string" Action="write" />
-                <RegistryValue Root="HKCR" Key="CLSID\{2B4CEF50-8BE1-36AE-A4B7-5D54B2E348A0}\InprocServer32\2.25.5982.31036" Name="Class" Value="NSwag.CodeGeneration.CodeGenerators.TypeScript.SwaggerToTypeScriptClientGeneratorSettings" Type="string" Action="write" />
-                <RegistryValue Root="HKCR" Key="CLSID\{2B4CEF50-8BE1-36AE-A4B7-5D54B2E348A0}\InprocServer32\2.25.5982.31036" Name="Assembly" Value="NSwag.CodeGeneration, Version=2.25.5982.31036, Culture=neutral, PublicKeyToken=null" Type="string" Action="write" />
-                <RegistryValue Root="HKCR" Key="CLSID\{2B4CEF50-8BE1-36AE-A4B7-5D54B2E348A0}\InprocServer32\2.25.5982.31036" Name="RuntimeVersion" Value="v4.0.30319" Type="string" Action="write" />
-                <RegistryValue Root="HKCR" Key="CLSID\{2B4CEF50-8BE1-36AE-A4B7-5D54B2E348A0}\InprocServer32\2.25.5982.31036" Name="CodeBase" Value="file:///[#filDC94E2DB0A7DAD32A328930C80E6419C]" Type="string" Action="write" />
-                <RegistryValue Root="HKCR" Key="CLSID\{2B4CEF50-8BE1-36AE-A4B7-5D54B2E348A0}\InprocServer32" Name="Class" Value="NSwag.CodeGeneration.CodeGenerators.TypeScript.SwaggerToTypeScriptClientGeneratorSettings" Type="string" Action="write" />
-                <RegistryValue Root="HKCR" Key="CLSID\{2B4CEF50-8BE1-36AE-A4B7-5D54B2E348A0}\InprocServer32" Name="Assembly" Value="NSwag.CodeGeneration, Version=2.25.5982.31036, Culture=neutral, PublicKeyToken=null" Type="string" Action="write" />
-                <RegistryValue Root="HKCR" Key="CLSID\{2B4CEF50-8BE1-36AE-A4B7-5D54B2E348A0}\InprocServer32" Name="RuntimeVersion" Value="v4.0.30319" Type="string" Action="write" />
-                <RegistryValue Root="HKCR" Key="CLSID\{2B4CEF50-8BE1-36AE-A4B7-5D54B2E348A0}\InprocServer32" Name="CodeBase" Value="file:///[#filDC94E2DB0A7DAD32A328930C80E6419C]" Type="string" Action="write" />
-                <RegistryValue Root="HKCR" Key="CLSID\{55A7DA1D-939A-352E-B9EE-F7A045A90061}\Implemented Categories\{62C8FE65-4EBB-45e7-B440-6E39B2CDBF29}" Value="" Type="string" Action="write" />
-                <RegistryValue Root="HKCR" Key="CLSID\{55A7DA1D-939A-352E-B9EE-F7A045A90061}\InprocServer32\2.25.5982.31036" Name="Class" Value="NSwag.CodeGeneration.CodeGenerators.OperationNameGenerators.MultipleClientsFromOperationIdOperationNameGenerator" Type="string" Action="write" />
-                <RegistryValue Root="HKCR" Key="CLSID\{55A7DA1D-939A-352E-B9EE-F7A045A90061}\InprocServer32\2.25.5982.31036" Name="Assembly" Value="NSwag.CodeGeneration, Version=2.25.5982.31036, Culture=neutral, PublicKeyToken=null" Type="string" Action="write" />
-                <RegistryValue Root="HKCR" Key="CLSID\{55A7DA1D-939A-352E-B9EE-F7A045A90061}\InprocServer32\2.25.5982.31036" Name="RuntimeVersion" Value="v4.0.30319" Type="string" Action="write" />
-                <RegistryValue Root="HKCR" Key="CLSID\{55A7DA1D-939A-352E-B9EE-F7A045A90061}\InprocServer32\2.25.5982.31036" Name="CodeBase" Value="file:///[#filDC94E2DB0A7DAD32A328930C80E6419C]" Type="string" Action="write" />
-                <RegistryValue Root="HKCR" Key="CLSID\{55A7DA1D-939A-352E-B9EE-F7A045A90061}\InprocServer32" Name="Class" Value="NSwag.CodeGeneration.CodeGenerators.OperationNameGenerators.MultipleClientsFromOperationIdOperationNameGenerator" Type="string" Action="write" />
-                <RegistryValue Root="HKCR" Key="CLSID\{55A7DA1D-939A-352E-B9EE-F7A045A90061}\InprocServer32" Name="Assembly" Value="NSwag.CodeGeneration, Version=2.25.5982.31036, Culture=neutral, PublicKeyToken=null" Type="string" Action="write" />
-                <RegistryValue Root="HKCR" Key="CLSID\{55A7DA1D-939A-352E-B9EE-F7A045A90061}\InprocServer32" Name="RuntimeVersion" Value="v4.0.30319" Type="string" Action="write" />
-                <RegistryValue Root="HKCR" Key="CLSID\{55A7DA1D-939A-352E-B9EE-F7A045A90061}\InprocServer32" Name="CodeBase" Value="file:///[#filDC94E2DB0A7DAD32A328930C80E6419C]" Type="string" Action="write" />
-                <RegistryValue Root="HKCR" Key="CLSID\{692403CA-8643-3301-BB75-02F45A485310}\Implemented Categories\{62C8FE65-4EBB-45e7-B440-6E39B2CDBF29}" Value="" Type="string" Action="write" />
-                <RegistryValue Root="HKCR" Key="CLSID\{692403CA-8643-3301-BB75-02F45A485310}\InprocServer32\2.25.5982.31036" Name="Class" Value="NSwag.CodeGeneration.CodeGenerators.CSharp.SwaggerToCSharpClientGeneratorSettings" Type="string" Action="write" />
-                <RegistryValue Root="HKCR" Key="CLSID\{692403CA-8643-3301-BB75-02F45A485310}\InprocServer32\2.25.5982.31036" Name="Assembly" Value="NSwag.CodeGeneration, Version=2.25.5982.31036, Culture=neutral, PublicKeyToken=null" Type="string" Action="write" />
-                <RegistryValue Root="HKCR" Key="CLSID\{692403CA-8643-3301-BB75-02F45A485310}\InprocServer32\2.25.5982.31036" Name="RuntimeVersion" Value="v4.0.30319" Type="string" Action="write" />
-                <RegistryValue Root="HKCR" Key="CLSID\{692403CA-8643-3301-BB75-02F45A485310}\InprocServer32\2.25.5982.31036" Name="CodeBase" Value="file:///[#filDC94E2DB0A7DAD32A328930C80E6419C]" Type="string" Action="write" />
-                <RegistryValue Root="HKCR" Key="CLSID\{692403CA-8643-3301-BB75-02F45A485310}\InprocServer32" Name="Class" Value="NSwag.CodeGeneration.CodeGenerators.CSharp.SwaggerToCSharpClientGeneratorSettings" Type="string" Action="write" />
-                <RegistryValue Root="HKCR" Key="CLSID\{692403CA-8643-3301-BB75-02F45A485310}\InprocServer32" Name="Assembly" Value="NSwag.CodeGeneration, Version=2.25.5982.31036, Culture=neutral, PublicKeyToken=null" Type="string" Action="write" />
-                <RegistryValue Root="HKCR" Key="CLSID\{692403CA-8643-3301-BB75-02F45A485310}\InprocServer32" Name="RuntimeVersion" Value="v4.0.30319" Type="string" Action="write" />
-                <RegistryValue Root="HKCR" Key="CLSID\{692403CA-8643-3301-BB75-02F45A485310}\InprocServer32" Name="CodeBase" Value="file:///[#filDC94E2DB0A7DAD32A328930C80E6419C]" Type="string" Action="write" />
-                <RegistryValue Root="HKCR" Key="CLSID\{7CCFE8E4-F11C-38DD-9296-67839FB81BD2}\Implemented Categories\{62C8FE65-4EBB-45e7-B440-6E39B2CDBF29}" Value="" Type="string" Action="write" />
-                <RegistryValue Root="HKCR" Key="CLSID\{7CCFE8E4-F11C-38DD-9296-67839FB81BD2}\InprocServer32\2.25.5982.31036" Name="Class" Value="NSwag.CodeGeneration.SwaggerGenerators.WebApi.WebApiToSwaggerGeneratorSettings" Type="string" Action="write" />
-                <RegistryValue Root="HKCR" Key="CLSID\{7CCFE8E4-F11C-38DD-9296-67839FB81BD2}\InprocServer32\2.25.5982.31036" Name="Assembly" Value="NSwag.CodeGeneration, Version=2.25.5982.31036, Culture=neutral, PublicKeyToken=null" Type="string" Action="write" />
-                <RegistryValue Root="HKCR" Key="CLSID\{7CCFE8E4-F11C-38DD-9296-67839FB81BD2}\InprocServer32\2.25.5982.31036" Name="RuntimeVersion" Value="v4.0.30319" Type="string" Action="write" />
-                <RegistryValue Root="HKCR" Key="CLSID\{7CCFE8E4-F11C-38DD-9296-67839FB81BD2}\InprocServer32\2.25.5982.31036" Name="CodeBase" Value="file:///[#filDC94E2DB0A7DAD32A328930C80E6419C]" Type="string" Action="write" />
-                <RegistryValue Root="HKCR" Key="CLSID\{7CCFE8E4-F11C-38DD-9296-67839FB81BD2}\InprocServer32" Name="Class" Value="NSwag.CodeGeneration.SwaggerGenerators.WebApi.WebApiToSwaggerGeneratorSettings" Type="string" Action="write" />
-                <RegistryValue Root="HKCR" Key="CLSID\{7CCFE8E4-F11C-38DD-9296-67839FB81BD2}\InprocServer32" Name="Assembly" Value="NSwag.CodeGeneration, Version=2.25.5982.31036, Culture=neutral, PublicKeyToken=null" Type="string" Action="write" />
-                <RegistryValue Root="HKCR" Key="CLSID\{7CCFE8E4-F11C-38DD-9296-67839FB81BD2}\InprocServer32" Name="RuntimeVersion" Value="v4.0.30319" Type="string" Action="write" />
-                <RegistryValue Root="HKCR" Key="CLSID\{7CCFE8E4-F11C-38DD-9296-67839FB81BD2}\InprocServer32" Name="CodeBase" Value="file:///[#filDC94E2DB0A7DAD32A328930C80E6419C]" Type="string" Action="write" />
-                <RegistryValue Root="HKCR" Key="CLSID\{A85E74DB-5557-366B-9DFE-EE9BDD9CC8C8}\Implemented Categories\{62C8FE65-4EBB-45e7-B440-6E39B2CDBF29}" Value="" Type="string" Action="write" />
-                <RegistryValue Root="HKCR" Key="CLSID\{A85E74DB-5557-366B-9DFE-EE9BDD9CC8C8}\InprocServer32\2.25.5982.31036" Name="Class" Value="NSwag.CodeGeneration.CodeGenerators.CSharp.SwaggerToCSharpWebApiControllerGeneratorSettings" Type="string" Action="write" />
-                <RegistryValue Root="HKCR" Key="CLSID\{A85E74DB-5557-366B-9DFE-EE9BDD9CC8C8}\InprocServer32\2.25.5982.31036" Name="Assembly" Value="NSwag.CodeGeneration, Version=2.25.5982.31036, Culture=neutral, PublicKeyToken=null" Type="string" Action="write" />
-                <RegistryValue Root="HKCR" Key="CLSID\{A85E74DB-5557-366B-9DFE-EE9BDD9CC8C8}\InprocServer32\2.25.5982.31036" Name="RuntimeVersion" Value="v4.0.30319" Type="string" Action="write" />
-                <RegistryValue Root="HKCR" Key="CLSID\{A85E74DB-5557-366B-9DFE-EE9BDD9CC8C8}\InprocServer32\2.25.5982.31036" Name="CodeBase" Value="file:///[#filDC94E2DB0A7DAD32A328930C80E6419C]" Type="string" Action="write" />
-                <RegistryValue Root="HKCR" Key="CLSID\{A85E74DB-5557-366B-9DFE-EE9BDD9CC8C8}\InprocServer32" Name="Class" Value="NSwag.CodeGeneration.CodeGenerators.CSharp.SwaggerToCSharpWebApiControllerGeneratorSettings" Type="string" Action="write" />
-                <RegistryValue Root="HKCR" Key="CLSID\{A85E74DB-5557-366B-9DFE-EE9BDD9CC8C8}\InprocServer32" Name="Assembly" Value="NSwag.CodeGeneration, Version=2.25.5982.31036, Culture=neutral, PublicKeyToken=null" Type="string" Action="write" />
-                <RegistryValue Root="HKCR" Key="CLSID\{A85E74DB-5557-366B-9DFE-EE9BDD9CC8C8}\InprocServer32" Name="RuntimeVersion" Value="v4.0.30319" Type="string" Action="write" />
-                <RegistryValue Root="HKCR" Key="CLSID\{A85E74DB-5557-366B-9DFE-EE9BDD9CC8C8}\InprocServer32" Name="CodeBase" Value="file:///[#filDC94E2DB0A7DAD32A328930C80E6419C]" Type="string" Action="write" />
-                <RegistryValue Root="HKCR" Key="CLSID\{BD83B284-1E03-3A8A-97EE-E8AF62DCC497}\Implemented Categories\{62C8FE65-4EBB-45e7-B440-6E39B2CDBF29}" Value="" Type="string" Action="write" />
-                <RegistryValue Root="HKCR" Key="CLSID\{BD83B284-1E03-3A8A-97EE-E8AF62DCC497}\InprocServer32\2.25.5982.31036" Name="Class" Value="NSwag.CodeGeneration.CodeGenerators.OperationNameGenerators.SingleClientFromOperationIdOperationNameGenerator" Type="string" Action="write" />
-                <RegistryValue Root="HKCR" Key="CLSID\{BD83B284-1E03-3A8A-97EE-E8AF62DCC497}\InprocServer32\2.25.5982.31036" Name="Assembly" Value="NSwag.CodeGeneration, Version=2.25.5982.31036, Culture=neutral, PublicKeyToken=null" Type="string" Action="write" />
-                <RegistryValue Root="HKCR" Key="CLSID\{BD83B284-1E03-3A8A-97EE-E8AF62DCC497}\InprocServer32\2.25.5982.31036" Name="RuntimeVersion" Value="v4.0.30319" Type="string" Action="write" />
-                <RegistryValue Root="HKCR" Key="CLSID\{BD83B284-1E03-3A8A-97EE-E8AF62DCC497}\InprocServer32\2.25.5982.31036" Name="CodeBase" Value="file:///[#filDC94E2DB0A7DAD32A328930C80E6419C]" Type="string" Action="write" />
-                <RegistryValue Root="HKCR" Key="CLSID\{BD83B284-1E03-3A8A-97EE-E8AF62DCC497}\InprocServer32" Name="Class" Value="NSwag.CodeGeneration.CodeGenerators.OperationNameGenerators.SingleClientFromOperationIdOperationNameGenerator" Type="string" Action="write" />
-                <RegistryValue Root="HKCR" Key="CLSID\{BD83B284-1E03-3A8A-97EE-E8AF62DCC497}\InprocServer32" Name="Assembly" Value="NSwag.CodeGeneration, Version=2.25.5982.31036, Culture=neutral, PublicKeyToken=null" Type="string" Action="write" />
-                <RegistryValue Root="HKCR" Key="CLSID\{BD83B284-1E03-3A8A-97EE-E8AF62DCC497}\InprocServer32" Name="RuntimeVersion" Value="v4.0.30319" Type="string" Action="write" />
-                <RegistryValue Root="HKCR" Key="CLSID\{BD83B284-1E03-3A8A-97EE-E8AF62DCC497}\InprocServer32" Name="CodeBase" Value="file:///[#filDC94E2DB0A7DAD32A328930C80E6419C]" Type="string" Action="write" />
-                <RegistryValue Root="HKCR" Key="CLSID\{CB86C2D3-2DF7-3AA6-B46D-274034125AC9}\Implemented Categories\{62C8FE65-4EBB-45e7-B440-6E39B2CDBF29}" Value="" Type="string" Action="write" />
-                <RegistryValue Root="HKCR" Key="CLSID\{CB86C2D3-2DF7-3AA6-B46D-274034125AC9}\InprocServer32\2.25.5982.31036" Name="Class" Value="NSwag.CodeGeneration.CodeGenerators.OperationNameGenerators.MultipleClientsFromPathSegmentsOperationNameGenerator" Type="string" Action="write" />
-                <RegistryValue Root="HKCR" Key="CLSID\{CB86C2D3-2DF7-3AA6-B46D-274034125AC9}\InprocServer32\2.25.5982.31036" Name="Assembly" Value="NSwag.CodeGeneration, Version=2.25.5982.31036, Culture=neutral, PublicKeyToken=null" Type="string" Action="write" />
-                <RegistryValue Root="HKCR" Key="CLSID\{CB86C2D3-2DF7-3AA6-B46D-274034125AC9}\InprocServer32\2.25.5982.31036" Name="RuntimeVersion" Value="v4.0.30319" Type="string" Action="write" />
-                <RegistryValue Root="HKCR" Key="CLSID\{CB86C2D3-2DF7-3AA6-B46D-274034125AC9}\InprocServer32\2.25.5982.31036" Name="CodeBase" Value="file:///[#filDC94E2DB0A7DAD32A328930C80E6419C]" Type="string" Action="write" />
-                <RegistryValue Root="HKCR" Key="CLSID\{CB86C2D3-2DF7-3AA6-B46D-274034125AC9}\InprocServer32" Name="Class" Value="NSwag.CodeGeneration.CodeGenerators.OperationNameGenerators.MultipleClientsFromPathSegmentsOperationNameGenerator" Type="string" Action="write" />
-                <RegistryValue Root="HKCR" Key="CLSID\{CB86C2D3-2DF7-3AA6-B46D-274034125AC9}\InprocServer32" Name="Assembly" Value="NSwag.CodeGeneration, Version=2.25.5982.31036, Culture=neutral, PublicKeyToken=null" Type="string" Action="write" />
-                <RegistryValue Root="HKCR" Key="CLSID\{CB86C2D3-2DF7-3AA6-B46D-274034125AC9}\InprocServer32" Name="RuntimeVersion" Value="v4.0.30319" Type="string" Action="write" />
-                <RegistryValue Root="HKCR" Key="CLSID\{CB86C2D3-2DF7-3AA6-B46D-274034125AC9}\InprocServer32" Name="CodeBase" Value="file:///[#filDC94E2DB0A7DAD32A328930C80E6419C]" Type="string" Action="write" />
-                <RegistryValue Root="HKCR" Key="CLSID\{D40B99D8-9F54-3C1F-B854-554A1FDCF3AC}\Implemented Categories\{62C8FE65-4EBB-45e7-B440-6E39B2CDBF29}" Value="" Type="string" Action="write" />
-                <RegistryValue Root="HKCR" Key="CLSID\{D40B99D8-9F54-3C1F-B854-554A1FDCF3AC}\InprocServer32\2.25.5982.31036" Name="Class" Value="NSwag.CodeGeneration.CodeGenerators.ClientGeneratorBaseSettings" Type="string" Action="write" />
-                <RegistryValue Root="HKCR" Key="CLSID\{D40B99D8-9F54-3C1F-B854-554A1FDCF3AC}\InprocServer32\2.25.5982.31036" Name="Assembly" Value="NSwag.CodeGeneration, Version=2.25.5982.31036, Culture=neutral, PublicKeyToken=null" Type="string" Action="write" />
-                <RegistryValue Root="HKCR" Key="CLSID\{D40B99D8-9F54-3C1F-B854-554A1FDCF3AC}\InprocServer32\2.25.5982.31036" Name="RuntimeVersion" Value="v4.0.30319" Type="string" Action="write" />
-                <RegistryValue Root="HKCR" Key="CLSID\{D40B99D8-9F54-3C1F-B854-554A1FDCF3AC}\InprocServer32\2.25.5982.31036" Name="CodeBase" Value="file:///[#filDC94E2DB0A7DAD32A328930C80E6419C]" Type="string" Action="write" />
-                <RegistryValue Root="HKCR" Key="CLSID\{D40B99D8-9F54-3C1F-B854-554A1FDCF3AC}\InprocServer32" Name="Class" Value="NSwag.CodeGeneration.CodeGenerators.ClientGeneratorBaseSettings" Type="string" Action="write" />
-                <RegistryValue Root="HKCR" Key="CLSID\{D40B99D8-9F54-3C1F-B854-554A1FDCF3AC}\InprocServer32" Name="Assembly" Value="NSwag.CodeGeneration, Version=2.25.5982.31036, Culture=neutral, PublicKeyToken=null" Type="string" Action="write" />
-                <RegistryValue Root="HKCR" Key="CLSID\{D40B99D8-9F54-3C1F-B854-554A1FDCF3AC}\InprocServer32" Name="RuntimeVersion" Value="v4.0.30319" Type="string" Action="write" />
-                <RegistryValue Root="HKCR" Key="CLSID\{D40B99D8-9F54-3C1F-B854-554A1FDCF3AC}\InprocServer32" Name="CodeBase" Value="file:///[#filDC94E2DB0A7DAD32A328930C80E6419C]" Type="string" Action="write" />
-                <RegistryValue Root="HKCR" Key="CLSID\{D538A0CC-014F-30B6-BF16-E529CC327B47}\Implemented Categories\{62C8FE65-4EBB-45e7-B440-6E39B2CDBF29}" Value="" Type="string" Action="write" />
-                <RegistryValue Root="HKCR" Key="CLSID\{D538A0CC-014F-30B6-BF16-E529CC327B47}\InprocServer32\2.25.5982.31036" Name="Class" Value="NSwag.CodeGeneration.CodeGenerators.ControllerGeneratorBaseSettings" Type="string" Action="write" />
-                <RegistryValue Root="HKCR" Key="CLSID\{D538A0CC-014F-30B6-BF16-E529CC327B47}\InprocServer32\2.25.5982.31036" Name="Assembly" Value="NSwag.CodeGeneration, Version=2.25.5982.31036, Culture=neutral, PublicKeyToken=null" Type="string" Action="write" />
-                <RegistryValue Root="HKCR" Key="CLSID\{D538A0CC-014F-30B6-BF16-E529CC327B47}\InprocServer32\2.25.5982.31036" Name="RuntimeVersion" Value="v4.0.30319" Type="string" Action="write" />
-                <RegistryValue Root="HKCR" Key="CLSID\{D538A0CC-014F-30B6-BF16-E529CC327B47}\InprocServer32\2.25.5982.31036" Name="CodeBase" Value="file:///[#filDC94E2DB0A7DAD32A328930C80E6419C]" Type="string" Action="write" />
-                <RegistryValue Root="HKCR" Key="CLSID\{D538A0CC-014F-30B6-BF16-E529CC327B47}\InprocServer32" Name="Class" Value="NSwag.CodeGeneration.CodeGenerators.ControllerGeneratorBaseSettings" Type="string" Action="write" />
-                <RegistryValue Root="HKCR" Key="CLSID\{D538A0CC-014F-30B6-BF16-E529CC327B47}\InprocServer32" Name="Assembly" Value="NSwag.CodeGeneration, Version=2.25.5982.31036, Culture=neutral, PublicKeyToken=null" Type="string" Action="write" />
-                <RegistryValue Root="HKCR" Key="CLSID\{D538A0CC-014F-30B6-BF16-E529CC327B47}\InprocServer32" Name="RuntimeVersion" Value="v4.0.30319" Type="string" Action="write" />
-                <RegistryValue Root="HKCR" Key="CLSID\{D538A0CC-014F-30B6-BF16-E529CC327B47}\InprocServer32" Name="CodeBase" Value="file:///[#filDC94E2DB0A7DAD32A328930C80E6419C]" Type="string" Action="write" />
-                <RegistryValue Root="HKCR" Key="Record\{7FD2F01D-0A61-3F2B-B11D-F641D49E0C7F}\2.25.5982.31036" Name="Class" Value="NSwag.CodeGeneration.CodeGenerators.TypeScript.PromiseType" Type="string" Action="write" />
-                <RegistryValue Root="HKCR" Key="Record\{7FD2F01D-0A61-3F2B-B11D-F641D49E0C7F}\2.25.5982.31036" Name="Assembly" Value="NSwag.CodeGeneration, Version=2.25.5982.31036, Culture=neutral, PublicKeyToken=null" Type="string" Action="write" />
-                <RegistryValue Root="HKCR" Key="Record\{7FD2F01D-0A61-3F2B-B11D-F641D49E0C7F}\2.25.5982.31036" Name="RuntimeVersion" Value="v4.0.30319" Type="string" Action="write" />
-                <RegistryValue Root="HKCR" Key="Record\{7FD2F01D-0A61-3F2B-B11D-F641D49E0C7F}\2.25.5982.31036" Name="CodeBase" Value="file:///[#filDC94E2DB0A7DAD32A328930C80E6419C]" Type="string" Action="write" />
-                <RegistryValue Root="HKCR" Key="Record\{DE6DE672-1B14-3F42-9E58-12A780C9BE4E}\2.25.5982.31036" Name="Class" Value="NSwag.CodeGeneration.CodeGenerators.TypeScript.TypeScriptTemplate" Type="string" Action="write" />
-                <RegistryValue Root="HKCR" Key="Record\{DE6DE672-1B14-3F42-9E58-12A780C9BE4E}\2.25.5982.31036" Name="Assembly" Value="NSwag.CodeGeneration, Version=2.25.5982.31036, Culture=neutral, PublicKeyToken=null" Type="string" Action="write" />
-                <RegistryValue Root="HKCR" Key="Record\{DE6DE672-1B14-3F42-9E58-12A780C9BE4E}\2.25.5982.31036" Name="RuntimeVersion" Value="v4.0.30319" Type="string" Action="write" />
-                <RegistryValue Root="HKCR" Key="Record\{DE6DE672-1B14-3F42-9E58-12A780C9BE4E}\2.25.5982.31036" Name="CodeBase" Value="file:///[#filDC94E2DB0A7DAD32A328930C80E6419C]" Type="string" Action="write" />
-                <RegistryValue Root="HKCR" Key="Record\{F86BDFE7-0B77-3B18-A846-1EE8E07E6DF1}\2.25.5982.31036" Name="Class" Value="NSwag.CodeGeneration.CodeGenerators.OperationGenerationMode" Type="string" Action="write" />
-                <RegistryValue Root="HKCR" Key="Record\{F86BDFE7-0B77-3B18-A846-1EE8E07E6DF1}\2.25.5982.31036" Name="Assembly" Value="NSwag.CodeGeneration, Version=2.25.5982.31036, Culture=neutral, PublicKeyToken=null" Type="string" Action="write" />
-                <RegistryValue Root="HKCR" Key="Record\{F86BDFE7-0B77-3B18-A846-1EE8E07E6DF1}\2.25.5982.31036" Name="RuntimeVersion" Value="v4.0.30319" Type="string" Action="write" />
-                <RegistryValue Root="HKCR" Key="Record\{F86BDFE7-0B77-3B18-A846-1EE8E07E6DF1}\2.25.5982.31036" Name="CodeBase" Value="file:///[#filDC94E2DB0A7DAD32A328930C80E6419C]" Type="string" Action="write" />
->>>>>>> b17951fa
-            </Component>
-            <Component Id="cmp1949BC3177C07B75094A9C221E194BD5" Directory="RootDirectory" Guid="*">
-                <File Id="fil8177F0D8741FF80180BD236FBACDF05F" KeyPath="yes" Source="$(var.SourcePath)\NSwag.CodeGeneration.pdb" />
-            </Component>
-            <Component Id="cmp467981A375B9C9BD9836444143038D95" Directory="RootDirectory" Guid="*">
-                <File Id="filA0B38857D48FC4AADA41CEA9DCA0BED9" KeyPath="yes" Source="$(var.SourcePath)\NSwag.CodeGeneration.xml" />
-            </Component>
-            <Component Id="cmpAAFA37AAF0733BDB6A158E6D1B46BBE6" Directory="RootDirectory" Guid="*">
-<<<<<<< HEAD
-                <Class Id="{14B288C2-31CC-31DA-9841-CC9582015319}" Context="InprocServer32" Description="NSwag.SwaggerService" ThreadingModel="both" ForeignServer="mscoree.dll">
-                    <ProgId Id="NSwag.SwaggerService" Description="NSwag.SwaggerService" />
-                </Class>
-                <Class Id="{25B5FE01-B75C-3C87-A5FD-677D6FDC8B22}" Context="InprocServer32" Description="NSwag.SwaggerLicense" ThreadingModel="both" ForeignServer="mscoree.dll">
-                    <ProgId Id="NSwag.SwaggerLicense" Description="NSwag.SwaggerLicense" />
-                </Class>
-                <Class Id="{370C9F92-156B-3A30-AD5A-087F586DC710}" Context="InprocServer32" Description="NSwag.SwaggerExternalDocumentation" ThreadingModel="both" ForeignServer="mscoree.dll">
-                    <ProgId Id="NSwag.SwaggerExternalDocumentation" Description="NSwag.SwaggerExternalDocumentation" />
-                </Class>
-                <Class Id="{601BDB2D-6BC7-34BA-BAEB-C6F396442D6F}" Context="InprocServer32" Description="NSwag.SwaggerResponse" ThreadingModel="both" ForeignServer="mscoree.dll">
-                    <ProgId Id="NSwag.SwaggerResponse" Description="NSwag.SwaggerResponse" />
-                </Class>
-                <Class Id="{6AEBA03E-C62C-3B5C-ACF6-0F083A7AC7FB}" Context="InprocServer32" Description="NSwag.SwaggerOperation" ThreadingModel="both" ForeignServer="mscoree.dll">
-                    <ProgId Id="NSwag.SwaggerOperation" Description="NSwag.SwaggerOperation" />
-                </Class>
-                <Class Id="{70A75263-A039-30FF-8B8F-FD70CCC5200D}" Context="InprocServer32" Description="NSwag.SwaggerTag" ThreadingModel="both" ForeignServer="mscoree.dll">
-                    <ProgId Id="NSwag.SwaggerTag" Description="NSwag.SwaggerTag" />
-                </Class>
-                <Class Id="{9FCD8644-9C0E-3EE5-A83A-4BC9815CFE78}" Context="InprocServer32" Description="NSwag.SwaggerHeaders" ThreadingModel="both" ForeignServer="mscoree.dll">
-                    <ProgId Id="NSwag.SwaggerHeaders" Description="NSwag.SwaggerHeaders" />
-                </Class>
-                <Class Id="{B808CE8F-5990-3845-BB66-C17BF0672B15}" Context="InprocServer32" Description="NSwag.SwaggerOperationDescription" ThreadingModel="both" ForeignServer="mscoree.dll">
-                    <ProgId Id="NSwag.SwaggerOperationDescription" Description="NSwag.SwaggerOperationDescription" />
-                </Class>
-                <Class Id="{BA787D1C-11DD-35FB-9B72-958B4B81C4F8}" Context="InprocServer32" Description="NSwag.SwaggerContact" ThreadingModel="both" ForeignServer="mscoree.dll">
-                    <ProgId Id="NSwag.SwaggerContact" Description="NSwag.SwaggerContact" />
-                </Class>
-                <Class Id="{CC1D6D4B-8FF1-3E4B-8C81-09366295F63E}" Context="InprocServer32" Description="NSwag.SwaggerOperations" ThreadingModel="both" ForeignServer="mscoree.dll">
-                    <ProgId Id="NSwag.SwaggerOperations" Description="NSwag.SwaggerOperations" />
-                </Class>
-                <Class Id="{E5726607-2090-3962-B15A-8003FCDB619C}" Context="InprocServer32" Description="NSwag.SwaggerInfo" ThreadingModel="both" ForeignServer="mscoree.dll">
-                    <ProgId Id="NSwag.SwaggerInfo" Description="NSwag.SwaggerInfo" />
-                </Class>
-                <Class Id="{EE69511D-2D49-33CE-8D17-7C81034EEB4C}" Context="InprocServer32" Description="NSwag.SwaggerParameter" ThreadingModel="both" ForeignServer="mscoree.dll">
-                    <ProgId Id="NSwag.SwaggerParameter" Description="NSwag.SwaggerParameter" />
-                </Class>
-                <Class Id="{F313255C-FB72-3554-B8DC-E588D3D71948}" Context="InprocServer32" Description="NSwag.SwaggerSecurityRequirement" ThreadingModel="both" ForeignServer="mscoree.dll">
-                    <ProgId Id="NSwag.SwaggerSecurityRequirement" Description="NSwag.SwaggerSecurityRequirement" />
-                </Class>
-                <Class Id="{F64F0BB6-51C8-33FA-9D18-A3FB1240405C}" Context="InprocServer32" Description="NSwag.SwaggerSecurityScheme" ThreadingModel="both" ForeignServer="mscoree.dll">
-                    <ProgId Id="NSwag.SwaggerSecurityScheme" Description="NSwag.SwaggerSecurityScheme" />
-                </Class>
-                <Class Id="{FE3620BF-2F28-3AD2-836E-73FC0CA6EEB7}" Context="InprocServer32" Description="NSwag.SwaggerResponses" ThreadingModel="both" ForeignServer="mscoree.dll">
-                    <ProgId Id="NSwag.SwaggerResponses" Description="NSwag.SwaggerResponses" />
-                </Class>
-                <File Id="fil3F4437F772041EF18E21178330FB07F9" KeyPath="yes" Source="$(var.SourcePath)\NSwag.Core.dll" />
-                <ProgId Id="Record" />
-                <RegistryValue Root="HKCR" Key="CLSID\{14B288C2-31CC-31DA-9841-CC9582015319}\Implemented Categories\{62C8FE65-4EBB-45e7-B440-6E39B2CDBF29}" Value="" Type="string" Action="write" />
-                <RegistryValue Root="HKCR" Key="CLSID\{14B288C2-31CC-31DA-9841-CC9582015319}\InprocServer32\2.25.5982.40538" Name="Class" Value="NSwag.SwaggerService" Type="string" Action="write" />
-                <RegistryValue Root="HKCR" Key="CLSID\{14B288C2-31CC-31DA-9841-CC9582015319}\InprocServer32\2.25.5982.40538" Name="Assembly" Value="NSwag.Core, Version=2.25.5982.40538, Culture=neutral, PublicKeyToken=c2d88086e098d109" Type="string" Action="write" />
-                <RegistryValue Root="HKCR" Key="CLSID\{14B288C2-31CC-31DA-9841-CC9582015319}\InprocServer32\2.25.5982.40538" Name="RuntimeVersion" Value="v4.0.30319" Type="string" Action="write" />
-                <RegistryValue Root="HKCR" Key="CLSID\{14B288C2-31CC-31DA-9841-CC9582015319}\InprocServer32\2.25.5982.40538" Name="CodeBase" Value="file:///[#fil3F4437F772041EF18E21178330FB07F9]" Type="string" Action="write" />
-                <RegistryValue Root="HKCR" Key="CLSID\{14B288C2-31CC-31DA-9841-CC9582015319}\InprocServer32" Name="Class" Value="NSwag.SwaggerService" Type="string" Action="write" />
-                <RegistryValue Root="HKCR" Key="CLSID\{14B288C2-31CC-31DA-9841-CC9582015319}\InprocServer32" Name="Assembly" Value="NSwag.Core, Version=2.25.5982.40538, Culture=neutral, PublicKeyToken=c2d88086e098d109" Type="string" Action="write" />
-                <RegistryValue Root="HKCR" Key="CLSID\{14B288C2-31CC-31DA-9841-CC9582015319}\InprocServer32" Name="RuntimeVersion" Value="v4.0.30319" Type="string" Action="write" />
-                <RegistryValue Root="HKCR" Key="CLSID\{14B288C2-31CC-31DA-9841-CC9582015319}\InprocServer32" Name="CodeBase" Value="file:///[#fil3F4437F772041EF18E21178330FB07F9]" Type="string" Action="write" />
-                <RegistryValue Root="HKCR" Key="CLSID\{25B5FE01-B75C-3C87-A5FD-677D6FDC8B22}\Implemented Categories\{62C8FE65-4EBB-45e7-B440-6E39B2CDBF29}" Value="" Type="string" Action="write" />
-                <RegistryValue Root="HKCR" Key="CLSID\{25B5FE01-B75C-3C87-A5FD-677D6FDC8B22}\InprocServer32\2.25.5982.40538" Name="Class" Value="NSwag.SwaggerLicense" Type="string" Action="write" />
-                <RegistryValue Root="HKCR" Key="CLSID\{25B5FE01-B75C-3C87-A5FD-677D6FDC8B22}\InprocServer32\2.25.5982.40538" Name="Assembly" Value="NSwag.Core, Version=2.25.5982.40538, Culture=neutral, PublicKeyToken=c2d88086e098d109" Type="string" Action="write" />
-                <RegistryValue Root="HKCR" Key="CLSID\{25B5FE01-B75C-3C87-A5FD-677D6FDC8B22}\InprocServer32\2.25.5982.40538" Name="RuntimeVersion" Value="v4.0.30319" Type="string" Action="write" />
-                <RegistryValue Root="HKCR" Key="CLSID\{25B5FE01-B75C-3C87-A5FD-677D6FDC8B22}\InprocServer32\2.25.5982.40538" Name="CodeBase" Value="file:///[#fil3F4437F772041EF18E21178330FB07F9]" Type="string" Action="write" />
-                <RegistryValue Root="HKCR" Key="CLSID\{25B5FE01-B75C-3C87-A5FD-677D6FDC8B22}\InprocServer32" Name="Class" Value="NSwag.SwaggerLicense" Type="string" Action="write" />
-                <RegistryValue Root="HKCR" Key="CLSID\{25B5FE01-B75C-3C87-A5FD-677D6FDC8B22}\InprocServer32" Name="Assembly" Value="NSwag.Core, Version=2.25.5982.40538, Culture=neutral, PublicKeyToken=c2d88086e098d109" Type="string" Action="write" />
-                <RegistryValue Root="HKCR" Key="CLSID\{25B5FE01-B75C-3C87-A5FD-677D6FDC8B22}\InprocServer32" Name="RuntimeVersion" Value="v4.0.30319" Type="string" Action="write" />
-                <RegistryValue Root="HKCR" Key="CLSID\{25B5FE01-B75C-3C87-A5FD-677D6FDC8B22}\InprocServer32" Name="CodeBase" Value="file:///[#fil3F4437F772041EF18E21178330FB07F9]" Type="string" Action="write" />
-                <RegistryValue Root="HKCR" Key="CLSID\{370C9F92-156B-3A30-AD5A-087F586DC710}\Implemented Categories\{62C8FE65-4EBB-45e7-B440-6E39B2CDBF29}" Value="" Type="string" Action="write" />
-                <RegistryValue Root="HKCR" Key="CLSID\{370C9F92-156B-3A30-AD5A-087F586DC710}\InprocServer32\2.25.5982.40538" Name="Class" Value="NSwag.SwaggerExternalDocumentation" Type="string" Action="write" />
-                <RegistryValue Root="HKCR" Key="CLSID\{370C9F92-156B-3A30-AD5A-087F586DC710}\InprocServer32\2.25.5982.40538" Name="Assembly" Value="NSwag.Core, Version=2.25.5982.40538, Culture=neutral, PublicKeyToken=c2d88086e098d109" Type="string" Action="write" />
-                <RegistryValue Root="HKCR" Key="CLSID\{370C9F92-156B-3A30-AD5A-087F586DC710}\InprocServer32\2.25.5982.40538" Name="RuntimeVersion" Value="v4.0.30319" Type="string" Action="write" />
-                <RegistryValue Root="HKCR" Key="CLSID\{370C9F92-156B-3A30-AD5A-087F586DC710}\InprocServer32\2.25.5982.40538" Name="CodeBase" Value="file:///[#fil3F4437F772041EF18E21178330FB07F9]" Type="string" Action="write" />
-                <RegistryValue Root="HKCR" Key="CLSID\{370C9F92-156B-3A30-AD5A-087F586DC710}\InprocServer32" Name="Class" Value="NSwag.SwaggerExternalDocumentation" Type="string" Action="write" />
-                <RegistryValue Root="HKCR" Key="CLSID\{370C9F92-156B-3A30-AD5A-087F586DC710}\InprocServer32" Name="Assembly" Value="NSwag.Core, Version=2.25.5982.40538, Culture=neutral, PublicKeyToken=c2d88086e098d109" Type="string" Action="write" />
-                <RegistryValue Root="HKCR" Key="CLSID\{370C9F92-156B-3A30-AD5A-087F586DC710}\InprocServer32" Name="RuntimeVersion" Value="v4.0.30319" Type="string" Action="write" />
-                <RegistryValue Root="HKCR" Key="CLSID\{370C9F92-156B-3A30-AD5A-087F586DC710}\InprocServer32" Name="CodeBase" Value="file:///[#fil3F4437F772041EF18E21178330FB07F9]" Type="string" Action="write" />
-                <RegistryValue Root="HKCR" Key="CLSID\{601BDB2D-6BC7-34BA-BAEB-C6F396442D6F}\Implemented Categories\{62C8FE65-4EBB-45e7-B440-6E39B2CDBF29}" Value="" Type="string" Action="write" />
-                <RegistryValue Root="HKCR" Key="CLSID\{601BDB2D-6BC7-34BA-BAEB-C6F396442D6F}\InprocServer32\2.25.5982.40538" Name="Class" Value="NSwag.SwaggerResponse" Type="string" Action="write" />
-                <RegistryValue Root="HKCR" Key="CLSID\{601BDB2D-6BC7-34BA-BAEB-C6F396442D6F}\InprocServer32\2.25.5982.40538" Name="Assembly" Value="NSwag.Core, Version=2.25.5982.40538, Culture=neutral, PublicKeyToken=c2d88086e098d109" Type="string" Action="write" />
-                <RegistryValue Root="HKCR" Key="CLSID\{601BDB2D-6BC7-34BA-BAEB-C6F396442D6F}\InprocServer32\2.25.5982.40538" Name="RuntimeVersion" Value="v4.0.30319" Type="string" Action="write" />
-                <RegistryValue Root="HKCR" Key="CLSID\{601BDB2D-6BC7-34BA-BAEB-C6F396442D6F}\InprocServer32\2.25.5982.40538" Name="CodeBase" Value="file:///[#fil3F4437F772041EF18E21178330FB07F9]" Type="string" Action="write" />
-                <RegistryValue Root="HKCR" Key="CLSID\{601BDB2D-6BC7-34BA-BAEB-C6F396442D6F}\InprocServer32" Name="Class" Value="NSwag.SwaggerResponse" Type="string" Action="write" />
-                <RegistryValue Root="HKCR" Key="CLSID\{601BDB2D-6BC7-34BA-BAEB-C6F396442D6F}\InprocServer32" Name="Assembly" Value="NSwag.Core, Version=2.25.5982.40538, Culture=neutral, PublicKeyToken=c2d88086e098d109" Type="string" Action="write" />
-                <RegistryValue Root="HKCR" Key="CLSID\{601BDB2D-6BC7-34BA-BAEB-C6F396442D6F}\InprocServer32" Name="RuntimeVersion" Value="v4.0.30319" Type="string" Action="write" />
-                <RegistryValue Root="HKCR" Key="CLSID\{601BDB2D-6BC7-34BA-BAEB-C6F396442D6F}\InprocServer32" Name="CodeBase" Value="file:///[#fil3F4437F772041EF18E21178330FB07F9]" Type="string" Action="write" />
-                <RegistryValue Root="HKCR" Key="CLSID\{6AEBA03E-C62C-3B5C-ACF6-0F083A7AC7FB}\Implemented Categories\{62C8FE65-4EBB-45e7-B440-6E39B2CDBF29}" Value="" Type="string" Action="write" />
-                <RegistryValue Root="HKCR" Key="CLSID\{6AEBA03E-C62C-3B5C-ACF6-0F083A7AC7FB}\InprocServer32\2.25.5982.40538" Name="Class" Value="NSwag.SwaggerOperation" Type="string" Action="write" />
-                <RegistryValue Root="HKCR" Key="CLSID\{6AEBA03E-C62C-3B5C-ACF6-0F083A7AC7FB}\InprocServer32\2.25.5982.40538" Name="Assembly" Value="NSwag.Core, Version=2.25.5982.40538, Culture=neutral, PublicKeyToken=c2d88086e098d109" Type="string" Action="write" />
-                <RegistryValue Root="HKCR" Key="CLSID\{6AEBA03E-C62C-3B5C-ACF6-0F083A7AC7FB}\InprocServer32\2.25.5982.40538" Name="RuntimeVersion" Value="v4.0.30319" Type="string" Action="write" />
-                <RegistryValue Root="HKCR" Key="CLSID\{6AEBA03E-C62C-3B5C-ACF6-0F083A7AC7FB}\InprocServer32\2.25.5982.40538" Name="CodeBase" Value="file:///[#fil3F4437F772041EF18E21178330FB07F9]" Type="string" Action="write" />
-                <RegistryValue Root="HKCR" Key="CLSID\{6AEBA03E-C62C-3B5C-ACF6-0F083A7AC7FB}\InprocServer32" Name="Class" Value="NSwag.SwaggerOperation" Type="string" Action="write" />
-                <RegistryValue Root="HKCR" Key="CLSID\{6AEBA03E-C62C-3B5C-ACF6-0F083A7AC7FB}\InprocServer32" Name="Assembly" Value="NSwag.Core, Version=2.25.5982.40538, Culture=neutral, PublicKeyToken=c2d88086e098d109" Type="string" Action="write" />
-                <RegistryValue Root="HKCR" Key="CLSID\{6AEBA03E-C62C-3B5C-ACF6-0F083A7AC7FB}\InprocServer32" Name="RuntimeVersion" Value="v4.0.30319" Type="string" Action="write" />
-                <RegistryValue Root="HKCR" Key="CLSID\{6AEBA03E-C62C-3B5C-ACF6-0F083A7AC7FB}\InprocServer32" Name="CodeBase" Value="file:///[#fil3F4437F772041EF18E21178330FB07F9]" Type="string" Action="write" />
-                <RegistryValue Root="HKCR" Key="CLSID\{70A75263-A039-30FF-8B8F-FD70CCC5200D}\Implemented Categories\{62C8FE65-4EBB-45e7-B440-6E39B2CDBF29}" Value="" Type="string" Action="write" />
-                <RegistryValue Root="HKCR" Key="CLSID\{70A75263-A039-30FF-8B8F-FD70CCC5200D}\InprocServer32\2.25.5982.40538" Name="Class" Value="NSwag.SwaggerTag" Type="string" Action="write" />
-                <RegistryValue Root="HKCR" Key="CLSID\{70A75263-A039-30FF-8B8F-FD70CCC5200D}\InprocServer32\2.25.5982.40538" Name="Assembly" Value="NSwag.Core, Version=2.25.5982.40538, Culture=neutral, PublicKeyToken=c2d88086e098d109" Type="string" Action="write" />
-                <RegistryValue Root="HKCR" Key="CLSID\{70A75263-A039-30FF-8B8F-FD70CCC5200D}\InprocServer32\2.25.5982.40538" Name="RuntimeVersion" Value="v4.0.30319" Type="string" Action="write" />
-                <RegistryValue Root="HKCR" Key="CLSID\{70A75263-A039-30FF-8B8F-FD70CCC5200D}\InprocServer32\2.25.5982.40538" Name="CodeBase" Value="file:///[#fil3F4437F772041EF18E21178330FB07F9]" Type="string" Action="write" />
-                <RegistryValue Root="HKCR" Key="CLSID\{70A75263-A039-30FF-8B8F-FD70CCC5200D}\InprocServer32" Name="Class" Value="NSwag.SwaggerTag" Type="string" Action="write" />
-                <RegistryValue Root="HKCR" Key="CLSID\{70A75263-A039-30FF-8B8F-FD70CCC5200D}\InprocServer32" Name="Assembly" Value="NSwag.Core, Version=2.25.5982.40538, Culture=neutral, PublicKeyToken=c2d88086e098d109" Type="string" Action="write" />
-                <RegistryValue Root="HKCR" Key="CLSID\{70A75263-A039-30FF-8B8F-FD70CCC5200D}\InprocServer32" Name="RuntimeVersion" Value="v4.0.30319" Type="string" Action="write" />
-                <RegistryValue Root="HKCR" Key="CLSID\{70A75263-A039-30FF-8B8F-FD70CCC5200D}\InprocServer32" Name="CodeBase" Value="file:///[#fil3F4437F772041EF18E21178330FB07F9]" Type="string" Action="write" />
-                <RegistryValue Root="HKCR" Key="CLSID\{9FCD8644-9C0E-3EE5-A83A-4BC9815CFE78}\Implemented Categories\{62C8FE65-4EBB-45e7-B440-6E39B2CDBF29}" Value="" Type="string" Action="write" />
-                <RegistryValue Root="HKCR" Key="CLSID\{9FCD8644-9C0E-3EE5-A83A-4BC9815CFE78}\InprocServer32\2.25.5982.40538" Name="Class" Value="NSwag.SwaggerHeaders" Type="string" Action="write" />
-                <RegistryValue Root="HKCR" Key="CLSID\{9FCD8644-9C0E-3EE5-A83A-4BC9815CFE78}\InprocServer32\2.25.5982.40538" Name="Assembly" Value="NSwag.Core, Version=2.25.5982.40538, Culture=neutral, PublicKeyToken=c2d88086e098d109" Type="string" Action="write" />
-                <RegistryValue Root="HKCR" Key="CLSID\{9FCD8644-9C0E-3EE5-A83A-4BC9815CFE78}\InprocServer32\2.25.5982.40538" Name="RuntimeVersion" Value="v4.0.30319" Type="string" Action="write" />
-                <RegistryValue Root="HKCR" Key="CLSID\{9FCD8644-9C0E-3EE5-A83A-4BC9815CFE78}\InprocServer32\2.25.5982.40538" Name="CodeBase" Value="file:///[#fil3F4437F772041EF18E21178330FB07F9]" Type="string" Action="write" />
-                <RegistryValue Root="HKCR" Key="CLSID\{9FCD8644-9C0E-3EE5-A83A-4BC9815CFE78}\InprocServer32" Name="Class" Value="NSwag.SwaggerHeaders" Type="string" Action="write" />
-                <RegistryValue Root="HKCR" Key="CLSID\{9FCD8644-9C0E-3EE5-A83A-4BC9815CFE78}\InprocServer32" Name="Assembly" Value="NSwag.Core, Version=2.25.5982.40538, Culture=neutral, PublicKeyToken=c2d88086e098d109" Type="string" Action="write" />
-                <RegistryValue Root="HKCR" Key="CLSID\{9FCD8644-9C0E-3EE5-A83A-4BC9815CFE78}\InprocServer32" Name="RuntimeVersion" Value="v4.0.30319" Type="string" Action="write" />
-                <RegistryValue Root="HKCR" Key="CLSID\{9FCD8644-9C0E-3EE5-A83A-4BC9815CFE78}\InprocServer32" Name="CodeBase" Value="file:///[#fil3F4437F772041EF18E21178330FB07F9]" Type="string" Action="write" />
-                <RegistryValue Root="HKCR" Key="CLSID\{B808CE8F-5990-3845-BB66-C17BF0672B15}\Implemented Categories\{62C8FE65-4EBB-45e7-B440-6E39B2CDBF29}" Value="" Type="string" Action="write" />
-                <RegistryValue Root="HKCR" Key="CLSID\{B808CE8F-5990-3845-BB66-C17BF0672B15}\InprocServer32\2.25.5982.40538" Name="Class" Value="NSwag.SwaggerOperationDescription" Type="string" Action="write" />
-                <RegistryValue Root="HKCR" Key="CLSID\{B808CE8F-5990-3845-BB66-C17BF0672B15}\InprocServer32\2.25.5982.40538" Name="Assembly" Value="NSwag.Core, Version=2.25.5982.40538, Culture=neutral, PublicKeyToken=c2d88086e098d109" Type="string" Action="write" />
-                <RegistryValue Root="HKCR" Key="CLSID\{B808CE8F-5990-3845-BB66-C17BF0672B15}\InprocServer32\2.25.5982.40538" Name="RuntimeVersion" Value="v4.0.30319" Type="string" Action="write" />
-                <RegistryValue Root="HKCR" Key="CLSID\{B808CE8F-5990-3845-BB66-C17BF0672B15}\InprocServer32\2.25.5982.40538" Name="CodeBase" Value="file:///[#fil3F4437F772041EF18E21178330FB07F9]" Type="string" Action="write" />
-                <RegistryValue Root="HKCR" Key="CLSID\{B808CE8F-5990-3845-BB66-C17BF0672B15}\InprocServer32" Name="Class" Value="NSwag.SwaggerOperationDescription" Type="string" Action="write" />
-                <RegistryValue Root="HKCR" Key="CLSID\{B808CE8F-5990-3845-BB66-C17BF0672B15}\InprocServer32" Name="Assembly" Value="NSwag.Core, Version=2.25.5982.40538, Culture=neutral, PublicKeyToken=c2d88086e098d109" Type="string" Action="write" />
-                <RegistryValue Root="HKCR" Key="CLSID\{B808CE8F-5990-3845-BB66-C17BF0672B15}\InprocServer32" Name="RuntimeVersion" Value="v4.0.30319" Type="string" Action="write" />
-                <RegistryValue Root="HKCR" Key="CLSID\{B808CE8F-5990-3845-BB66-C17BF0672B15}\InprocServer32" Name="CodeBase" Value="file:///[#fil3F4437F772041EF18E21178330FB07F9]" Type="string" Action="write" />
-                <RegistryValue Root="HKCR" Key="CLSID\{BA787D1C-11DD-35FB-9B72-958B4B81C4F8}\Implemented Categories\{62C8FE65-4EBB-45e7-B440-6E39B2CDBF29}" Value="" Type="string" Action="write" />
-                <RegistryValue Root="HKCR" Key="CLSID\{BA787D1C-11DD-35FB-9B72-958B4B81C4F8}\InprocServer32\2.25.5982.40538" Name="Class" Value="NSwag.SwaggerContact" Type="string" Action="write" />
-                <RegistryValue Root="HKCR" Key="CLSID\{BA787D1C-11DD-35FB-9B72-958B4B81C4F8}\InprocServer32\2.25.5982.40538" Name="Assembly" Value="NSwag.Core, Version=2.25.5982.40538, Culture=neutral, PublicKeyToken=c2d88086e098d109" Type="string" Action="write" />
-                <RegistryValue Root="HKCR" Key="CLSID\{BA787D1C-11DD-35FB-9B72-958B4B81C4F8}\InprocServer32\2.25.5982.40538" Name="RuntimeVersion" Value="v4.0.30319" Type="string" Action="write" />
-                <RegistryValue Root="HKCR" Key="CLSID\{BA787D1C-11DD-35FB-9B72-958B4B81C4F8}\InprocServer32\2.25.5982.40538" Name="CodeBase" Value="file:///[#fil3F4437F772041EF18E21178330FB07F9]" Type="string" Action="write" />
-                <RegistryValue Root="HKCR" Key="CLSID\{BA787D1C-11DD-35FB-9B72-958B4B81C4F8}\InprocServer32" Name="Class" Value="NSwag.SwaggerContact" Type="string" Action="write" />
-                <RegistryValue Root="HKCR" Key="CLSID\{BA787D1C-11DD-35FB-9B72-958B4B81C4F8}\InprocServer32" Name="Assembly" Value="NSwag.Core, Version=2.25.5982.40538, Culture=neutral, PublicKeyToken=c2d88086e098d109" Type="string" Action="write" />
-                <RegistryValue Root="HKCR" Key="CLSID\{BA787D1C-11DD-35FB-9B72-958B4B81C4F8}\InprocServer32" Name="RuntimeVersion" Value="v4.0.30319" Type="string" Action="write" />
-                <RegistryValue Root="HKCR" Key="CLSID\{BA787D1C-11DD-35FB-9B72-958B4B81C4F8}\InprocServer32" Name="CodeBase" Value="file:///[#fil3F4437F772041EF18E21178330FB07F9]" Type="string" Action="write" />
-                <RegistryValue Root="HKCR" Key="CLSID\{CC1D6D4B-8FF1-3E4B-8C81-09366295F63E}\Implemented Categories\{62C8FE65-4EBB-45e7-B440-6E39B2CDBF29}" Value="" Type="string" Action="write" />
-                <RegistryValue Root="HKCR" Key="CLSID\{CC1D6D4B-8FF1-3E4B-8C81-09366295F63E}\InprocServer32\2.25.5982.40538" Name="Class" Value="NSwag.SwaggerOperations" Type="string" Action="write" />
-                <RegistryValue Root="HKCR" Key="CLSID\{CC1D6D4B-8FF1-3E4B-8C81-09366295F63E}\InprocServer32\2.25.5982.40538" Name="Assembly" Value="NSwag.Core, Version=2.25.5982.40538, Culture=neutral, PublicKeyToken=c2d88086e098d109" Type="string" Action="write" />
-                <RegistryValue Root="HKCR" Key="CLSID\{CC1D6D4B-8FF1-3E4B-8C81-09366295F63E}\InprocServer32\2.25.5982.40538" Name="RuntimeVersion" Value="v4.0.30319" Type="string" Action="write" />
-                <RegistryValue Root="HKCR" Key="CLSID\{CC1D6D4B-8FF1-3E4B-8C81-09366295F63E}\InprocServer32\2.25.5982.40538" Name="CodeBase" Value="file:///[#fil3F4437F772041EF18E21178330FB07F9]" Type="string" Action="write" />
-                <RegistryValue Root="HKCR" Key="CLSID\{CC1D6D4B-8FF1-3E4B-8C81-09366295F63E}\InprocServer32" Name="Class" Value="NSwag.SwaggerOperations" Type="string" Action="write" />
-                <RegistryValue Root="HKCR" Key="CLSID\{CC1D6D4B-8FF1-3E4B-8C81-09366295F63E}\InprocServer32" Name="Assembly" Value="NSwag.Core, Version=2.25.5982.40538, Culture=neutral, PublicKeyToken=c2d88086e098d109" Type="string" Action="write" />
-                <RegistryValue Root="HKCR" Key="CLSID\{CC1D6D4B-8FF1-3E4B-8C81-09366295F63E}\InprocServer32" Name="RuntimeVersion" Value="v4.0.30319" Type="string" Action="write" />
-                <RegistryValue Root="HKCR" Key="CLSID\{CC1D6D4B-8FF1-3E4B-8C81-09366295F63E}\InprocServer32" Name="CodeBase" Value="file:///[#fil3F4437F772041EF18E21178330FB07F9]" Type="string" Action="write" />
-                <RegistryValue Root="HKCR" Key="CLSID\{E5726607-2090-3962-B15A-8003FCDB619C}\Implemented Categories\{62C8FE65-4EBB-45e7-B440-6E39B2CDBF29}" Value="" Type="string" Action="write" />
-                <RegistryValue Root="HKCR" Key="CLSID\{E5726607-2090-3962-B15A-8003FCDB619C}\InprocServer32\2.25.5982.40538" Name="Class" Value="NSwag.SwaggerInfo" Type="string" Action="write" />
-                <RegistryValue Root="HKCR" Key="CLSID\{E5726607-2090-3962-B15A-8003FCDB619C}\InprocServer32\2.25.5982.40538" Name="Assembly" Value="NSwag.Core, Version=2.25.5982.40538, Culture=neutral, PublicKeyToken=c2d88086e098d109" Type="string" Action="write" />
-                <RegistryValue Root="HKCR" Key="CLSID\{E5726607-2090-3962-B15A-8003FCDB619C}\InprocServer32\2.25.5982.40538" Name="RuntimeVersion" Value="v4.0.30319" Type="string" Action="write" />
-                <RegistryValue Root="HKCR" Key="CLSID\{E5726607-2090-3962-B15A-8003FCDB619C}\InprocServer32\2.25.5982.40538" Name="CodeBase" Value="file:///[#fil3F4437F772041EF18E21178330FB07F9]" Type="string" Action="write" />
-                <RegistryValue Root="HKCR" Key="CLSID\{E5726607-2090-3962-B15A-8003FCDB619C}\InprocServer32" Name="Class" Value="NSwag.SwaggerInfo" Type="string" Action="write" />
-                <RegistryValue Root="HKCR" Key="CLSID\{E5726607-2090-3962-B15A-8003FCDB619C}\InprocServer32" Name="Assembly" Value="NSwag.Core, Version=2.25.5982.40538, Culture=neutral, PublicKeyToken=c2d88086e098d109" Type="string" Action="write" />
-                <RegistryValue Root="HKCR" Key="CLSID\{E5726607-2090-3962-B15A-8003FCDB619C}\InprocServer32" Name="RuntimeVersion" Value="v4.0.30319" Type="string" Action="write" />
-                <RegistryValue Root="HKCR" Key="CLSID\{E5726607-2090-3962-B15A-8003FCDB619C}\InprocServer32" Name="CodeBase" Value="file:///[#fil3F4437F772041EF18E21178330FB07F9]" Type="string" Action="write" />
-                <RegistryValue Root="HKCR" Key="CLSID\{EE69511D-2D49-33CE-8D17-7C81034EEB4C}\Implemented Categories\{62C8FE65-4EBB-45e7-B440-6E39B2CDBF29}" Value="" Type="string" Action="write" />
-                <RegistryValue Root="HKCR" Key="CLSID\{EE69511D-2D49-33CE-8D17-7C81034EEB4C}\InprocServer32\2.25.5982.40538" Name="Class" Value="NSwag.SwaggerParameter" Type="string" Action="write" />
-                <RegistryValue Root="HKCR" Key="CLSID\{EE69511D-2D49-33CE-8D17-7C81034EEB4C}\InprocServer32\2.25.5982.40538" Name="Assembly" Value="NSwag.Core, Version=2.25.5982.40538, Culture=neutral, PublicKeyToken=c2d88086e098d109" Type="string" Action="write" />
-                <RegistryValue Root="HKCR" Key="CLSID\{EE69511D-2D49-33CE-8D17-7C81034EEB4C}\InprocServer32\2.25.5982.40538" Name="RuntimeVersion" Value="v4.0.30319" Type="string" Action="write" />
-                <RegistryValue Root="HKCR" Key="CLSID\{EE69511D-2D49-33CE-8D17-7C81034EEB4C}\InprocServer32\2.25.5982.40538" Name="CodeBase" Value="file:///[#fil3F4437F772041EF18E21178330FB07F9]" Type="string" Action="write" />
-                <RegistryValue Root="HKCR" Key="CLSID\{EE69511D-2D49-33CE-8D17-7C81034EEB4C}\InprocServer32" Name="Class" Value="NSwag.SwaggerParameter" Type="string" Action="write" />
-                <RegistryValue Root="HKCR" Key="CLSID\{EE69511D-2D49-33CE-8D17-7C81034EEB4C}\InprocServer32" Name="Assembly" Value="NSwag.Core, Version=2.25.5982.40538, Culture=neutral, PublicKeyToken=c2d88086e098d109" Type="string" Action="write" />
-                <RegistryValue Root="HKCR" Key="CLSID\{EE69511D-2D49-33CE-8D17-7C81034EEB4C}\InprocServer32" Name="RuntimeVersion" Value="v4.0.30319" Type="string" Action="write" />
-                <RegistryValue Root="HKCR" Key="CLSID\{EE69511D-2D49-33CE-8D17-7C81034EEB4C}\InprocServer32" Name="CodeBase" Value="file:///[#fil3F4437F772041EF18E21178330FB07F9]" Type="string" Action="write" />
-                <RegistryValue Root="HKCR" Key="CLSID\{F313255C-FB72-3554-B8DC-E588D3D71948}\Implemented Categories\{62C8FE65-4EBB-45e7-B440-6E39B2CDBF29}" Value="" Type="string" Action="write" />
-                <RegistryValue Root="HKCR" Key="CLSID\{F313255C-FB72-3554-B8DC-E588D3D71948}\InprocServer32\2.25.5982.40538" Name="Class" Value="NSwag.SwaggerSecurityRequirement" Type="string" Action="write" />
-                <RegistryValue Root="HKCR" Key="CLSID\{F313255C-FB72-3554-B8DC-E588D3D71948}\InprocServer32\2.25.5982.40538" Name="Assembly" Value="NSwag.Core, Version=2.25.5982.40538, Culture=neutral, PublicKeyToken=c2d88086e098d109" Type="string" Action="write" />
-                <RegistryValue Root="HKCR" Key="CLSID\{F313255C-FB72-3554-B8DC-E588D3D71948}\InprocServer32\2.25.5982.40538" Name="RuntimeVersion" Value="v4.0.30319" Type="string" Action="write" />
-                <RegistryValue Root="HKCR" Key="CLSID\{F313255C-FB72-3554-B8DC-E588D3D71948}\InprocServer32\2.25.5982.40538" Name="CodeBase" Value="file:///[#fil3F4437F772041EF18E21178330FB07F9]" Type="string" Action="write" />
-                <RegistryValue Root="HKCR" Key="CLSID\{F313255C-FB72-3554-B8DC-E588D3D71948}\InprocServer32" Name="Class" Value="NSwag.SwaggerSecurityRequirement" Type="string" Action="write" />
-                <RegistryValue Root="HKCR" Key="CLSID\{F313255C-FB72-3554-B8DC-E588D3D71948}\InprocServer32" Name="Assembly" Value="NSwag.Core, Version=2.25.5982.40538, Culture=neutral, PublicKeyToken=c2d88086e098d109" Type="string" Action="write" />
-                <RegistryValue Root="HKCR" Key="CLSID\{F313255C-FB72-3554-B8DC-E588D3D71948}\InprocServer32" Name="RuntimeVersion" Value="v4.0.30319" Type="string" Action="write" />
-                <RegistryValue Root="HKCR" Key="CLSID\{F313255C-FB72-3554-B8DC-E588D3D71948}\InprocServer32" Name="CodeBase" Value="file:///[#fil3F4437F772041EF18E21178330FB07F9]" Type="string" Action="write" />
-                <RegistryValue Root="HKCR" Key="CLSID\{F64F0BB6-51C8-33FA-9D18-A3FB1240405C}\Implemented Categories\{62C8FE65-4EBB-45e7-B440-6E39B2CDBF29}" Value="" Type="string" Action="write" />
-                <RegistryValue Root="HKCR" Key="CLSID\{F64F0BB6-51C8-33FA-9D18-A3FB1240405C}\InprocServer32\2.25.5982.40538" Name="Class" Value="NSwag.SwaggerSecurityScheme" Type="string" Action="write" />
-                <RegistryValue Root="HKCR" Key="CLSID\{F64F0BB6-51C8-33FA-9D18-A3FB1240405C}\InprocServer32\2.25.5982.40538" Name="Assembly" Value="NSwag.Core, Version=2.25.5982.40538, Culture=neutral, PublicKeyToken=c2d88086e098d109" Type="string" Action="write" />
-                <RegistryValue Root="HKCR" Key="CLSID\{F64F0BB6-51C8-33FA-9D18-A3FB1240405C}\InprocServer32\2.25.5982.40538" Name="RuntimeVersion" Value="v4.0.30319" Type="string" Action="write" />
-                <RegistryValue Root="HKCR" Key="CLSID\{F64F0BB6-51C8-33FA-9D18-A3FB1240405C}\InprocServer32\2.25.5982.40538" Name="CodeBase" Value="file:///[#fil3F4437F772041EF18E21178330FB07F9]" Type="string" Action="write" />
-                <RegistryValue Root="HKCR" Key="CLSID\{F64F0BB6-51C8-33FA-9D18-A3FB1240405C}\InprocServer32" Name="Class" Value="NSwag.SwaggerSecurityScheme" Type="string" Action="write" />
-                <RegistryValue Root="HKCR" Key="CLSID\{F64F0BB6-51C8-33FA-9D18-A3FB1240405C}\InprocServer32" Name="Assembly" Value="NSwag.Core, Version=2.25.5982.40538, Culture=neutral, PublicKeyToken=c2d88086e098d109" Type="string" Action="write" />
-                <RegistryValue Root="HKCR" Key="CLSID\{F64F0BB6-51C8-33FA-9D18-A3FB1240405C}\InprocServer32" Name="RuntimeVersion" Value="v4.0.30319" Type="string" Action="write" />
-                <RegistryValue Root="HKCR" Key="CLSID\{F64F0BB6-51C8-33FA-9D18-A3FB1240405C}\InprocServer32" Name="CodeBase" Value="file:///[#fil3F4437F772041EF18E21178330FB07F9]" Type="string" Action="write" />
-                <RegistryValue Root="HKCR" Key="CLSID\{FE3620BF-2F28-3AD2-836E-73FC0CA6EEB7}\Implemented Categories\{62C8FE65-4EBB-45e7-B440-6E39B2CDBF29}" Value="" Type="string" Action="write" />
-                <RegistryValue Root="HKCR" Key="CLSID\{FE3620BF-2F28-3AD2-836E-73FC0CA6EEB7}\InprocServer32\2.25.5982.40538" Name="Class" Value="NSwag.SwaggerResponses" Type="string" Action="write" />
-                <RegistryValue Root="HKCR" Key="CLSID\{FE3620BF-2F28-3AD2-836E-73FC0CA6EEB7}\InprocServer32\2.25.5982.40538" Name="Assembly" Value="NSwag.Core, Version=2.25.5982.40538, Culture=neutral, PublicKeyToken=c2d88086e098d109" Type="string" Action="write" />
-                <RegistryValue Root="HKCR" Key="CLSID\{FE3620BF-2F28-3AD2-836E-73FC0CA6EEB7}\InprocServer32\2.25.5982.40538" Name="RuntimeVersion" Value="v4.0.30319" Type="string" Action="write" />
-                <RegistryValue Root="HKCR" Key="CLSID\{FE3620BF-2F28-3AD2-836E-73FC0CA6EEB7}\InprocServer32\2.25.5982.40538" Name="CodeBase" Value="file:///[#fil3F4437F772041EF18E21178330FB07F9]" Type="string" Action="write" />
-                <RegistryValue Root="HKCR" Key="CLSID\{FE3620BF-2F28-3AD2-836E-73FC0CA6EEB7}\InprocServer32" Name="Class" Value="NSwag.SwaggerResponses" Type="string" Action="write" />
-                <RegistryValue Root="HKCR" Key="CLSID\{FE3620BF-2F28-3AD2-836E-73FC0CA6EEB7}\InprocServer32" Name="Assembly" Value="NSwag.Core, Version=2.25.5982.40538, Culture=neutral, PublicKeyToken=c2d88086e098d109" Type="string" Action="write" />
-                <RegistryValue Root="HKCR" Key="CLSID\{FE3620BF-2F28-3AD2-836E-73FC0CA6EEB7}\InprocServer32" Name="RuntimeVersion" Value="v4.0.30319" Type="string" Action="write" />
-                <RegistryValue Root="HKCR" Key="CLSID\{FE3620BF-2F28-3AD2-836E-73FC0CA6EEB7}\InprocServer32" Name="CodeBase" Value="file:///[#fil3F4437F772041EF18E21178330FB07F9]" Type="string" Action="write" />
-                <RegistryValue Root="HKCR" Key="Record\{4DEFB3D6-67B4-3C77-88CB-2ADFDE57E71C}\2.25.5982.40538" Name="Class" Value="NSwag.SwaggerOperationMethod" Type="string" Action="write" />
-                <RegistryValue Root="HKCR" Key="Record\{4DEFB3D6-67B4-3C77-88CB-2ADFDE57E71C}\2.25.5982.40538" Name="Assembly" Value="NSwag.Core, Version=2.25.5982.40538, Culture=neutral, PublicKeyToken=c2d88086e098d109" Type="string" Action="write" />
-                <RegistryValue Root="HKCR" Key="Record\{4DEFB3D6-67B4-3C77-88CB-2ADFDE57E71C}\2.25.5982.40538" Name="RuntimeVersion" Value="v4.0.30319" Type="string" Action="write" />
-                <RegistryValue Root="HKCR" Key="Record\{4DEFB3D6-67B4-3C77-88CB-2ADFDE57E71C}\2.25.5982.40538" Name="CodeBase" Value="file:///[#fil3F4437F772041EF18E21178330FB07F9]" Type="string" Action="write" />
-                <RegistryValue Root="HKCR" Key="Record\{5558EFD1-80C7-3D80-AFC0-1A1387988A2C}\2.25.5982.40538" Name="Class" Value="NSwag.SwaggerSchema" Type="string" Action="write" />
-                <RegistryValue Root="HKCR" Key="Record\{5558EFD1-80C7-3D80-AFC0-1A1387988A2C}\2.25.5982.40538" Name="Assembly" Value="NSwag.Core, Version=2.25.5982.40538, Culture=neutral, PublicKeyToken=c2d88086e098d109" Type="string" Action="write" />
-                <RegistryValue Root="HKCR" Key="Record\{5558EFD1-80C7-3D80-AFC0-1A1387988A2C}\2.25.5982.40538" Name="RuntimeVersion" Value="v4.0.30319" Type="string" Action="write" />
-                <RegistryValue Root="HKCR" Key="Record\{5558EFD1-80C7-3D80-AFC0-1A1387988A2C}\2.25.5982.40538" Name="CodeBase" Value="file:///[#fil3F4437F772041EF18E21178330FB07F9]" Type="string" Action="write" />
-                <RegistryValue Root="HKCR" Key="Record\{AD5C7C24-7A5D-3DFB-9329-0BB83D0E757A}\2.25.5982.40538" Name="Class" Value="NSwag.SwaggerParameterKind" Type="string" Action="write" />
-                <RegistryValue Root="HKCR" Key="Record\{AD5C7C24-7A5D-3DFB-9329-0BB83D0E757A}\2.25.5982.40538" Name="Assembly" Value="NSwag.Core, Version=2.25.5982.40538, Culture=neutral, PublicKeyToken=c2d88086e098d109" Type="string" Action="write" />
-                <RegistryValue Root="HKCR" Key="Record\{AD5C7C24-7A5D-3DFB-9329-0BB83D0E757A}\2.25.5982.40538" Name="RuntimeVersion" Value="v4.0.30319" Type="string" Action="write" />
-                <RegistryValue Root="HKCR" Key="Record\{AD5C7C24-7A5D-3DFB-9329-0BB83D0E757A}\2.25.5982.40538" Name="CodeBase" Value="file:///[#fil3F4437F772041EF18E21178330FB07F9]" Type="string" Action="write" />
-                <RegistryValue Root="HKCR" Key="Record\{D5E0C33C-8A4C-31FA-8A08-140195A7DD25}\2.25.5982.40538" Name="Class" Value="NSwag.SwaggerSecuritySchemeType" Type="string" Action="write" />
-                <RegistryValue Root="HKCR" Key="Record\{D5E0C33C-8A4C-31FA-8A08-140195A7DD25}\2.25.5982.40538" Name="Assembly" Value="NSwag.Core, Version=2.25.5982.40538, Culture=neutral, PublicKeyToken=c2d88086e098d109" Type="string" Action="write" />
-                <RegistryValue Root="HKCR" Key="Record\{D5E0C33C-8A4C-31FA-8A08-140195A7DD25}\2.25.5982.40538" Name="RuntimeVersion" Value="v4.0.30319" Type="string" Action="write" />
-                <RegistryValue Root="HKCR" Key="Record\{D5E0C33C-8A4C-31FA-8A08-140195A7DD25}\2.25.5982.40538" Name="CodeBase" Value="file:///[#fil3F4437F772041EF18E21178330FB07F9]" Type="string" Action="write" />
-=======
-                <Class Id="{05CBC0D1-7AA9-3017-B715-7F02F11AE5E2}" Context="InprocServer32" Description="NSwag.SwaggerHeaders" ThreadingModel="both" ForeignServer="mscoree.dll">
-                    <ProgId Id="NSwag.SwaggerHeaders" Description="NSwag.SwaggerHeaders" />
-                </Class>
-                <Class Id="{09D74CA5-316B-3BD8-A1E2-4DB821D1D778}" Context="InprocServer32" Description="NSwag.SwaggerContact" ThreadingModel="both" ForeignServer="mscoree.dll">
-                    <ProgId Id="NSwag.SwaggerContact" Description="NSwag.SwaggerContact" />
-                </Class>
-                <Class Id="{20444870-8ACE-35FA-91E2-EE0DDB5952A9}" Context="InprocServer32" Description="NSwag.SwaggerExternalDocumentation" ThreadingModel="both" ForeignServer="mscoree.dll">
-                    <ProgId Id="NSwag.SwaggerExternalDocumentation" Description="NSwag.SwaggerExternalDocumentation" />
-                </Class>
-                <Class Id="{236C0FD0-E703-31EF-9707-9CC0BE4E7884}" Context="InprocServer32" Description="NSwag.SwaggerSecurityRequirement" ThreadingModel="both" ForeignServer="mscoree.dll">
-                    <ProgId Id="NSwag.SwaggerSecurityRequirement" Description="NSwag.SwaggerSecurityRequirement" />
-                </Class>
-                <Class Id="{2BC04FDA-6188-375F-9E2C-8FD9F8170B4C}" Context="InprocServer32" Description="NSwag.SwaggerService" ThreadingModel="both" ForeignServer="mscoree.dll">
-                    <ProgId Id="NSwag.SwaggerService" Description="NSwag.SwaggerService" />
-                </Class>
-                <Class Id="{34E6F8D2-7AD4-36D3-A4A3-51702883E9A0}" Context="InprocServer32" Description="NSwag.SwaggerLicense" ThreadingModel="both" ForeignServer="mscoree.dll">
-                    <ProgId Id="NSwag.SwaggerLicense" Description="NSwag.SwaggerLicense" />
-                </Class>
-                <Class Id="{5691969D-1373-3096-AF48-B48EB011038A}" Context="InprocServer32" Description="NSwag.SwaggerResponses" ThreadingModel="both" ForeignServer="mscoree.dll">
-                    <ProgId Id="NSwag.SwaggerResponses" Description="NSwag.SwaggerResponses" />
-                </Class>
-                <Class Id="{5962016F-E4F3-3600-8E1F-89CEB62A65E9}" Context="InprocServer32" Description="NSwag.SwaggerResponse" ThreadingModel="both" ForeignServer="mscoree.dll">
-                    <ProgId Id="NSwag.SwaggerResponse" Description="NSwag.SwaggerResponse" />
-                </Class>
-                <Class Id="{5B2AD243-71C4-3720-8054-E841DD4A6FEE}" Context="InprocServer32" Description="NSwag.SwaggerInfo" ThreadingModel="both" ForeignServer="mscoree.dll">
-                    <ProgId Id="NSwag.SwaggerInfo" Description="NSwag.SwaggerInfo" />
-                </Class>
-                <Class Id="{63E45B66-C1FC-3E0A-AA95-DBE3180D5A42}" Context="InprocServer32" Description="NSwag.SwaggerSecurityScheme" ThreadingModel="both" ForeignServer="mscoree.dll">
-                    <ProgId Id="NSwag.SwaggerSecurityScheme" Description="NSwag.SwaggerSecurityScheme" />
-                </Class>
-                <Class Id="{6B572252-107E-342E-ABBC-EC6DE86B1FBC}" Context="InprocServer32" Description="NSwag.SwaggerOperationDescription" ThreadingModel="both" ForeignServer="mscoree.dll">
-                    <ProgId Id="NSwag.SwaggerOperationDescription" Description="NSwag.SwaggerOperationDescription" />
-                </Class>
-                <Class Id="{C56204DE-2D98-3A7E-B1FB-E3856C5D4428}" Context="InprocServer32" Description="NSwag.SwaggerTag" ThreadingModel="both" ForeignServer="mscoree.dll">
-                    <ProgId Id="NSwag.SwaggerTag" Description="NSwag.SwaggerTag" />
-                </Class>
-                <Class Id="{D9613A00-730A-3504-9088-19D7DDEDD600}" Context="InprocServer32" Description="NSwag.SwaggerParameter" ThreadingModel="both" ForeignServer="mscoree.dll">
-                    <ProgId Id="NSwag.SwaggerParameter" Description="NSwag.SwaggerParameter" />
-                </Class>
-                <Class Id="{E4D68339-0EC0-326B-A432-5F1EE900111D}" Context="InprocServer32" Description="NSwag.SwaggerOperation" ThreadingModel="both" ForeignServer="mscoree.dll">
-                    <ProgId Id="NSwag.SwaggerOperation" Description="NSwag.SwaggerOperation" />
-                </Class>
-                <Class Id="{EFD6EFA7-A376-32A5-851F-C87D9D77FAD5}" Context="InprocServer32" Description="NSwag.SwaggerOperations" ThreadingModel="both" ForeignServer="mscoree.dll">
-                    <ProgId Id="NSwag.SwaggerOperations" Description="NSwag.SwaggerOperations" />
-                </Class>
-                <File Id="fil3F4437F772041EF18E21178330FB07F9" KeyPath="yes" Source="$(var.SourcePath)\NSwag.Core.dll" />
-                <ProgId Id="Record" />
-                <RegistryValue Root="HKCR" Key="CLSID\{05CBC0D1-7AA9-3017-B715-7F02F11AE5E2}\Implemented Categories\{62C8FE65-4EBB-45e7-B440-6E39B2CDBF29}" Value="" Type="string" Action="write" />
-                <RegistryValue Root="HKCR" Key="CLSID\{05CBC0D1-7AA9-3017-B715-7F02F11AE5E2}\InprocServer32\2.25.5982.23164" Name="Class" Value="NSwag.SwaggerHeaders" Type="string" Action="write" />
-                <RegistryValue Root="HKCR" Key="CLSID\{05CBC0D1-7AA9-3017-B715-7F02F11AE5E2}\InprocServer32\2.25.5982.23164" Name="Assembly" Value="NSwag.Core, Version=2.25.5982.23164, Culture=neutral, PublicKeyToken=c2d88086e098d109" Type="string" Action="write" />
-                <RegistryValue Root="HKCR" Key="CLSID\{05CBC0D1-7AA9-3017-B715-7F02F11AE5E2}\InprocServer32\2.25.5982.23164" Name="RuntimeVersion" Value="v4.0.30319" Type="string" Action="write" />
-                <RegistryValue Root="HKCR" Key="CLSID\{05CBC0D1-7AA9-3017-B715-7F02F11AE5E2}\InprocServer32\2.25.5982.23164" Name="CodeBase" Value="file:///[#fil3F4437F772041EF18E21178330FB07F9]" Type="string" Action="write" />
-                <RegistryValue Root="HKCR" Key="CLSID\{05CBC0D1-7AA9-3017-B715-7F02F11AE5E2}\InprocServer32" Name="Class" Value="NSwag.SwaggerHeaders" Type="string" Action="write" />
-                <RegistryValue Root="HKCR" Key="CLSID\{05CBC0D1-7AA9-3017-B715-7F02F11AE5E2}\InprocServer32" Name="Assembly" Value="NSwag.Core, Version=2.25.5982.23164, Culture=neutral, PublicKeyToken=c2d88086e098d109" Type="string" Action="write" />
-                <RegistryValue Root="HKCR" Key="CLSID\{05CBC0D1-7AA9-3017-B715-7F02F11AE5E2}\InprocServer32" Name="RuntimeVersion" Value="v4.0.30319" Type="string" Action="write" />
-                <RegistryValue Root="HKCR" Key="CLSID\{05CBC0D1-7AA9-3017-B715-7F02F11AE5E2}\InprocServer32" Name="CodeBase" Value="file:///[#fil3F4437F772041EF18E21178330FB07F9]" Type="string" Action="write" />
-                <RegistryValue Root="HKCR" Key="CLSID\{09D74CA5-316B-3BD8-A1E2-4DB821D1D778}\Implemented Categories\{62C8FE65-4EBB-45e7-B440-6E39B2CDBF29}" Value="" Type="string" Action="write" />
-                <RegistryValue Root="HKCR" Key="CLSID\{09D74CA5-316B-3BD8-A1E2-4DB821D1D778}\InprocServer32\2.25.5982.23164" Name="Class" Value="NSwag.SwaggerContact" Type="string" Action="write" />
-                <RegistryValue Root="HKCR" Key="CLSID\{09D74CA5-316B-3BD8-A1E2-4DB821D1D778}\InprocServer32\2.25.5982.23164" Name="Assembly" Value="NSwag.Core, Version=2.25.5982.23164, Culture=neutral, PublicKeyToken=c2d88086e098d109" Type="string" Action="write" />
-                <RegistryValue Root="HKCR" Key="CLSID\{09D74CA5-316B-3BD8-A1E2-4DB821D1D778}\InprocServer32\2.25.5982.23164" Name="RuntimeVersion" Value="v4.0.30319" Type="string" Action="write" />
-                <RegistryValue Root="HKCR" Key="CLSID\{09D74CA5-316B-3BD8-A1E2-4DB821D1D778}\InprocServer32\2.25.5982.23164" Name="CodeBase" Value="file:///[#fil3F4437F772041EF18E21178330FB07F9]" Type="string" Action="write" />
-                <RegistryValue Root="HKCR" Key="CLSID\{09D74CA5-316B-3BD8-A1E2-4DB821D1D778}\InprocServer32" Name="Class" Value="NSwag.SwaggerContact" Type="string" Action="write" />
-                <RegistryValue Root="HKCR" Key="CLSID\{09D74CA5-316B-3BD8-A1E2-4DB821D1D778}\InprocServer32" Name="Assembly" Value="NSwag.Core, Version=2.25.5982.23164, Culture=neutral, PublicKeyToken=c2d88086e098d109" Type="string" Action="write" />
-                <RegistryValue Root="HKCR" Key="CLSID\{09D74CA5-316B-3BD8-A1E2-4DB821D1D778}\InprocServer32" Name="RuntimeVersion" Value="v4.0.30319" Type="string" Action="write" />
-                <RegistryValue Root="HKCR" Key="CLSID\{09D74CA5-316B-3BD8-A1E2-4DB821D1D778}\InprocServer32" Name="CodeBase" Value="file:///[#fil3F4437F772041EF18E21178330FB07F9]" Type="string" Action="write" />
-                <RegistryValue Root="HKCR" Key="CLSID\{20444870-8ACE-35FA-91E2-EE0DDB5952A9}\Implemented Categories\{62C8FE65-4EBB-45e7-B440-6E39B2CDBF29}" Value="" Type="string" Action="write" />
-                <RegistryValue Root="HKCR" Key="CLSID\{20444870-8ACE-35FA-91E2-EE0DDB5952A9}\InprocServer32\2.25.5982.23164" Name="Class" Value="NSwag.SwaggerExternalDocumentation" Type="string" Action="write" />
-                <RegistryValue Root="HKCR" Key="CLSID\{20444870-8ACE-35FA-91E2-EE0DDB5952A9}\InprocServer32\2.25.5982.23164" Name="Assembly" Value="NSwag.Core, Version=2.25.5982.23164, Culture=neutral, PublicKeyToken=c2d88086e098d109" Type="string" Action="write" />
-                <RegistryValue Root="HKCR" Key="CLSID\{20444870-8ACE-35FA-91E2-EE0DDB5952A9}\InprocServer32\2.25.5982.23164" Name="RuntimeVersion" Value="v4.0.30319" Type="string" Action="write" />
-                <RegistryValue Root="HKCR" Key="CLSID\{20444870-8ACE-35FA-91E2-EE0DDB5952A9}\InprocServer32\2.25.5982.23164" Name="CodeBase" Value="file:///[#fil3F4437F772041EF18E21178330FB07F9]" Type="string" Action="write" />
-                <RegistryValue Root="HKCR" Key="CLSID\{20444870-8ACE-35FA-91E2-EE0DDB5952A9}\InprocServer32" Name="Class" Value="NSwag.SwaggerExternalDocumentation" Type="string" Action="write" />
-                <RegistryValue Root="HKCR" Key="CLSID\{20444870-8ACE-35FA-91E2-EE0DDB5952A9}\InprocServer32" Name="Assembly" Value="NSwag.Core, Version=2.25.5982.23164, Culture=neutral, PublicKeyToken=c2d88086e098d109" Type="string" Action="write" />
-                <RegistryValue Root="HKCR" Key="CLSID\{20444870-8ACE-35FA-91E2-EE0DDB5952A9}\InprocServer32" Name="RuntimeVersion" Value="v4.0.30319" Type="string" Action="write" />
-                <RegistryValue Root="HKCR" Key="CLSID\{20444870-8ACE-35FA-91E2-EE0DDB5952A9}\InprocServer32" Name="CodeBase" Value="file:///[#fil3F4437F772041EF18E21178330FB07F9]" Type="string" Action="write" />
-                <RegistryValue Root="HKCR" Key="CLSID\{236C0FD0-E703-31EF-9707-9CC0BE4E7884}\Implemented Categories\{62C8FE65-4EBB-45e7-B440-6E39B2CDBF29}" Value="" Type="string" Action="write" />
-                <RegistryValue Root="HKCR" Key="CLSID\{236C0FD0-E703-31EF-9707-9CC0BE4E7884}\InprocServer32\2.25.5982.23164" Name="Class" Value="NSwag.SwaggerSecurityRequirement" Type="string" Action="write" />
-                <RegistryValue Root="HKCR" Key="CLSID\{236C0FD0-E703-31EF-9707-9CC0BE4E7884}\InprocServer32\2.25.5982.23164" Name="Assembly" Value="NSwag.Core, Version=2.25.5982.23164, Culture=neutral, PublicKeyToken=c2d88086e098d109" Type="string" Action="write" />
-                <RegistryValue Root="HKCR" Key="CLSID\{236C0FD0-E703-31EF-9707-9CC0BE4E7884}\InprocServer32\2.25.5982.23164" Name="RuntimeVersion" Value="v4.0.30319" Type="string" Action="write" />
-                <RegistryValue Root="HKCR" Key="CLSID\{236C0FD0-E703-31EF-9707-9CC0BE4E7884}\InprocServer32\2.25.5982.23164" Name="CodeBase" Value="file:///[#fil3F4437F772041EF18E21178330FB07F9]" Type="string" Action="write" />
-                <RegistryValue Root="HKCR" Key="CLSID\{236C0FD0-E703-31EF-9707-9CC0BE4E7884}\InprocServer32" Name="Class" Value="NSwag.SwaggerSecurityRequirement" Type="string" Action="write" />
-                <RegistryValue Root="HKCR" Key="CLSID\{236C0FD0-E703-31EF-9707-9CC0BE4E7884}\InprocServer32" Name="Assembly" Value="NSwag.Core, Version=2.25.5982.23164, Culture=neutral, PublicKeyToken=c2d88086e098d109" Type="string" Action="write" />
-                <RegistryValue Root="HKCR" Key="CLSID\{236C0FD0-E703-31EF-9707-9CC0BE4E7884}\InprocServer32" Name="RuntimeVersion" Value="v4.0.30319" Type="string" Action="write" />
-                <RegistryValue Root="HKCR" Key="CLSID\{236C0FD0-E703-31EF-9707-9CC0BE4E7884}\InprocServer32" Name="CodeBase" Value="file:///[#fil3F4437F772041EF18E21178330FB07F9]" Type="string" Action="write" />
-                <RegistryValue Root="HKCR" Key="CLSID\{2BC04FDA-6188-375F-9E2C-8FD9F8170B4C}\Implemented Categories\{62C8FE65-4EBB-45e7-B440-6E39B2CDBF29}" Value="" Type="string" Action="write" />
-                <RegistryValue Root="HKCR" Key="CLSID\{2BC04FDA-6188-375F-9E2C-8FD9F8170B4C}\InprocServer32\2.25.5982.23164" Name="Class" Value="NSwag.SwaggerService" Type="string" Action="write" />
-                <RegistryValue Root="HKCR" Key="CLSID\{2BC04FDA-6188-375F-9E2C-8FD9F8170B4C}\InprocServer32\2.25.5982.23164" Name="Assembly" Value="NSwag.Core, Version=2.25.5982.23164, Culture=neutral, PublicKeyToken=c2d88086e098d109" Type="string" Action="write" />
-                <RegistryValue Root="HKCR" Key="CLSID\{2BC04FDA-6188-375F-9E2C-8FD9F8170B4C}\InprocServer32\2.25.5982.23164" Name="RuntimeVersion" Value="v4.0.30319" Type="string" Action="write" />
-                <RegistryValue Root="HKCR" Key="CLSID\{2BC04FDA-6188-375F-9E2C-8FD9F8170B4C}\InprocServer32\2.25.5982.23164" Name="CodeBase" Value="file:///[#fil3F4437F772041EF18E21178330FB07F9]" Type="string" Action="write" />
-                <RegistryValue Root="HKCR" Key="CLSID\{2BC04FDA-6188-375F-9E2C-8FD9F8170B4C}\InprocServer32" Name="Class" Value="NSwag.SwaggerService" Type="string" Action="write" />
-                <RegistryValue Root="HKCR" Key="CLSID\{2BC04FDA-6188-375F-9E2C-8FD9F8170B4C}\InprocServer32" Name="Assembly" Value="NSwag.Core, Version=2.25.5982.23164, Culture=neutral, PublicKeyToken=c2d88086e098d109" Type="string" Action="write" />
-                <RegistryValue Root="HKCR" Key="CLSID\{2BC04FDA-6188-375F-9E2C-8FD9F8170B4C}\InprocServer32" Name="RuntimeVersion" Value="v4.0.30319" Type="string" Action="write" />
-                <RegistryValue Root="HKCR" Key="CLSID\{2BC04FDA-6188-375F-9E2C-8FD9F8170B4C}\InprocServer32" Name="CodeBase" Value="file:///[#fil3F4437F772041EF18E21178330FB07F9]" Type="string" Action="write" />
-                <RegistryValue Root="HKCR" Key="CLSID\{34E6F8D2-7AD4-36D3-A4A3-51702883E9A0}\Implemented Categories\{62C8FE65-4EBB-45e7-B440-6E39B2CDBF29}" Value="" Type="string" Action="write" />
-                <RegistryValue Root="HKCR" Key="CLSID\{34E6F8D2-7AD4-36D3-A4A3-51702883E9A0}\InprocServer32\2.25.5982.23164" Name="Class" Value="NSwag.SwaggerLicense" Type="string" Action="write" />
-                <RegistryValue Root="HKCR" Key="CLSID\{34E6F8D2-7AD4-36D3-A4A3-51702883E9A0}\InprocServer32\2.25.5982.23164" Name="Assembly" Value="NSwag.Core, Version=2.25.5982.23164, Culture=neutral, PublicKeyToken=c2d88086e098d109" Type="string" Action="write" />
-                <RegistryValue Root="HKCR" Key="CLSID\{34E6F8D2-7AD4-36D3-A4A3-51702883E9A0}\InprocServer32\2.25.5982.23164" Name="RuntimeVersion" Value="v4.0.30319" Type="string" Action="write" />
-                <RegistryValue Root="HKCR" Key="CLSID\{34E6F8D2-7AD4-36D3-A4A3-51702883E9A0}\InprocServer32\2.25.5982.23164" Name="CodeBase" Value="file:///[#fil3F4437F772041EF18E21178330FB07F9]" Type="string" Action="write" />
-                <RegistryValue Root="HKCR" Key="CLSID\{34E6F8D2-7AD4-36D3-A4A3-51702883E9A0}\InprocServer32" Name="Class" Value="NSwag.SwaggerLicense" Type="string" Action="write" />
-                <RegistryValue Root="HKCR" Key="CLSID\{34E6F8D2-7AD4-36D3-A4A3-51702883E9A0}\InprocServer32" Name="Assembly" Value="NSwag.Core, Version=2.25.5982.23164, Culture=neutral, PublicKeyToken=c2d88086e098d109" Type="string" Action="write" />
-                <RegistryValue Root="HKCR" Key="CLSID\{34E6F8D2-7AD4-36D3-A4A3-51702883E9A0}\InprocServer32" Name="RuntimeVersion" Value="v4.0.30319" Type="string" Action="write" />
-                <RegistryValue Root="HKCR" Key="CLSID\{34E6F8D2-7AD4-36D3-A4A3-51702883E9A0}\InprocServer32" Name="CodeBase" Value="file:///[#fil3F4437F772041EF18E21178330FB07F9]" Type="string" Action="write" />
-                <RegistryValue Root="HKCR" Key="CLSID\{5691969D-1373-3096-AF48-B48EB011038A}\Implemented Categories\{62C8FE65-4EBB-45e7-B440-6E39B2CDBF29}" Value="" Type="string" Action="write" />
-                <RegistryValue Root="HKCR" Key="CLSID\{5691969D-1373-3096-AF48-B48EB011038A}\InprocServer32\2.25.5982.23164" Name="Class" Value="NSwag.SwaggerResponses" Type="string" Action="write" />
-                <RegistryValue Root="HKCR" Key="CLSID\{5691969D-1373-3096-AF48-B48EB011038A}\InprocServer32\2.25.5982.23164" Name="Assembly" Value="NSwag.Core, Version=2.25.5982.23164, Culture=neutral, PublicKeyToken=c2d88086e098d109" Type="string" Action="write" />
-                <RegistryValue Root="HKCR" Key="CLSID\{5691969D-1373-3096-AF48-B48EB011038A}\InprocServer32\2.25.5982.23164" Name="RuntimeVersion" Value="v4.0.30319" Type="string" Action="write" />
-                <RegistryValue Root="HKCR" Key="CLSID\{5691969D-1373-3096-AF48-B48EB011038A}\InprocServer32\2.25.5982.23164" Name="CodeBase" Value="file:///[#fil3F4437F772041EF18E21178330FB07F9]" Type="string" Action="write" />
-                <RegistryValue Root="HKCR" Key="CLSID\{5691969D-1373-3096-AF48-B48EB011038A}\InprocServer32" Name="Class" Value="NSwag.SwaggerResponses" Type="string" Action="write" />
-                <RegistryValue Root="HKCR" Key="CLSID\{5691969D-1373-3096-AF48-B48EB011038A}\InprocServer32" Name="Assembly" Value="NSwag.Core, Version=2.25.5982.23164, Culture=neutral, PublicKeyToken=c2d88086e098d109" Type="string" Action="write" />
-                <RegistryValue Root="HKCR" Key="CLSID\{5691969D-1373-3096-AF48-B48EB011038A}\InprocServer32" Name="RuntimeVersion" Value="v4.0.30319" Type="string" Action="write" />
-                <RegistryValue Root="HKCR" Key="CLSID\{5691969D-1373-3096-AF48-B48EB011038A}\InprocServer32" Name="CodeBase" Value="file:///[#fil3F4437F772041EF18E21178330FB07F9]" Type="string" Action="write" />
-                <RegistryValue Root="HKCR" Key="CLSID\{5962016F-E4F3-3600-8E1F-89CEB62A65E9}\Implemented Categories\{62C8FE65-4EBB-45e7-B440-6E39B2CDBF29}" Value="" Type="string" Action="write" />
-                <RegistryValue Root="HKCR" Key="CLSID\{5962016F-E4F3-3600-8E1F-89CEB62A65E9}\InprocServer32\2.25.5982.23164" Name="Class" Value="NSwag.SwaggerResponse" Type="string" Action="write" />
-                <RegistryValue Root="HKCR" Key="CLSID\{5962016F-E4F3-3600-8E1F-89CEB62A65E9}\InprocServer32\2.25.5982.23164" Name="Assembly" Value="NSwag.Core, Version=2.25.5982.23164, Culture=neutral, PublicKeyToken=c2d88086e098d109" Type="string" Action="write" />
-                <RegistryValue Root="HKCR" Key="CLSID\{5962016F-E4F3-3600-8E1F-89CEB62A65E9}\InprocServer32\2.25.5982.23164" Name="RuntimeVersion" Value="v4.0.30319" Type="string" Action="write" />
-                <RegistryValue Root="HKCR" Key="CLSID\{5962016F-E4F3-3600-8E1F-89CEB62A65E9}\InprocServer32\2.25.5982.23164" Name="CodeBase" Value="file:///[#fil3F4437F772041EF18E21178330FB07F9]" Type="string" Action="write" />
-                <RegistryValue Root="HKCR" Key="CLSID\{5962016F-E4F3-3600-8E1F-89CEB62A65E9}\InprocServer32" Name="Class" Value="NSwag.SwaggerResponse" Type="string" Action="write" />
-                <RegistryValue Root="HKCR" Key="CLSID\{5962016F-E4F3-3600-8E1F-89CEB62A65E9}\InprocServer32" Name="Assembly" Value="NSwag.Core, Version=2.25.5982.23164, Culture=neutral, PublicKeyToken=c2d88086e098d109" Type="string" Action="write" />
-                <RegistryValue Root="HKCR" Key="CLSID\{5962016F-E4F3-3600-8E1F-89CEB62A65E9}\InprocServer32" Name="RuntimeVersion" Value="v4.0.30319" Type="string" Action="write" />
-                <RegistryValue Root="HKCR" Key="CLSID\{5962016F-E4F3-3600-8E1F-89CEB62A65E9}\InprocServer32" Name="CodeBase" Value="file:///[#fil3F4437F772041EF18E21178330FB07F9]" Type="string" Action="write" />
-                <RegistryValue Root="HKCR" Key="CLSID\{5B2AD243-71C4-3720-8054-E841DD4A6FEE}\Implemented Categories\{62C8FE65-4EBB-45e7-B440-6E39B2CDBF29}" Value="" Type="string" Action="write" />
-                <RegistryValue Root="HKCR" Key="CLSID\{5B2AD243-71C4-3720-8054-E841DD4A6FEE}\InprocServer32\2.25.5982.23164" Name="Class" Value="NSwag.SwaggerInfo" Type="string" Action="write" />
-                <RegistryValue Root="HKCR" Key="CLSID\{5B2AD243-71C4-3720-8054-E841DD4A6FEE}\InprocServer32\2.25.5982.23164" Name="Assembly" Value="NSwag.Core, Version=2.25.5982.23164, Culture=neutral, PublicKeyToken=c2d88086e098d109" Type="string" Action="write" />
-                <RegistryValue Root="HKCR" Key="CLSID\{5B2AD243-71C4-3720-8054-E841DD4A6FEE}\InprocServer32\2.25.5982.23164" Name="RuntimeVersion" Value="v4.0.30319" Type="string" Action="write" />
-                <RegistryValue Root="HKCR" Key="CLSID\{5B2AD243-71C4-3720-8054-E841DD4A6FEE}\InprocServer32\2.25.5982.23164" Name="CodeBase" Value="file:///[#fil3F4437F772041EF18E21178330FB07F9]" Type="string" Action="write" />
-                <RegistryValue Root="HKCR" Key="CLSID\{5B2AD243-71C4-3720-8054-E841DD4A6FEE}\InprocServer32" Name="Class" Value="NSwag.SwaggerInfo" Type="string" Action="write" />
-                <RegistryValue Root="HKCR" Key="CLSID\{5B2AD243-71C4-3720-8054-E841DD4A6FEE}\InprocServer32" Name="Assembly" Value="NSwag.Core, Version=2.25.5982.23164, Culture=neutral, PublicKeyToken=c2d88086e098d109" Type="string" Action="write" />
-                <RegistryValue Root="HKCR" Key="CLSID\{5B2AD243-71C4-3720-8054-E841DD4A6FEE}\InprocServer32" Name="RuntimeVersion" Value="v4.0.30319" Type="string" Action="write" />
-                <RegistryValue Root="HKCR" Key="CLSID\{5B2AD243-71C4-3720-8054-E841DD4A6FEE}\InprocServer32" Name="CodeBase" Value="file:///[#fil3F4437F772041EF18E21178330FB07F9]" Type="string" Action="write" />
-                <RegistryValue Root="HKCR" Key="CLSID\{63E45B66-C1FC-3E0A-AA95-DBE3180D5A42}\Implemented Categories\{62C8FE65-4EBB-45e7-B440-6E39B2CDBF29}" Value="" Type="string" Action="write" />
-                <RegistryValue Root="HKCR" Key="CLSID\{63E45B66-C1FC-3E0A-AA95-DBE3180D5A42}\InprocServer32\2.25.5982.23164" Name="Class" Value="NSwag.SwaggerSecurityScheme" Type="string" Action="write" />
-                <RegistryValue Root="HKCR" Key="CLSID\{63E45B66-C1FC-3E0A-AA95-DBE3180D5A42}\InprocServer32\2.25.5982.23164" Name="Assembly" Value="NSwag.Core, Version=2.25.5982.23164, Culture=neutral, PublicKeyToken=c2d88086e098d109" Type="string" Action="write" />
-                <RegistryValue Root="HKCR" Key="CLSID\{63E45B66-C1FC-3E0A-AA95-DBE3180D5A42}\InprocServer32\2.25.5982.23164" Name="RuntimeVersion" Value="v4.0.30319" Type="string" Action="write" />
-                <RegistryValue Root="HKCR" Key="CLSID\{63E45B66-C1FC-3E0A-AA95-DBE3180D5A42}\InprocServer32\2.25.5982.23164" Name="CodeBase" Value="file:///[#fil3F4437F772041EF18E21178330FB07F9]" Type="string" Action="write" />
-                <RegistryValue Root="HKCR" Key="CLSID\{63E45B66-C1FC-3E0A-AA95-DBE3180D5A42}\InprocServer32" Name="Class" Value="NSwag.SwaggerSecurityScheme" Type="string" Action="write" />
-                <RegistryValue Root="HKCR" Key="CLSID\{63E45B66-C1FC-3E0A-AA95-DBE3180D5A42}\InprocServer32" Name="Assembly" Value="NSwag.Core, Version=2.25.5982.23164, Culture=neutral, PublicKeyToken=c2d88086e098d109" Type="string" Action="write" />
-                <RegistryValue Root="HKCR" Key="CLSID\{63E45B66-C1FC-3E0A-AA95-DBE3180D5A42}\InprocServer32" Name="RuntimeVersion" Value="v4.0.30319" Type="string" Action="write" />
-                <RegistryValue Root="HKCR" Key="CLSID\{63E45B66-C1FC-3E0A-AA95-DBE3180D5A42}\InprocServer32" Name="CodeBase" Value="file:///[#fil3F4437F772041EF18E21178330FB07F9]" Type="string" Action="write" />
-                <RegistryValue Root="HKCR" Key="CLSID\{6B572252-107E-342E-ABBC-EC6DE86B1FBC}\Implemented Categories\{62C8FE65-4EBB-45e7-B440-6E39B2CDBF29}" Value="" Type="string" Action="write" />
-                <RegistryValue Root="HKCR" Key="CLSID\{6B572252-107E-342E-ABBC-EC6DE86B1FBC}\InprocServer32\2.25.5982.23164" Name="Class" Value="NSwag.SwaggerOperationDescription" Type="string" Action="write" />
-                <RegistryValue Root="HKCR" Key="CLSID\{6B572252-107E-342E-ABBC-EC6DE86B1FBC}\InprocServer32\2.25.5982.23164" Name="Assembly" Value="NSwag.Core, Version=2.25.5982.23164, Culture=neutral, PublicKeyToken=c2d88086e098d109" Type="string" Action="write" />
-                <RegistryValue Root="HKCR" Key="CLSID\{6B572252-107E-342E-ABBC-EC6DE86B1FBC}\InprocServer32\2.25.5982.23164" Name="RuntimeVersion" Value="v4.0.30319" Type="string" Action="write" />
-                <RegistryValue Root="HKCR" Key="CLSID\{6B572252-107E-342E-ABBC-EC6DE86B1FBC}\InprocServer32\2.25.5982.23164" Name="CodeBase" Value="file:///[#fil3F4437F772041EF18E21178330FB07F9]" Type="string" Action="write" />
-                <RegistryValue Root="HKCR" Key="CLSID\{6B572252-107E-342E-ABBC-EC6DE86B1FBC}\InprocServer32" Name="Class" Value="NSwag.SwaggerOperationDescription" Type="string" Action="write" />
-                <RegistryValue Root="HKCR" Key="CLSID\{6B572252-107E-342E-ABBC-EC6DE86B1FBC}\InprocServer32" Name="Assembly" Value="NSwag.Core, Version=2.25.5982.23164, Culture=neutral, PublicKeyToken=c2d88086e098d109" Type="string" Action="write" />
-                <RegistryValue Root="HKCR" Key="CLSID\{6B572252-107E-342E-ABBC-EC6DE86B1FBC}\InprocServer32" Name="RuntimeVersion" Value="v4.0.30319" Type="string" Action="write" />
-                <RegistryValue Root="HKCR" Key="CLSID\{6B572252-107E-342E-ABBC-EC6DE86B1FBC}\InprocServer32" Name="CodeBase" Value="file:///[#fil3F4437F772041EF18E21178330FB07F9]" Type="string" Action="write" />
-                <RegistryValue Root="HKCR" Key="CLSID\{C56204DE-2D98-3A7E-B1FB-E3856C5D4428}\Implemented Categories\{62C8FE65-4EBB-45e7-B440-6E39B2CDBF29}" Value="" Type="string" Action="write" />
-                <RegistryValue Root="HKCR" Key="CLSID\{C56204DE-2D98-3A7E-B1FB-E3856C5D4428}\InprocServer32\2.25.5982.23164" Name="Class" Value="NSwag.SwaggerTag" Type="string" Action="write" />
-                <RegistryValue Root="HKCR" Key="CLSID\{C56204DE-2D98-3A7E-B1FB-E3856C5D4428}\InprocServer32\2.25.5982.23164" Name="Assembly" Value="NSwag.Core, Version=2.25.5982.23164, Culture=neutral, PublicKeyToken=c2d88086e098d109" Type="string" Action="write" />
-                <RegistryValue Root="HKCR" Key="CLSID\{C56204DE-2D98-3A7E-B1FB-E3856C5D4428}\InprocServer32\2.25.5982.23164" Name="RuntimeVersion" Value="v4.0.30319" Type="string" Action="write" />
-                <RegistryValue Root="HKCR" Key="CLSID\{C56204DE-2D98-3A7E-B1FB-E3856C5D4428}\InprocServer32\2.25.5982.23164" Name="CodeBase" Value="file:///[#fil3F4437F772041EF18E21178330FB07F9]" Type="string" Action="write" />
-                <RegistryValue Root="HKCR" Key="CLSID\{C56204DE-2D98-3A7E-B1FB-E3856C5D4428}\InprocServer32" Name="Class" Value="NSwag.SwaggerTag" Type="string" Action="write" />
-                <RegistryValue Root="HKCR" Key="CLSID\{C56204DE-2D98-3A7E-B1FB-E3856C5D4428}\InprocServer32" Name="Assembly" Value="NSwag.Core, Version=2.25.5982.23164, Culture=neutral, PublicKeyToken=c2d88086e098d109" Type="string" Action="write" />
-                <RegistryValue Root="HKCR" Key="CLSID\{C56204DE-2D98-3A7E-B1FB-E3856C5D4428}\InprocServer32" Name="RuntimeVersion" Value="v4.0.30319" Type="string" Action="write" />
-                <RegistryValue Root="HKCR" Key="CLSID\{C56204DE-2D98-3A7E-B1FB-E3856C5D4428}\InprocServer32" Name="CodeBase" Value="file:///[#fil3F4437F772041EF18E21178330FB07F9]" Type="string" Action="write" />
-                <RegistryValue Root="HKCR" Key="CLSID\{D9613A00-730A-3504-9088-19D7DDEDD600}\Implemented Categories\{62C8FE65-4EBB-45e7-B440-6E39B2CDBF29}" Value="" Type="string" Action="write" />
-                <RegistryValue Root="HKCR" Key="CLSID\{D9613A00-730A-3504-9088-19D7DDEDD600}\InprocServer32\2.25.5982.23164" Name="Class" Value="NSwag.SwaggerParameter" Type="string" Action="write" />
-                <RegistryValue Root="HKCR" Key="CLSID\{D9613A00-730A-3504-9088-19D7DDEDD600}\InprocServer32\2.25.5982.23164" Name="Assembly" Value="NSwag.Core, Version=2.25.5982.23164, Culture=neutral, PublicKeyToken=c2d88086e098d109" Type="string" Action="write" />
-                <RegistryValue Root="HKCR" Key="CLSID\{D9613A00-730A-3504-9088-19D7DDEDD600}\InprocServer32\2.25.5982.23164" Name="RuntimeVersion" Value="v4.0.30319" Type="string" Action="write" />
-                <RegistryValue Root="HKCR" Key="CLSID\{D9613A00-730A-3504-9088-19D7DDEDD600}\InprocServer32\2.25.5982.23164" Name="CodeBase" Value="file:///[#fil3F4437F772041EF18E21178330FB07F9]" Type="string" Action="write" />
-                <RegistryValue Root="HKCR" Key="CLSID\{D9613A00-730A-3504-9088-19D7DDEDD600}\InprocServer32" Name="Class" Value="NSwag.SwaggerParameter" Type="string" Action="write" />
-                <RegistryValue Root="HKCR" Key="CLSID\{D9613A00-730A-3504-9088-19D7DDEDD600}\InprocServer32" Name="Assembly" Value="NSwag.Core, Version=2.25.5982.23164, Culture=neutral, PublicKeyToken=c2d88086e098d109" Type="string" Action="write" />
-                <RegistryValue Root="HKCR" Key="CLSID\{D9613A00-730A-3504-9088-19D7DDEDD600}\InprocServer32" Name="RuntimeVersion" Value="v4.0.30319" Type="string" Action="write" />
-                <RegistryValue Root="HKCR" Key="CLSID\{D9613A00-730A-3504-9088-19D7DDEDD600}\InprocServer32" Name="CodeBase" Value="file:///[#fil3F4437F772041EF18E21178330FB07F9]" Type="string" Action="write" />
-                <RegistryValue Root="HKCR" Key="CLSID\{E4D68339-0EC0-326B-A432-5F1EE900111D}\Implemented Categories\{62C8FE65-4EBB-45e7-B440-6E39B2CDBF29}" Value="" Type="string" Action="write" />
-                <RegistryValue Root="HKCR" Key="CLSID\{E4D68339-0EC0-326B-A432-5F1EE900111D}\InprocServer32\2.25.5982.23164" Name="Class" Value="NSwag.SwaggerOperation" Type="string" Action="write" />
-                <RegistryValue Root="HKCR" Key="CLSID\{E4D68339-0EC0-326B-A432-5F1EE900111D}\InprocServer32\2.25.5982.23164" Name="Assembly" Value="NSwag.Core, Version=2.25.5982.23164, Culture=neutral, PublicKeyToken=c2d88086e098d109" Type="string" Action="write" />
-                <RegistryValue Root="HKCR" Key="CLSID\{E4D68339-0EC0-326B-A432-5F1EE900111D}\InprocServer32\2.25.5982.23164" Name="RuntimeVersion" Value="v4.0.30319" Type="string" Action="write" />
-                <RegistryValue Root="HKCR" Key="CLSID\{E4D68339-0EC0-326B-A432-5F1EE900111D}\InprocServer32\2.25.5982.23164" Name="CodeBase" Value="file:///[#fil3F4437F772041EF18E21178330FB07F9]" Type="string" Action="write" />
-                <RegistryValue Root="HKCR" Key="CLSID\{E4D68339-0EC0-326B-A432-5F1EE900111D}\InprocServer32" Name="Class" Value="NSwag.SwaggerOperation" Type="string" Action="write" />
-                <RegistryValue Root="HKCR" Key="CLSID\{E4D68339-0EC0-326B-A432-5F1EE900111D}\InprocServer32" Name="Assembly" Value="NSwag.Core, Version=2.25.5982.23164, Culture=neutral, PublicKeyToken=c2d88086e098d109" Type="string" Action="write" />
-                <RegistryValue Root="HKCR" Key="CLSID\{E4D68339-0EC0-326B-A432-5F1EE900111D}\InprocServer32" Name="RuntimeVersion" Value="v4.0.30319" Type="string" Action="write" />
-                <RegistryValue Root="HKCR" Key="CLSID\{E4D68339-0EC0-326B-A432-5F1EE900111D}\InprocServer32" Name="CodeBase" Value="file:///[#fil3F4437F772041EF18E21178330FB07F9]" Type="string" Action="write" />
-                <RegistryValue Root="HKCR" Key="CLSID\{EFD6EFA7-A376-32A5-851F-C87D9D77FAD5}\Implemented Categories\{62C8FE65-4EBB-45e7-B440-6E39B2CDBF29}" Value="" Type="string" Action="write" />
-                <RegistryValue Root="HKCR" Key="CLSID\{EFD6EFA7-A376-32A5-851F-C87D9D77FAD5}\InprocServer32\2.25.5982.23164" Name="Class" Value="NSwag.SwaggerOperations" Type="string" Action="write" />
-                <RegistryValue Root="HKCR" Key="CLSID\{EFD6EFA7-A376-32A5-851F-C87D9D77FAD5}\InprocServer32\2.25.5982.23164" Name="Assembly" Value="NSwag.Core, Version=2.25.5982.23164, Culture=neutral, PublicKeyToken=c2d88086e098d109" Type="string" Action="write" />
-                <RegistryValue Root="HKCR" Key="CLSID\{EFD6EFA7-A376-32A5-851F-C87D9D77FAD5}\InprocServer32\2.25.5982.23164" Name="RuntimeVersion" Value="v4.0.30319" Type="string" Action="write" />
-                <RegistryValue Root="HKCR" Key="CLSID\{EFD6EFA7-A376-32A5-851F-C87D9D77FAD5}\InprocServer32\2.25.5982.23164" Name="CodeBase" Value="file:///[#fil3F4437F772041EF18E21178330FB07F9]" Type="string" Action="write" />
-                <RegistryValue Root="HKCR" Key="CLSID\{EFD6EFA7-A376-32A5-851F-C87D9D77FAD5}\InprocServer32" Name="Class" Value="NSwag.SwaggerOperations" Type="string" Action="write" />
-                <RegistryValue Root="HKCR" Key="CLSID\{EFD6EFA7-A376-32A5-851F-C87D9D77FAD5}\InprocServer32" Name="Assembly" Value="NSwag.Core, Version=2.25.5982.23164, Culture=neutral, PublicKeyToken=c2d88086e098d109" Type="string" Action="write" />
-                <RegistryValue Root="HKCR" Key="CLSID\{EFD6EFA7-A376-32A5-851F-C87D9D77FAD5}\InprocServer32" Name="RuntimeVersion" Value="v4.0.30319" Type="string" Action="write" />
-                <RegistryValue Root="HKCR" Key="CLSID\{EFD6EFA7-A376-32A5-851F-C87D9D77FAD5}\InprocServer32" Name="CodeBase" Value="file:///[#fil3F4437F772041EF18E21178330FB07F9]" Type="string" Action="write" />
-                <RegistryValue Root="HKCR" Key="Record\{3E392C26-0DCA-3FFC-9E7C-D50C33191D66}\2.25.5982.23164" Name="Class" Value="NSwag.SwaggerSchema" Type="string" Action="write" />
-                <RegistryValue Root="HKCR" Key="Record\{3E392C26-0DCA-3FFC-9E7C-D50C33191D66}\2.25.5982.23164" Name="Assembly" Value="NSwag.Core, Version=2.25.5982.23164, Culture=neutral, PublicKeyToken=c2d88086e098d109" Type="string" Action="write" />
-                <RegistryValue Root="HKCR" Key="Record\{3E392C26-0DCA-3FFC-9E7C-D50C33191D66}\2.25.5982.23164" Name="RuntimeVersion" Value="v4.0.30319" Type="string" Action="write" />
-                <RegistryValue Root="HKCR" Key="Record\{3E392C26-0DCA-3FFC-9E7C-D50C33191D66}\2.25.5982.23164" Name="CodeBase" Value="file:///[#fil3F4437F772041EF18E21178330FB07F9]" Type="string" Action="write" />
-                <RegistryValue Root="HKCR" Key="Record\{718E080B-2523-3052-A7C3-61B9A9B9C308}\2.25.5982.23164" Name="Class" Value="NSwag.SwaggerOperationMethod" Type="string" Action="write" />
-                <RegistryValue Root="HKCR" Key="Record\{718E080B-2523-3052-A7C3-61B9A9B9C308}\2.25.5982.23164" Name="Assembly" Value="NSwag.Core, Version=2.25.5982.23164, Culture=neutral, PublicKeyToken=c2d88086e098d109" Type="string" Action="write" />
-                <RegistryValue Root="HKCR" Key="Record\{718E080B-2523-3052-A7C3-61B9A9B9C308}\2.25.5982.23164" Name="RuntimeVersion" Value="v4.0.30319" Type="string" Action="write" />
-                <RegistryValue Root="HKCR" Key="Record\{718E080B-2523-3052-A7C3-61B9A9B9C308}\2.25.5982.23164" Name="CodeBase" Value="file:///[#fil3F4437F772041EF18E21178330FB07F9]" Type="string" Action="write" />
-                <RegistryValue Root="HKCR" Key="Record\{8A0BBE3E-701C-3F6A-BA23-98268B44839B}\2.25.5982.23164" Name="Class" Value="NSwag.SwaggerParameterKind" Type="string" Action="write" />
-                <RegistryValue Root="HKCR" Key="Record\{8A0BBE3E-701C-3F6A-BA23-98268B44839B}\2.25.5982.23164" Name="Assembly" Value="NSwag.Core, Version=2.25.5982.23164, Culture=neutral, PublicKeyToken=c2d88086e098d109" Type="string" Action="write" />
-                <RegistryValue Root="HKCR" Key="Record\{8A0BBE3E-701C-3F6A-BA23-98268B44839B}\2.25.5982.23164" Name="RuntimeVersion" Value="v4.0.30319" Type="string" Action="write" />
-                <RegistryValue Root="HKCR" Key="Record\{8A0BBE3E-701C-3F6A-BA23-98268B44839B}\2.25.5982.23164" Name="CodeBase" Value="file:///[#fil3F4437F772041EF18E21178330FB07F9]" Type="string" Action="write" />
-                <RegistryValue Root="HKCR" Key="Record\{E96DF75B-2911-3391-A8A3-EDA8888C10AA}\2.25.5982.23164" Name="Class" Value="NSwag.SwaggerSecuritySchemeType" Type="string" Action="write" />
-                <RegistryValue Root="HKCR" Key="Record\{E96DF75B-2911-3391-A8A3-EDA8888C10AA}\2.25.5982.23164" Name="Assembly" Value="NSwag.Core, Version=2.25.5982.23164, Culture=neutral, PublicKeyToken=c2d88086e098d109" Type="string" Action="write" />
-                <RegistryValue Root="HKCR" Key="Record\{E96DF75B-2911-3391-A8A3-EDA8888C10AA}\2.25.5982.23164" Name="RuntimeVersion" Value="v4.0.30319" Type="string" Action="write" />
-                <RegistryValue Root="HKCR" Key="Record\{E96DF75B-2911-3391-A8A3-EDA8888C10AA}\2.25.5982.23164" Name="CodeBase" Value="file:///[#fil3F4437F772041EF18E21178330FB07F9]" Type="string" Action="write" />
->>>>>>> b17951fa
-            </Component>
-            <Component Id="cmp1010C0663A590ED1850175378FD283FF" Directory="RootDirectory" Guid="*">
-                <File Id="fil40CDD58B15B8468857D8908B897841FF" KeyPath="yes" Source="$(var.SourcePath)\NSwag.Core.pdb" />
-            </Component>
-            <Component Id="cmp9EE45CDB16B4CC1F1782CAE6CE0726C8" Directory="RootDirectory" Guid="*">
-<<<<<<< HEAD
-                <Class Id="{241BD3E0-CCF0-38C3-8931-8E72611D815E}" Context="InprocServer32" Description="NSwag.Commands.SwaggerToCSharpClientCommand" ThreadingModel="both" ForeignServer="mscoree.dll">
-                    <ProgId Id="NSwag.Commands.SwaggerToCSharpClientCommand" Description="NSwag.Commands.SwaggerToCSharpClientCommand" />
-                </Class>
-                <Class Id="{37E1B735-10C1-392D-A49E-DB999E707FBD}" Context="InprocServer32" Description="NSwag.Commands.WebApiToSwaggerCommand" ThreadingModel="both" ForeignServer="mscoree.dll">
-                    <ProgId Id="NSwag.Commands.WebApiToSwaggerCommand" Description="NSwag.Commands.WebApiToSwaggerCommand" />
-                </Class>
-                <Class Id="{422EECEC-A435-3504-BD50-2A1E93EAC99F}" Context="InprocServer32" Description="NSwag.Commands.JsonSchemaToCSharpCommand" ThreadingModel="both" ForeignServer="mscoree.dll">
-                    <ProgId Id="NSwag.Commands.JsonSchemaToCSharpCommand" Description="NSwag.Commands.JsonSchemaToCSharpCommand" />
-                </Class>
-                <Class Id="{6E09B36E-D9AB-3679-9A3A-956256C945CE}" Context="InprocServer32" Description="NSwag.Commands.JsonSchemaToTypeScriptCommand" ThreadingModel="both" ForeignServer="mscoree.dll">
-                    <ProgId Id="NSwag.Commands.JsonSchemaToTypeScriptCommand" Description="NSwag.Commands.JsonSchemaToTypeScriptCommand" />
-                </Class>
-                <Class Id="{8D3F829F-6826-3514-9CD7-28A491389F55}" Context="InprocServer32" Description="NSwag.Commands.SwaggerToCSharpControllerCommand" ThreadingModel="both" ForeignServer="mscoree.dll">
-                    <ProgId Id="NSwag.Commands.SwaggerToCSharpControllerCommand" Description="NSwag.Commands.SwaggerToCSharpControllerCommand" />
-                </Class>
-                <Class Id="{8D9C4891-3CDD-31BC-9409-1C6ADDF84D62}" Context="InprocServer32" Description="NSwag.Commands.SwaggerToTypeScriptClientCommand" ThreadingModel="both" ForeignServer="mscoree.dll">
-                    <ProgId Id="NSwag.Commands.SwaggerToTypeScriptClientCommand" Description="NSwag.Commands.SwaggerToTypeScriptClientCommand" />
-                </Class>
-                <Class Id="{979A3B8E-61E6-38EF-9D98-F0FA5CC280B5}" Context="InprocServer32" Description="NSwag.Program" ThreadingModel="both" ForeignServer="mscoree.dll">
-                    <ProgId Id="NSwag.Program" Description="NSwag.Program" />
-                </Class>
-                <Class Id="{B4254D33-F93F-319C-9873-0C1E0FF382F7}" Context="InprocServer32" Description="NSwag.Commands.AssemblyTypeToSwaggerCommand" ThreadingModel="both" ForeignServer="mscoree.dll">
-                    <ProgId Id="NSwag.Commands.AssemblyTypeToSwaggerCommand" Description="NSwag.Commands.AssemblyTypeToSwaggerCommand" />
-                </Class>
-                <File Id="filE739E664708A94CFE7C67EC645DD0A88" KeyPath="yes" Source="$(var.SourcePath)\NSwag.exe" />
-                <RegistryValue Root="HKCR" Key="CLSID\{241BD3E0-CCF0-38C3-8931-8E72611D815E}\Implemented Categories\{62C8FE65-4EBB-45e7-B440-6E39B2CDBF29}" Value="" Type="string" Action="write" />
-                <RegistryValue Root="HKCR" Key="CLSID\{241BD3E0-CCF0-38C3-8931-8E72611D815E}\InprocServer32\2.25.5982.40539" Name="Class" Value="NSwag.Commands.SwaggerToCSharpClientCommand" Type="string" Action="write" />
-                <RegistryValue Root="HKCR" Key="CLSID\{241BD3E0-CCF0-38C3-8931-8E72611D815E}\InprocServer32\2.25.5982.40539" Name="Assembly" Value="NSwag, Version=2.25.5982.40539, Culture=neutral, PublicKeyToken=null" Type="string" Action="write" />
-                <RegistryValue Root="HKCR" Key="CLSID\{241BD3E0-CCF0-38C3-8931-8E72611D815E}\InprocServer32\2.25.5982.40539" Name="RuntimeVersion" Value="v4.0.30319" Type="string" Action="write" />
-                <RegistryValue Root="HKCR" Key="CLSID\{241BD3E0-CCF0-38C3-8931-8E72611D815E}\InprocServer32\2.25.5982.40539" Name="CodeBase" Value="file:///[#filE739E664708A94CFE7C67EC645DD0A88]" Type="string" Action="write" />
-                <RegistryValue Root="HKCR" Key="CLSID\{241BD3E0-CCF0-38C3-8931-8E72611D815E}\InprocServer32" Name="Class" Value="NSwag.Commands.SwaggerToCSharpClientCommand" Type="string" Action="write" />
-                <RegistryValue Root="HKCR" Key="CLSID\{241BD3E0-CCF0-38C3-8931-8E72611D815E}\InprocServer32" Name="Assembly" Value="NSwag, Version=2.25.5982.40539, Culture=neutral, PublicKeyToken=null" Type="string" Action="write" />
-                <RegistryValue Root="HKCR" Key="CLSID\{241BD3E0-CCF0-38C3-8931-8E72611D815E}\InprocServer32" Name="RuntimeVersion" Value="v4.0.30319" Type="string" Action="write" />
-                <RegistryValue Root="HKCR" Key="CLSID\{241BD3E0-CCF0-38C3-8931-8E72611D815E}\InprocServer32" Name="CodeBase" Value="file:///[#filE739E664708A94CFE7C67EC645DD0A88]" Type="string" Action="write" />
-                <RegistryValue Root="HKCR" Key="CLSID\{37E1B735-10C1-392D-A49E-DB999E707FBD}\Implemented Categories\{62C8FE65-4EBB-45e7-B440-6E39B2CDBF29}" Value="" Type="string" Action="write" />
-                <RegistryValue Root="HKCR" Key="CLSID\{37E1B735-10C1-392D-A49E-DB999E707FBD}\InprocServer32\2.25.5982.40539" Name="Class" Value="NSwag.Commands.WebApiToSwaggerCommand" Type="string" Action="write" />
-                <RegistryValue Root="HKCR" Key="CLSID\{37E1B735-10C1-392D-A49E-DB999E707FBD}\InprocServer32\2.25.5982.40539" Name="Assembly" Value="NSwag, Version=2.25.5982.40539, Culture=neutral, PublicKeyToken=null" Type="string" Action="write" />
-                <RegistryValue Root="HKCR" Key="CLSID\{37E1B735-10C1-392D-A49E-DB999E707FBD}\InprocServer32\2.25.5982.40539" Name="RuntimeVersion" Value="v4.0.30319" Type="string" Action="write" />
-                <RegistryValue Root="HKCR" Key="CLSID\{37E1B735-10C1-392D-A49E-DB999E707FBD}\InprocServer32\2.25.5982.40539" Name="CodeBase" Value="file:///[#filE739E664708A94CFE7C67EC645DD0A88]" Type="string" Action="write" />
-                <RegistryValue Root="HKCR" Key="CLSID\{37E1B735-10C1-392D-A49E-DB999E707FBD}\InprocServer32" Name="Class" Value="NSwag.Commands.WebApiToSwaggerCommand" Type="string" Action="write" />
-                <RegistryValue Root="HKCR" Key="CLSID\{37E1B735-10C1-392D-A49E-DB999E707FBD}\InprocServer32" Name="Assembly" Value="NSwag, Version=2.25.5982.40539, Culture=neutral, PublicKeyToken=null" Type="string" Action="write" />
-                <RegistryValue Root="HKCR" Key="CLSID\{37E1B735-10C1-392D-A49E-DB999E707FBD}\InprocServer32" Name="RuntimeVersion" Value="v4.0.30319" Type="string" Action="write" />
-                <RegistryValue Root="HKCR" Key="CLSID\{37E1B735-10C1-392D-A49E-DB999E707FBD}\InprocServer32" Name="CodeBase" Value="file:///[#filE739E664708A94CFE7C67EC645DD0A88]" Type="string" Action="write" />
-                <RegistryValue Root="HKCR" Key="CLSID\{422EECEC-A435-3504-BD50-2A1E93EAC99F}\Implemented Categories\{62C8FE65-4EBB-45e7-B440-6E39B2CDBF29}" Value="" Type="string" Action="write" />
-                <RegistryValue Root="HKCR" Key="CLSID\{422EECEC-A435-3504-BD50-2A1E93EAC99F}\InprocServer32\2.25.5982.40539" Name="Class" Value="NSwag.Commands.JsonSchemaToCSharpCommand" Type="string" Action="write" />
-                <RegistryValue Root="HKCR" Key="CLSID\{422EECEC-A435-3504-BD50-2A1E93EAC99F}\InprocServer32\2.25.5982.40539" Name="Assembly" Value="NSwag, Version=2.25.5982.40539, Culture=neutral, PublicKeyToken=null" Type="string" Action="write" />
-                <RegistryValue Root="HKCR" Key="CLSID\{422EECEC-A435-3504-BD50-2A1E93EAC99F}\InprocServer32\2.25.5982.40539" Name="RuntimeVersion" Value="v4.0.30319" Type="string" Action="write" />
-                <RegistryValue Root="HKCR" Key="CLSID\{422EECEC-A435-3504-BD50-2A1E93EAC99F}\InprocServer32\2.25.5982.40539" Name="CodeBase" Value="file:///[#filE739E664708A94CFE7C67EC645DD0A88]" Type="string" Action="write" />
-                <RegistryValue Root="HKCR" Key="CLSID\{422EECEC-A435-3504-BD50-2A1E93EAC99F}\InprocServer32" Name="Class" Value="NSwag.Commands.JsonSchemaToCSharpCommand" Type="string" Action="write" />
-                <RegistryValue Root="HKCR" Key="CLSID\{422EECEC-A435-3504-BD50-2A1E93EAC99F}\InprocServer32" Name="Assembly" Value="NSwag, Version=2.25.5982.40539, Culture=neutral, PublicKeyToken=null" Type="string" Action="write" />
-                <RegistryValue Root="HKCR" Key="CLSID\{422EECEC-A435-3504-BD50-2A1E93EAC99F}\InprocServer32" Name="RuntimeVersion" Value="v4.0.30319" Type="string" Action="write" />
-                <RegistryValue Root="HKCR" Key="CLSID\{422EECEC-A435-3504-BD50-2A1E93EAC99F}\InprocServer32" Name="CodeBase" Value="file:///[#filE739E664708A94CFE7C67EC645DD0A88]" Type="string" Action="write" />
-                <RegistryValue Root="HKCR" Key="CLSID\{6E09B36E-D9AB-3679-9A3A-956256C945CE}\Implemented Categories\{62C8FE65-4EBB-45e7-B440-6E39B2CDBF29}" Value="" Type="string" Action="write" />
-                <RegistryValue Root="HKCR" Key="CLSID\{6E09B36E-D9AB-3679-9A3A-956256C945CE}\InprocServer32\2.25.5982.40539" Name="Class" Value="NSwag.Commands.JsonSchemaToTypeScriptCommand" Type="string" Action="write" />
-                <RegistryValue Root="HKCR" Key="CLSID\{6E09B36E-D9AB-3679-9A3A-956256C945CE}\InprocServer32\2.25.5982.40539" Name="Assembly" Value="NSwag, Version=2.25.5982.40539, Culture=neutral, PublicKeyToken=null" Type="string" Action="write" />
-                <RegistryValue Root="HKCR" Key="CLSID\{6E09B36E-D9AB-3679-9A3A-956256C945CE}\InprocServer32\2.25.5982.40539" Name="RuntimeVersion" Value="v4.0.30319" Type="string" Action="write" />
-                <RegistryValue Root="HKCR" Key="CLSID\{6E09B36E-D9AB-3679-9A3A-956256C945CE}\InprocServer32\2.25.5982.40539" Name="CodeBase" Value="file:///[#filE739E664708A94CFE7C67EC645DD0A88]" Type="string" Action="write" />
-                <RegistryValue Root="HKCR" Key="CLSID\{6E09B36E-D9AB-3679-9A3A-956256C945CE}\InprocServer32" Name="Class" Value="NSwag.Commands.JsonSchemaToTypeScriptCommand" Type="string" Action="write" />
-                <RegistryValue Root="HKCR" Key="CLSID\{6E09B36E-D9AB-3679-9A3A-956256C945CE}\InprocServer32" Name="Assembly" Value="NSwag, Version=2.25.5982.40539, Culture=neutral, PublicKeyToken=null" Type="string" Action="write" />
-                <RegistryValue Root="HKCR" Key="CLSID\{6E09B36E-D9AB-3679-9A3A-956256C945CE}\InprocServer32" Name="RuntimeVersion" Value="v4.0.30319" Type="string" Action="write" />
-                <RegistryValue Root="HKCR" Key="CLSID\{6E09B36E-D9AB-3679-9A3A-956256C945CE}\InprocServer32" Name="CodeBase" Value="file:///[#filE739E664708A94CFE7C67EC645DD0A88]" Type="string" Action="write" />
-                <RegistryValue Root="HKCR" Key="CLSID\{8D3F829F-6826-3514-9CD7-28A491389F55}\Implemented Categories\{62C8FE65-4EBB-45e7-B440-6E39B2CDBF29}" Value="" Type="string" Action="write" />
-                <RegistryValue Root="HKCR" Key="CLSID\{8D3F829F-6826-3514-9CD7-28A491389F55}\InprocServer32\2.25.5982.40539" Name="Class" Value="NSwag.Commands.SwaggerToCSharpControllerCommand" Type="string" Action="write" />
-                <RegistryValue Root="HKCR" Key="CLSID\{8D3F829F-6826-3514-9CD7-28A491389F55}\InprocServer32\2.25.5982.40539" Name="Assembly" Value="NSwag, Version=2.25.5982.40539, Culture=neutral, PublicKeyToken=null" Type="string" Action="write" />
-                <RegistryValue Root="HKCR" Key="CLSID\{8D3F829F-6826-3514-9CD7-28A491389F55}\InprocServer32\2.25.5982.40539" Name="RuntimeVersion" Value="v4.0.30319" Type="string" Action="write" />
-                <RegistryValue Root="HKCR" Key="CLSID\{8D3F829F-6826-3514-9CD7-28A491389F55}\InprocServer32\2.25.5982.40539" Name="CodeBase" Value="file:///[#filE739E664708A94CFE7C67EC645DD0A88]" Type="string" Action="write" />
-                <RegistryValue Root="HKCR" Key="CLSID\{8D3F829F-6826-3514-9CD7-28A491389F55}\InprocServer32" Name="Class" Value="NSwag.Commands.SwaggerToCSharpControllerCommand" Type="string" Action="write" />
-                <RegistryValue Root="HKCR" Key="CLSID\{8D3F829F-6826-3514-9CD7-28A491389F55}\InprocServer32" Name="Assembly" Value="NSwag, Version=2.25.5982.40539, Culture=neutral, PublicKeyToken=null" Type="string" Action="write" />
-                <RegistryValue Root="HKCR" Key="CLSID\{8D3F829F-6826-3514-9CD7-28A491389F55}\InprocServer32" Name="RuntimeVersion" Value="v4.0.30319" Type="string" Action="write" />
-                <RegistryValue Root="HKCR" Key="CLSID\{8D3F829F-6826-3514-9CD7-28A491389F55}\InprocServer32" Name="CodeBase" Value="file:///[#filE739E664708A94CFE7C67EC645DD0A88]" Type="string" Action="write" />
-                <RegistryValue Root="HKCR" Key="CLSID\{8D9C4891-3CDD-31BC-9409-1C6ADDF84D62}\Implemented Categories\{62C8FE65-4EBB-45e7-B440-6E39B2CDBF29}" Value="" Type="string" Action="write" />
-                <RegistryValue Root="HKCR" Key="CLSID\{8D9C4891-3CDD-31BC-9409-1C6ADDF84D62}\InprocServer32\2.25.5982.40539" Name="Class" Value="NSwag.Commands.SwaggerToTypeScriptClientCommand" Type="string" Action="write" />
-                <RegistryValue Root="HKCR" Key="CLSID\{8D9C4891-3CDD-31BC-9409-1C6ADDF84D62}\InprocServer32\2.25.5982.40539" Name="Assembly" Value="NSwag, Version=2.25.5982.40539, Culture=neutral, PublicKeyToken=null" Type="string" Action="write" />
-                <RegistryValue Root="HKCR" Key="CLSID\{8D9C4891-3CDD-31BC-9409-1C6ADDF84D62}\InprocServer32\2.25.5982.40539" Name="RuntimeVersion" Value="v4.0.30319" Type="string" Action="write" />
-                <RegistryValue Root="HKCR" Key="CLSID\{8D9C4891-3CDD-31BC-9409-1C6ADDF84D62}\InprocServer32\2.25.5982.40539" Name="CodeBase" Value="file:///[#filE739E664708A94CFE7C67EC645DD0A88]" Type="string" Action="write" />
-                <RegistryValue Root="HKCR" Key="CLSID\{8D9C4891-3CDD-31BC-9409-1C6ADDF84D62}\InprocServer32" Name="Class" Value="NSwag.Commands.SwaggerToTypeScriptClientCommand" Type="string" Action="write" />
-                <RegistryValue Root="HKCR" Key="CLSID\{8D9C4891-3CDD-31BC-9409-1C6ADDF84D62}\InprocServer32" Name="Assembly" Value="NSwag, Version=2.25.5982.40539, Culture=neutral, PublicKeyToken=null" Type="string" Action="write" />
-                <RegistryValue Root="HKCR" Key="CLSID\{8D9C4891-3CDD-31BC-9409-1C6ADDF84D62}\InprocServer32" Name="RuntimeVersion" Value="v4.0.30319" Type="string" Action="write" />
-                <RegistryValue Root="HKCR" Key="CLSID\{8D9C4891-3CDD-31BC-9409-1C6ADDF84D62}\InprocServer32" Name="CodeBase" Value="file:///[#filE739E664708A94CFE7C67EC645DD0A88]" Type="string" Action="write" />
-                <RegistryValue Root="HKCR" Key="CLSID\{979A3B8E-61E6-38EF-9D98-F0FA5CC280B5}\Implemented Categories\{62C8FE65-4EBB-45e7-B440-6E39B2CDBF29}" Value="" Type="string" Action="write" />
-                <RegistryValue Root="HKCR" Key="CLSID\{979A3B8E-61E6-38EF-9D98-F0FA5CC280B5}\InprocServer32\2.25.5982.40539" Name="Class" Value="NSwag.Program" Type="string" Action="write" />
-                <RegistryValue Root="HKCR" Key="CLSID\{979A3B8E-61E6-38EF-9D98-F0FA5CC280B5}\InprocServer32\2.25.5982.40539" Name="Assembly" Value="NSwag, Version=2.25.5982.40539, Culture=neutral, PublicKeyToken=null" Type="string" Action="write" />
-                <RegistryValue Root="HKCR" Key="CLSID\{979A3B8E-61E6-38EF-9D98-F0FA5CC280B5}\InprocServer32\2.25.5982.40539" Name="RuntimeVersion" Value="v4.0.30319" Type="string" Action="write" />
-                <RegistryValue Root="HKCR" Key="CLSID\{979A3B8E-61E6-38EF-9D98-F0FA5CC280B5}\InprocServer32\2.25.5982.40539" Name="CodeBase" Value="file:///[#filE739E664708A94CFE7C67EC645DD0A88]" Type="string" Action="write" />
-                <RegistryValue Root="HKCR" Key="CLSID\{979A3B8E-61E6-38EF-9D98-F0FA5CC280B5}\InprocServer32" Name="Class" Value="NSwag.Program" Type="string" Action="write" />
-                <RegistryValue Root="HKCR" Key="CLSID\{979A3B8E-61E6-38EF-9D98-F0FA5CC280B5}\InprocServer32" Name="Assembly" Value="NSwag, Version=2.25.5982.40539, Culture=neutral, PublicKeyToken=null" Type="string" Action="write" />
-                <RegistryValue Root="HKCR" Key="CLSID\{979A3B8E-61E6-38EF-9D98-F0FA5CC280B5}\InprocServer32" Name="RuntimeVersion" Value="v4.0.30319" Type="string" Action="write" />
-                <RegistryValue Root="HKCR" Key="CLSID\{979A3B8E-61E6-38EF-9D98-F0FA5CC280B5}\InprocServer32" Name="CodeBase" Value="file:///[#filE739E664708A94CFE7C67EC645DD0A88]" Type="string" Action="write" />
-                <RegistryValue Root="HKCR" Key="CLSID\{B4254D33-F93F-319C-9873-0C1E0FF382F7}\Implemented Categories\{62C8FE65-4EBB-45e7-B440-6E39B2CDBF29}" Value="" Type="string" Action="write" />
-                <RegistryValue Root="HKCR" Key="CLSID\{B4254D33-F93F-319C-9873-0C1E0FF382F7}\InprocServer32\2.25.5982.40539" Name="Class" Value="NSwag.Commands.AssemblyTypeToSwaggerCommand" Type="string" Action="write" />
-                <RegistryValue Root="HKCR" Key="CLSID\{B4254D33-F93F-319C-9873-0C1E0FF382F7}\InprocServer32\2.25.5982.40539" Name="Assembly" Value="NSwag, Version=2.25.5982.40539, Culture=neutral, PublicKeyToken=null" Type="string" Action="write" />
-                <RegistryValue Root="HKCR" Key="CLSID\{B4254D33-F93F-319C-9873-0C1E0FF382F7}\InprocServer32\2.25.5982.40539" Name="RuntimeVersion" Value="v4.0.30319" Type="string" Action="write" />
-                <RegistryValue Root="HKCR" Key="CLSID\{B4254D33-F93F-319C-9873-0C1E0FF382F7}\InprocServer32\2.25.5982.40539" Name="CodeBase" Value="file:///[#filE739E664708A94CFE7C67EC645DD0A88]" Type="string" Action="write" />
-                <RegistryValue Root="HKCR" Key="CLSID\{B4254D33-F93F-319C-9873-0C1E0FF382F7}\InprocServer32" Name="Class" Value="NSwag.Commands.AssemblyTypeToSwaggerCommand" Type="string" Action="write" />
-                <RegistryValue Root="HKCR" Key="CLSID\{B4254D33-F93F-319C-9873-0C1E0FF382F7}\InprocServer32" Name="Assembly" Value="NSwag, Version=2.25.5982.40539, Culture=neutral, PublicKeyToken=null" Type="string" Action="write" />
-                <RegistryValue Root="HKCR" Key="CLSID\{B4254D33-F93F-319C-9873-0C1E0FF382F7}\InprocServer32" Name="RuntimeVersion" Value="v4.0.30319" Type="string" Action="write" />
-                <RegistryValue Root="HKCR" Key="CLSID\{B4254D33-F93F-319C-9873-0C1E0FF382F7}\InprocServer32" Name="CodeBase" Value="file:///[#filE739E664708A94CFE7C67EC645DD0A88]" Type="string" Action="write" />
-=======
-                <Class Id="{554AAACE-790C-34F6-A26F-CA3A856BE9BC}" Context="InprocServer32" Description="NSwag.Commands.SwaggerToCSharpClientCommand" ThreadingModel="both" ForeignServer="mscoree.dll">
-                    <ProgId Id="NSwag.Commands.SwaggerToCSharpClientCommand" Description="NSwag.Commands.SwaggerToCSharpClientCommand" />
-                </Class>
-                <Class Id="{7B766C45-10B2-318A-81B4-B67BD1A131EA}" Context="InprocServer32" Description="NSwag.Commands.JsonSchemaToTypeScriptCommand" ThreadingModel="both" ForeignServer="mscoree.dll">
-                    <ProgId Id="NSwag.Commands.JsonSchemaToTypeScriptCommand" Description="NSwag.Commands.JsonSchemaToTypeScriptCommand" />
-                </Class>
-                <Class Id="{82005FBC-E39E-3881-8BFB-AFE7BF3FA3CC}" Context="InprocServer32" Description="NSwag.Commands.JsonSchemaToCSharpCommand" ThreadingModel="both" ForeignServer="mscoree.dll">
-                    <ProgId Id="NSwag.Commands.JsonSchemaToCSharpCommand" Description="NSwag.Commands.JsonSchemaToCSharpCommand" />
-                </Class>
-                <Class Id="{BC3EEB16-214F-3F27-9FAE-29572E7F179E}" Context="InprocServer32" Description="NSwag.Commands.SwaggerToCSharpControllerCommand" ThreadingModel="both" ForeignServer="mscoree.dll">
-                    <ProgId Id="NSwag.Commands.SwaggerToCSharpControllerCommand" Description="NSwag.Commands.SwaggerToCSharpControllerCommand" />
-                </Class>
-                <Class Id="{BF143772-C1EA-314E-9A7A-AF39D5AB5ED9}" Context="InprocServer32" Description="NSwag.Program" ThreadingModel="both" ForeignServer="mscoree.dll">
-                    <ProgId Id="NSwag.Program" Description="NSwag.Program" />
-                </Class>
-                <Class Id="{D722D62F-1EAF-3AB2-86C4-1D9A1D5D26FC}" Context="InprocServer32" Description="NSwag.Commands.SwaggerToTypeScriptClientCommand" ThreadingModel="both" ForeignServer="mscoree.dll">
-                    <ProgId Id="NSwag.Commands.SwaggerToTypeScriptClientCommand" Description="NSwag.Commands.SwaggerToTypeScriptClientCommand" />
-                </Class>
-                <Class Id="{EA5A7544-EEF0-33F0-B5FA-70676FA17852}" Context="InprocServer32" Description="NSwag.Commands.AssemblyTypeToSwaggerCommand" ThreadingModel="both" ForeignServer="mscoree.dll">
-                    <ProgId Id="NSwag.Commands.AssemblyTypeToSwaggerCommand" Description="NSwag.Commands.AssemblyTypeToSwaggerCommand" />
-                </Class>
-                <Class Id="{F00AFA99-E3ED-3903-8229-C8CF5B1CD4AB}" Context="InprocServer32" Description="NSwag.Commands.WebApiToSwaggerCommand" ThreadingModel="both" ForeignServer="mscoree.dll">
-                    <ProgId Id="NSwag.Commands.WebApiToSwaggerCommand" Description="NSwag.Commands.WebApiToSwaggerCommand" />
-                </Class>
-                <File Id="filE739E664708A94CFE7C67EC645DD0A88" KeyPath="yes" Source="$(var.SourcePath)\NSwag.exe" />
-                <RegistryValue Root="HKCR" Key="CLSID\{554AAACE-790C-34F6-A26F-CA3A856BE9BC}\Implemented Categories\{62C8FE65-4EBB-45e7-B440-6E39B2CDBF29}" Value="" Type="string" Action="write" />
-                <RegistryValue Root="HKCR" Key="CLSID\{554AAACE-790C-34F6-A26F-CA3A856BE9BC}\InprocServer32\2.25.5982.31036" Name="Class" Value="NSwag.Commands.SwaggerToCSharpClientCommand" Type="string" Action="write" />
-                <RegistryValue Root="HKCR" Key="CLSID\{554AAACE-790C-34F6-A26F-CA3A856BE9BC}\InprocServer32\2.25.5982.31036" Name="Assembly" Value="NSwag, Version=2.25.5982.31036, Culture=neutral, PublicKeyToken=null" Type="string" Action="write" />
-                <RegistryValue Root="HKCR" Key="CLSID\{554AAACE-790C-34F6-A26F-CA3A856BE9BC}\InprocServer32\2.25.5982.31036" Name="RuntimeVersion" Value="v4.0.30319" Type="string" Action="write" />
-                <RegistryValue Root="HKCR" Key="CLSID\{554AAACE-790C-34F6-A26F-CA3A856BE9BC}\InprocServer32\2.25.5982.31036" Name="CodeBase" Value="file:///[#filE739E664708A94CFE7C67EC645DD0A88]" Type="string" Action="write" />
-                <RegistryValue Root="HKCR" Key="CLSID\{554AAACE-790C-34F6-A26F-CA3A856BE9BC}\InprocServer32" Name="Class" Value="NSwag.Commands.SwaggerToCSharpClientCommand" Type="string" Action="write" />
-                <RegistryValue Root="HKCR" Key="CLSID\{554AAACE-790C-34F6-A26F-CA3A856BE9BC}\InprocServer32" Name="Assembly" Value="NSwag, Version=2.25.5982.31036, Culture=neutral, PublicKeyToken=null" Type="string" Action="write" />
-                <RegistryValue Root="HKCR" Key="CLSID\{554AAACE-790C-34F6-A26F-CA3A856BE9BC}\InprocServer32" Name="RuntimeVersion" Value="v4.0.30319" Type="string" Action="write" />
-                <RegistryValue Root="HKCR" Key="CLSID\{554AAACE-790C-34F6-A26F-CA3A856BE9BC}\InprocServer32" Name="CodeBase" Value="file:///[#filE739E664708A94CFE7C67EC645DD0A88]" Type="string" Action="write" />
-                <RegistryValue Root="HKCR" Key="CLSID\{7B766C45-10B2-318A-81B4-B67BD1A131EA}\Implemented Categories\{62C8FE65-4EBB-45e7-B440-6E39B2CDBF29}" Value="" Type="string" Action="write" />
-                <RegistryValue Root="HKCR" Key="CLSID\{7B766C45-10B2-318A-81B4-B67BD1A131EA}\InprocServer32\2.25.5982.31036" Name="Class" Value="NSwag.Commands.JsonSchemaToTypeScriptCommand" Type="string" Action="write" />
-                <RegistryValue Root="HKCR" Key="CLSID\{7B766C45-10B2-318A-81B4-B67BD1A131EA}\InprocServer32\2.25.5982.31036" Name="Assembly" Value="NSwag, Version=2.25.5982.31036, Culture=neutral, PublicKeyToken=null" Type="string" Action="write" />
-                <RegistryValue Root="HKCR" Key="CLSID\{7B766C45-10B2-318A-81B4-B67BD1A131EA}\InprocServer32\2.25.5982.31036" Name="RuntimeVersion" Value="v4.0.30319" Type="string" Action="write" />
-                <RegistryValue Root="HKCR" Key="CLSID\{7B766C45-10B2-318A-81B4-B67BD1A131EA}\InprocServer32\2.25.5982.31036" Name="CodeBase" Value="file:///[#filE739E664708A94CFE7C67EC645DD0A88]" Type="string" Action="write" />
-                <RegistryValue Root="HKCR" Key="CLSID\{7B766C45-10B2-318A-81B4-B67BD1A131EA}\InprocServer32" Name="Class" Value="NSwag.Commands.JsonSchemaToTypeScriptCommand" Type="string" Action="write" />
-                <RegistryValue Root="HKCR" Key="CLSID\{7B766C45-10B2-318A-81B4-B67BD1A131EA}\InprocServer32" Name="Assembly" Value="NSwag, Version=2.25.5982.31036, Culture=neutral, PublicKeyToken=null" Type="string" Action="write" />
-                <RegistryValue Root="HKCR" Key="CLSID\{7B766C45-10B2-318A-81B4-B67BD1A131EA}\InprocServer32" Name="RuntimeVersion" Value="v4.0.30319" Type="string" Action="write" />
-                <RegistryValue Root="HKCR" Key="CLSID\{7B766C45-10B2-318A-81B4-B67BD1A131EA}\InprocServer32" Name="CodeBase" Value="file:///[#filE739E664708A94CFE7C67EC645DD0A88]" Type="string" Action="write" />
-                <RegistryValue Root="HKCR" Key="CLSID\{82005FBC-E39E-3881-8BFB-AFE7BF3FA3CC}\Implemented Categories\{62C8FE65-4EBB-45e7-B440-6E39B2CDBF29}" Value="" Type="string" Action="write" />
-                <RegistryValue Root="HKCR" Key="CLSID\{82005FBC-E39E-3881-8BFB-AFE7BF3FA3CC}\InprocServer32\2.25.5982.31036" Name="Class" Value="NSwag.Commands.JsonSchemaToCSharpCommand" Type="string" Action="write" />
-                <RegistryValue Root="HKCR" Key="CLSID\{82005FBC-E39E-3881-8BFB-AFE7BF3FA3CC}\InprocServer32\2.25.5982.31036" Name="Assembly" Value="NSwag, Version=2.25.5982.31036, Culture=neutral, PublicKeyToken=null" Type="string" Action="write" />
-                <RegistryValue Root="HKCR" Key="CLSID\{82005FBC-E39E-3881-8BFB-AFE7BF3FA3CC}\InprocServer32\2.25.5982.31036" Name="RuntimeVersion" Value="v4.0.30319" Type="string" Action="write" />
-                <RegistryValue Root="HKCR" Key="CLSID\{82005FBC-E39E-3881-8BFB-AFE7BF3FA3CC}\InprocServer32\2.25.5982.31036" Name="CodeBase" Value="file:///[#filE739E664708A94CFE7C67EC645DD0A88]" Type="string" Action="write" />
-                <RegistryValue Root="HKCR" Key="CLSID\{82005FBC-E39E-3881-8BFB-AFE7BF3FA3CC}\InprocServer32" Name="Class" Value="NSwag.Commands.JsonSchemaToCSharpCommand" Type="string" Action="write" />
-                <RegistryValue Root="HKCR" Key="CLSID\{82005FBC-E39E-3881-8BFB-AFE7BF3FA3CC}\InprocServer32" Name="Assembly" Value="NSwag, Version=2.25.5982.31036, Culture=neutral, PublicKeyToken=null" Type="string" Action="write" />
-                <RegistryValue Root="HKCR" Key="CLSID\{82005FBC-E39E-3881-8BFB-AFE7BF3FA3CC}\InprocServer32" Name="RuntimeVersion" Value="v4.0.30319" Type="string" Action="write" />
-                <RegistryValue Root="HKCR" Key="CLSID\{82005FBC-E39E-3881-8BFB-AFE7BF3FA3CC}\InprocServer32" Name="CodeBase" Value="file:///[#filE739E664708A94CFE7C67EC645DD0A88]" Type="string" Action="write" />
-                <RegistryValue Root="HKCR" Key="CLSID\{BC3EEB16-214F-3F27-9FAE-29572E7F179E}\Implemented Categories\{62C8FE65-4EBB-45e7-B440-6E39B2CDBF29}" Value="" Type="string" Action="write" />
-                <RegistryValue Root="HKCR" Key="CLSID\{BC3EEB16-214F-3F27-9FAE-29572E7F179E}\InprocServer32\2.25.5982.31036" Name="Class" Value="NSwag.Commands.SwaggerToCSharpControllerCommand" Type="string" Action="write" />
-                <RegistryValue Root="HKCR" Key="CLSID\{BC3EEB16-214F-3F27-9FAE-29572E7F179E}\InprocServer32\2.25.5982.31036" Name="Assembly" Value="NSwag, Version=2.25.5982.31036, Culture=neutral, PublicKeyToken=null" Type="string" Action="write" />
-                <RegistryValue Root="HKCR" Key="CLSID\{BC3EEB16-214F-3F27-9FAE-29572E7F179E}\InprocServer32\2.25.5982.31036" Name="RuntimeVersion" Value="v4.0.30319" Type="string" Action="write" />
-                <RegistryValue Root="HKCR" Key="CLSID\{BC3EEB16-214F-3F27-9FAE-29572E7F179E}\InprocServer32\2.25.5982.31036" Name="CodeBase" Value="file:///[#filE739E664708A94CFE7C67EC645DD0A88]" Type="string" Action="write" />
-                <RegistryValue Root="HKCR" Key="CLSID\{BC3EEB16-214F-3F27-9FAE-29572E7F179E}\InprocServer32" Name="Class" Value="NSwag.Commands.SwaggerToCSharpControllerCommand" Type="string" Action="write" />
-                <RegistryValue Root="HKCR" Key="CLSID\{BC3EEB16-214F-3F27-9FAE-29572E7F179E}\InprocServer32" Name="Assembly" Value="NSwag, Version=2.25.5982.31036, Culture=neutral, PublicKeyToken=null" Type="string" Action="write" />
-                <RegistryValue Root="HKCR" Key="CLSID\{BC3EEB16-214F-3F27-9FAE-29572E7F179E}\InprocServer32" Name="RuntimeVersion" Value="v4.0.30319" Type="string" Action="write" />
-                <RegistryValue Root="HKCR" Key="CLSID\{BC3EEB16-214F-3F27-9FAE-29572E7F179E}\InprocServer32" Name="CodeBase" Value="file:///[#filE739E664708A94CFE7C67EC645DD0A88]" Type="string" Action="write" />
-                <RegistryValue Root="HKCR" Key="CLSID\{BF143772-C1EA-314E-9A7A-AF39D5AB5ED9}\Implemented Categories\{62C8FE65-4EBB-45e7-B440-6E39B2CDBF29}" Value="" Type="string" Action="write" />
-                <RegistryValue Root="HKCR" Key="CLSID\{BF143772-C1EA-314E-9A7A-AF39D5AB5ED9}\InprocServer32\2.25.5982.31036" Name="Class" Value="NSwag.Program" Type="string" Action="write" />
-                <RegistryValue Root="HKCR" Key="CLSID\{BF143772-C1EA-314E-9A7A-AF39D5AB5ED9}\InprocServer32\2.25.5982.31036" Name="Assembly" Value="NSwag, Version=2.25.5982.31036, Culture=neutral, PublicKeyToken=null" Type="string" Action="write" />
-                <RegistryValue Root="HKCR" Key="CLSID\{BF143772-C1EA-314E-9A7A-AF39D5AB5ED9}\InprocServer32\2.25.5982.31036" Name="RuntimeVersion" Value="v4.0.30319" Type="string" Action="write" />
-                <RegistryValue Root="HKCR" Key="CLSID\{BF143772-C1EA-314E-9A7A-AF39D5AB5ED9}\InprocServer32\2.25.5982.31036" Name="CodeBase" Value="file:///[#filE739E664708A94CFE7C67EC645DD0A88]" Type="string" Action="write" />
-                <RegistryValue Root="HKCR" Key="CLSID\{BF143772-C1EA-314E-9A7A-AF39D5AB5ED9}\InprocServer32" Name="Class" Value="NSwag.Program" Type="string" Action="write" />
-                <RegistryValue Root="HKCR" Key="CLSID\{BF143772-C1EA-314E-9A7A-AF39D5AB5ED9}\InprocServer32" Name="Assembly" Value="NSwag, Version=2.25.5982.31036, Culture=neutral, PublicKeyToken=null" Type="string" Action="write" />
-                <RegistryValue Root="HKCR" Key="CLSID\{BF143772-C1EA-314E-9A7A-AF39D5AB5ED9}\InprocServer32" Name="RuntimeVersion" Value="v4.0.30319" Type="string" Action="write" />
-                <RegistryValue Root="HKCR" Key="CLSID\{BF143772-C1EA-314E-9A7A-AF39D5AB5ED9}\InprocServer32" Name="CodeBase" Value="file:///[#filE739E664708A94CFE7C67EC645DD0A88]" Type="string" Action="write" />
-                <RegistryValue Root="HKCR" Key="CLSID\{D722D62F-1EAF-3AB2-86C4-1D9A1D5D26FC}\Implemented Categories\{62C8FE65-4EBB-45e7-B440-6E39B2CDBF29}" Value="" Type="string" Action="write" />
-                <RegistryValue Root="HKCR" Key="CLSID\{D722D62F-1EAF-3AB2-86C4-1D9A1D5D26FC}\InprocServer32\2.25.5982.31036" Name="Class" Value="NSwag.Commands.SwaggerToTypeScriptClientCommand" Type="string" Action="write" />
-                <RegistryValue Root="HKCR" Key="CLSID\{D722D62F-1EAF-3AB2-86C4-1D9A1D5D26FC}\InprocServer32\2.25.5982.31036" Name="Assembly" Value="NSwag, Version=2.25.5982.31036, Culture=neutral, PublicKeyToken=null" Type="string" Action="write" />
-                <RegistryValue Root="HKCR" Key="CLSID\{D722D62F-1EAF-3AB2-86C4-1D9A1D5D26FC}\InprocServer32\2.25.5982.31036" Name="RuntimeVersion" Value="v4.0.30319" Type="string" Action="write" />
-                <RegistryValue Root="HKCR" Key="CLSID\{D722D62F-1EAF-3AB2-86C4-1D9A1D5D26FC}\InprocServer32\2.25.5982.31036" Name="CodeBase" Value="file:///[#filE739E664708A94CFE7C67EC645DD0A88]" Type="string" Action="write" />
-                <RegistryValue Root="HKCR" Key="CLSID\{D722D62F-1EAF-3AB2-86C4-1D9A1D5D26FC}\InprocServer32" Name="Class" Value="NSwag.Commands.SwaggerToTypeScriptClientCommand" Type="string" Action="write" />
-                <RegistryValue Root="HKCR" Key="CLSID\{D722D62F-1EAF-3AB2-86C4-1D9A1D5D26FC}\InprocServer32" Name="Assembly" Value="NSwag, Version=2.25.5982.31036, Culture=neutral, PublicKeyToken=null" Type="string" Action="write" />
-                <RegistryValue Root="HKCR" Key="CLSID\{D722D62F-1EAF-3AB2-86C4-1D9A1D5D26FC}\InprocServer32" Name="RuntimeVersion" Value="v4.0.30319" Type="string" Action="write" />
-                <RegistryValue Root="HKCR" Key="CLSID\{D722D62F-1EAF-3AB2-86C4-1D9A1D5D26FC}\InprocServer32" Name="CodeBase" Value="file:///[#filE739E664708A94CFE7C67EC645DD0A88]" Type="string" Action="write" />
-                <RegistryValue Root="HKCR" Key="CLSID\{EA5A7544-EEF0-33F0-B5FA-70676FA17852}\Implemented Categories\{62C8FE65-4EBB-45e7-B440-6E39B2CDBF29}" Value="" Type="string" Action="write" />
-                <RegistryValue Root="HKCR" Key="CLSID\{EA5A7544-EEF0-33F0-B5FA-70676FA17852}\InprocServer32\2.25.5982.31036" Name="Class" Value="NSwag.Commands.AssemblyTypeToSwaggerCommand" Type="string" Action="write" />
-                <RegistryValue Root="HKCR" Key="CLSID\{EA5A7544-EEF0-33F0-B5FA-70676FA17852}\InprocServer32\2.25.5982.31036" Name="Assembly" Value="NSwag, Version=2.25.5982.31036, Culture=neutral, PublicKeyToken=null" Type="string" Action="write" />
-                <RegistryValue Root="HKCR" Key="CLSID\{EA5A7544-EEF0-33F0-B5FA-70676FA17852}\InprocServer32\2.25.5982.31036" Name="RuntimeVersion" Value="v4.0.30319" Type="string" Action="write" />
-                <RegistryValue Root="HKCR" Key="CLSID\{EA5A7544-EEF0-33F0-B5FA-70676FA17852}\InprocServer32\2.25.5982.31036" Name="CodeBase" Value="file:///[#filE739E664708A94CFE7C67EC645DD0A88]" Type="string" Action="write" />
-                <RegistryValue Root="HKCR" Key="CLSID\{EA5A7544-EEF0-33F0-B5FA-70676FA17852}\InprocServer32" Name="Class" Value="NSwag.Commands.AssemblyTypeToSwaggerCommand" Type="string" Action="write" />
-                <RegistryValue Root="HKCR" Key="CLSID\{EA5A7544-EEF0-33F0-B5FA-70676FA17852}\InprocServer32" Name="Assembly" Value="NSwag, Version=2.25.5982.31036, Culture=neutral, PublicKeyToken=null" Type="string" Action="write" />
-                <RegistryValue Root="HKCR" Key="CLSID\{EA5A7544-EEF0-33F0-B5FA-70676FA17852}\InprocServer32" Name="RuntimeVersion" Value="v4.0.30319" Type="string" Action="write" />
-                <RegistryValue Root="HKCR" Key="CLSID\{EA5A7544-EEF0-33F0-B5FA-70676FA17852}\InprocServer32" Name="CodeBase" Value="file:///[#filE739E664708A94CFE7C67EC645DD0A88]" Type="string" Action="write" />
-                <RegistryValue Root="HKCR" Key="CLSID\{F00AFA99-E3ED-3903-8229-C8CF5B1CD4AB}\Implemented Categories\{62C8FE65-4EBB-45e7-B440-6E39B2CDBF29}" Value="" Type="string" Action="write" />
-                <RegistryValue Root="HKCR" Key="CLSID\{F00AFA99-E3ED-3903-8229-C8CF5B1CD4AB}\InprocServer32\2.25.5982.31036" Name="Class" Value="NSwag.Commands.WebApiToSwaggerCommand" Type="string" Action="write" />
-                <RegistryValue Root="HKCR" Key="CLSID\{F00AFA99-E3ED-3903-8229-C8CF5B1CD4AB}\InprocServer32\2.25.5982.31036" Name="Assembly" Value="NSwag, Version=2.25.5982.31036, Culture=neutral, PublicKeyToken=null" Type="string" Action="write" />
-                <RegistryValue Root="HKCR" Key="CLSID\{F00AFA99-E3ED-3903-8229-C8CF5B1CD4AB}\InprocServer32\2.25.5982.31036" Name="RuntimeVersion" Value="v4.0.30319" Type="string" Action="write" />
-                <RegistryValue Root="HKCR" Key="CLSID\{F00AFA99-E3ED-3903-8229-C8CF5B1CD4AB}\InprocServer32\2.25.5982.31036" Name="CodeBase" Value="file:///[#filE739E664708A94CFE7C67EC645DD0A88]" Type="string" Action="write" />
-                <RegistryValue Root="HKCR" Key="CLSID\{F00AFA99-E3ED-3903-8229-C8CF5B1CD4AB}\InprocServer32" Name="Class" Value="NSwag.Commands.WebApiToSwaggerCommand" Type="string" Action="write" />
-                <RegistryValue Root="HKCR" Key="CLSID\{F00AFA99-E3ED-3903-8229-C8CF5B1CD4AB}\InprocServer32" Name="Assembly" Value="NSwag, Version=2.25.5982.31036, Culture=neutral, PublicKeyToken=null" Type="string" Action="write" />
-                <RegistryValue Root="HKCR" Key="CLSID\{F00AFA99-E3ED-3903-8229-C8CF5B1CD4AB}\InprocServer32" Name="RuntimeVersion" Value="v4.0.30319" Type="string" Action="write" />
-                <RegistryValue Root="HKCR" Key="CLSID\{F00AFA99-E3ED-3903-8229-C8CF5B1CD4AB}\InprocServer32" Name="CodeBase" Value="file:///[#filE739E664708A94CFE7C67EC645DD0A88]" Type="string" Action="write" />
->>>>>>> b17951fa
-            </Component>
-            <Component Id="cmpB27D53834FD85E29FA7563BC334D554C" Directory="RootDirectory" Guid="*">
-                <File Id="filB160E459611A55BD812888E001FF740C" KeyPath="yes" Source="$(var.SourcePath)\NSwag.pdb" />
-            </Component>
-            <Component Id="cmp52D2A30100C72AAC8F61B78E109361CE" Directory="RootDirectory" Guid="*">
-<<<<<<< HEAD
-                <Class Id="{00520380-539C-3398-92B2-8CA5190C3930}" Context="InprocServer32" Description="NSwagStudio.ViewModels.MainWindowModel" ThreadingModel="both" ForeignServer="mscoree.dll">
-                    <ProgId Id="NSwagStudio.ViewModels.MainWindowModel" Description="NSwagStudio.ViewModels.MainWindowModel" />
-                </Class>
-                <Class Id="{1970CF28-5279-3EF9-8F40-8C992DC1CF42}" Context="InprocServer32" Description="NSwagStudio.App" ThreadingModel="both" ForeignServer="mscoree.dll">
-                    <ProgId Id="NSwagStudio.App" Description="NSwagStudio.App" />
-                </Class>
-                <Class Id="{1D66EA60-7E68-351F-8C01-79E57A5D348C}" Context="InprocServer32" Description="NSwagStudio.Views.DocumentView" ThreadingModel="both" ForeignServer="mscoree.dll">
-                    <ProgId Id="NSwagStudio.Views.DocumentView" Description="NSwagStudio.Views.DocumentView" />
-                </Class>
-                <Class Id="{2D748D7A-4689-357A-B200-00C81E3DFFDD}" Context="InprocServer32" Description="NSwagStudio.Views.MainWindow" ThreadingModel="both" ForeignServer="mscoree.dll">
-                    <ProgId Id="NSwagStudio.Views.MainWindow" Description="NSwagStudio.Views.MainWindow" />
-                </Class>
-                <Class Id="{33525AE6-2E6A-39D1-A54E-1E9560867769}" Context="InprocServer32" Description="NSwagStudio.Views.AvalonEditBehavior" ThreadingModel="both" ForeignServer="mscoree.dll">
-                    <ProgId Id="NSwagStudio.Views.AvalonEditBehavior" Description="NSwagStudio.Views.AvalonEditBehavior" />
-                </Class>
-                <Class Id="{3674BFE7-B3A0-319D-B417-D23CF3AD7C40}" Context="InprocServer32" Description="NSwagStudio.ViewModels.CodeGenerators.SwaggerToTypeScriptClientGeneratorViewModel" ThreadingModel="both" ForeignServer="mscoree.dll">
-                    <ProgId Id="NSwagStudio.ViewModels.CodeGenerators.SwaggerToTypeScriptClientGeneratorViewModel" Description="NSwagStudio.ViewModels.CodeGenerators.SwaggerToTypeScriptClientGeneratorViewModel" />
-                </Class>
-                <Class Id="{4EF61AB5-3618-3246-A853-615A1A0EB43C}" Context="InprocServer32" Description="NSwagStudio.Views.CodeGenerators.SwaggerOutputView" ThreadingModel="both" ForeignServer="mscoree.dll">
-                    <ProgId Id="NSwagStudio.Views.CodeGenerators.SwaggerOutputView" Description="NSwagStudio.Views.CodeGenerators.SwaggerOutputView" />
-                </Class>
-                <Class Id="{5AB3DF9C-E0E3-3421-AE64-640C24CB46CC}" Context="InprocServer32" Description="NSwagStudio.ViewModels.CodeGenerators.SwaggerToCSharpClientGeneratorViewModel" ThreadingModel="both" ForeignServer="mscoree.dll">
-                    <ProgId Id="NSwagStudio.ViewModels.CodeGenerators.SwaggerToCSharpClientGeneratorViewModel" Description="NSwagStudio.ViewModels.CodeGenerators.SwaggerToCSharpClientGeneratorViewModel" />
-                </Class>
-                <Class Id="{5F2392F2-CE6A-3824-A7AE-EF957CE6BDFD}" Context="InprocServer32" Description="NSwagStudio.ViewModels.CodeGenerators.SwaggerOutputViewModel" ThreadingModel="both" ForeignServer="mscoree.dll">
-                    <ProgId Id="NSwagStudio.ViewModels.CodeGenerators.SwaggerOutputViewModel" Description="NSwagStudio.ViewModels.CodeGenerators.SwaggerOutputViewModel" />
-                </Class>
-                <Class Id="{64DFECA1-E8D3-31F2-B099-10F8042696CF}" Context="InprocServer32" Description="NSwagStudio.ViewModels.SwaggerGenerators.WebApiToSwaggerGeneratorViewModel" ThreadingModel="both" ForeignServer="mscoree.dll">
-                    <ProgId Id="NSwagStudio.ViewModels.SwaggerGenerators.WebApiToSwaggerGeneratorViewModel" Description="NSwagStudio.ViewModels.SwaggerGenerators.WebApiToSwaggerGeneratorViewModel" />
-                </Class>
-                <Class Id="{82873E3C-1BCC-3B29-A293-04ECA3CEA4E2}" Context="InprocServer32" Description="NSwagStudio.NSwagDocument" ThreadingModel="both" ForeignServer="mscoree.dll">
-                    <ProgId Id="NSwagStudio.NSwagDocument" Description="NSwagStudio.NSwagDocument" />
-                </Class>
-                <Class Id="{A1CDCC9C-9AB5-3194-B36F-FE0637C94F4B}" Context="InprocServer32" Description="NSwagStudio.ViewModels.SwaggerGenerators.AssemblyTypeToSwaggerGeneratorViewModel" ThreadingModel="both" ForeignServer="mscoree.dll">
-                    <ProgId Id="NSwagStudio.ViewModels.SwaggerGenerators.AssemblyTypeToSwaggerGeneratorViewModel" Description="NSwagStudio.ViewModels.SwaggerGenerators.AssemblyTypeToSwaggerGeneratorViewModel" />
-                </Class>
-                <Class Id="{C55E09BB-947A-37BD-BB22-081175C75BF9}" Context="InprocServer32" Description="NSwagStudio.ViewModels.DocumentViewModel" ThreadingModel="both" ForeignServer="mscoree.dll">
-                    <ProgId Id="NSwagStudio.ViewModels.DocumentViewModel" Description="NSwagStudio.ViewModels.DocumentViewModel" />
-                </Class>
-                <Class Id="{C7107E5F-98E7-3AA2-B081-1318001A0F4E}" Context="InprocServer32" Description="NSwagStudio.ViewModels.ViewModelBase" ThreadingModel="both" ForeignServer="mscoree.dll">
-                    <ProgId Id="NSwagStudio.ViewModels.ViewModelBase" Description="NSwagStudio.ViewModels.ViewModelBase" />
-                </Class>
-                <Class Id="{F4DB8C38-0776-359F-9452-FCE426FFC9FA}" Context="InprocServer32" Description="NSwagStudio.ViewModels.CodeGenerators.SwaggerToCSharpControllerGeneratorViewModel" ThreadingModel="both" ForeignServer="mscoree.dll">
-                    <ProgId Id="NSwagStudio.ViewModels.CodeGenerators.SwaggerToCSharpControllerGeneratorViewModel" Description="NSwagStudio.ViewModels.CodeGenerators.SwaggerToCSharpControllerGeneratorViewModel" />
-                </Class>
-                <Class Id="{F9984B0F-4C51-3342-8730-90D8120C92BE}" Context="InprocServer32" Description="NSwagStudio.ViewModels.SwaggerGenerators.SwaggerInputViewModel" ThreadingModel="both" ForeignServer="mscoree.dll">
-                    <ProgId Id="NSwagStudio.ViewModels.SwaggerGenerators.SwaggerInputViewModel" Description="NSwagStudio.ViewModels.SwaggerGenerators.SwaggerInputViewModel" />
-=======
-                <Class Id="{28748A05-E3E3-3FED-8A11-C03A9DEA5293}" Context="InprocServer32" Description="NSwagStudio.App" ThreadingModel="both" ForeignServer="mscoree.dll">
-                    <ProgId Id="NSwagStudio.App" Description="NSwagStudio.App" />
-                </Class>
-                <Class Id="{2B3E7C6C-7594-3E79-8BB9-267D203CDD68}" Context="InprocServer32" Description="NSwagStudio.ViewModels.CodeGenerators.SwaggerToCSharpClientGeneratorViewModel" ThreadingModel="both" ForeignServer="mscoree.dll">
-                    <ProgId Id="NSwagStudio.ViewModels.CodeGenerators.SwaggerToCSharpClientGeneratorViewModel" Description="NSwagStudio.ViewModels.CodeGenerators.SwaggerToCSharpClientGeneratorViewModel" />
-                </Class>
-                <Class Id="{3250471D-339D-352B-9D10-1409857D96DF}" Context="InprocServer32" Description="NSwagStudio.NSwagDocument" ThreadingModel="both" ForeignServer="mscoree.dll">
-                    <ProgId Id="NSwagStudio.NSwagDocument" Description="NSwagStudio.NSwagDocument" />
-                </Class>
-                <Class Id="{3829A83B-F33A-3629-822C-A06777271179}" Context="InprocServer32" Description="NSwagStudio.Views.CodeGenerators.SwaggerOutputView" ThreadingModel="both" ForeignServer="mscoree.dll">
-                    <ProgId Id="NSwagStudio.Views.CodeGenerators.SwaggerOutputView" Description="NSwagStudio.Views.CodeGenerators.SwaggerOutputView" />
-                </Class>
-                <Class Id="{4624EBAE-29C7-3FC6-9F47-220ED27E9EE1}" Context="InprocServer32" Description="NSwagStudio.ViewModels.CodeGenerators.SwaggerToTypeScriptClientGeneratorViewModel" ThreadingModel="both" ForeignServer="mscoree.dll">
-                    <ProgId Id="NSwagStudio.ViewModels.CodeGenerators.SwaggerToTypeScriptClientGeneratorViewModel" Description="NSwagStudio.ViewModels.CodeGenerators.SwaggerToTypeScriptClientGeneratorViewModel" />
-                </Class>
-                <Class Id="{545BFA09-E2D8-3C76-BE24-FF9F449DDDEE}" Context="InprocServer32" Description="NSwagStudio.ViewModels.ViewModelBase" ThreadingModel="both" ForeignServer="mscoree.dll">
-                    <ProgId Id="NSwagStudio.ViewModels.ViewModelBase" Description="NSwagStudio.ViewModels.ViewModelBase" />
-                </Class>
-                <Class Id="{63776FCE-0D89-3BF4-906B-07F238D69C69}" Context="InprocServer32" Description="NSwagStudio.ViewModels.CodeGenerators.SwaggerToCSharpControllerGeneratorViewModel" ThreadingModel="both" ForeignServer="mscoree.dll">
-                    <ProgId Id="NSwagStudio.ViewModels.CodeGenerators.SwaggerToCSharpControllerGeneratorViewModel" Description="NSwagStudio.ViewModels.CodeGenerators.SwaggerToCSharpControllerGeneratorViewModel" />
-                </Class>
-                <Class Id="{6FEA8252-B508-3F81-93E2-BDBD58DE76CF}" Context="InprocServer32" Description="NSwagStudio.Views.MainWindow" ThreadingModel="both" ForeignServer="mscoree.dll">
-                    <ProgId Id="NSwagStudio.Views.MainWindow" Description="NSwagStudio.Views.MainWindow" />
-                </Class>
-                <Class Id="{73A9A28F-62C9-3F2E-A944-3D4F71BC5D6B}" Context="InprocServer32" Description="NSwagStudio.ViewModels.SwaggerGenerators.WebApiToSwaggerGeneratorViewModel" ThreadingModel="both" ForeignServer="mscoree.dll">
-                    <ProgId Id="NSwagStudio.ViewModels.SwaggerGenerators.WebApiToSwaggerGeneratorViewModel" Description="NSwagStudio.ViewModels.SwaggerGenerators.WebApiToSwaggerGeneratorViewModel" />
-                </Class>
-                <Class Id="{77CC5AE6-A416-3BE0-86F3-DA0203454D1C}" Context="InprocServer32" Description="NSwagStudio.Views.DocumentView" ThreadingModel="both" ForeignServer="mscoree.dll">
-                    <ProgId Id="NSwagStudio.Views.DocumentView" Description="NSwagStudio.Views.DocumentView" />
-                </Class>
-                <Class Id="{98E89352-2AF6-3519-AC89-D401BF8CF0B9}" Context="InprocServer32" Description="NSwagStudio.Views.AvalonEditBehavior" ThreadingModel="both" ForeignServer="mscoree.dll">
-                    <ProgId Id="NSwagStudio.Views.AvalonEditBehavior" Description="NSwagStudio.Views.AvalonEditBehavior" />
-                </Class>
-                <Class Id="{99323FC1-6436-3FF4-8605-33B0D3C06184}" Context="InprocServer32" Description="NSwagStudio.ViewModels.MainWindowModel" ThreadingModel="both" ForeignServer="mscoree.dll">
-                    <ProgId Id="NSwagStudio.ViewModels.MainWindowModel" Description="NSwagStudio.ViewModels.MainWindowModel" />
-                </Class>
-                <Class Id="{AD2D010B-A5BF-349A-B9D5-ECF333815BAC}" Context="InprocServer32" Description="NSwagStudio.ViewModels.CodeGenerators.SwaggerOutputViewModel" ThreadingModel="both" ForeignServer="mscoree.dll">
-                    <ProgId Id="NSwagStudio.ViewModels.CodeGenerators.SwaggerOutputViewModel" Description="NSwagStudio.ViewModels.CodeGenerators.SwaggerOutputViewModel" />
->>>>>>> b17951fa
-                </Class>
-                <Class Id="{B7F9B283-FE84-3F1E-9081-BB1F3248C8DB}" Context="InprocServer32" Description="NSwagStudio.ViewModels.DocumentViewModel" ThreadingModel="both" ForeignServer="mscoree.dll">
-                    <ProgId Id="NSwagStudio.ViewModels.DocumentViewModel" Description="NSwagStudio.ViewModels.DocumentViewModel" />
-                </Class>
-                <Class Id="{BC1457AE-5798-346B-8CD4-26F0006E62B6}" Context="InprocServer32" Description="NSwagStudio.ViewModels.SwaggerGenerators.SwaggerInputViewModel" ThreadingModel="both" ForeignServer="mscoree.dll">
-                    <ProgId Id="NSwagStudio.ViewModels.SwaggerGenerators.SwaggerInputViewModel" Description="NSwagStudio.ViewModels.SwaggerGenerators.SwaggerInputViewModel" />
-                </Class>
-                <Class Id="{FA3F0A49-B5CA-3796-8D7E-7A3623DEFB1A}" Context="InprocServer32" Description="NSwagStudio.ViewModels.SwaggerGenerators.AssemblyTypeToSwaggerGeneratorViewModel" ThreadingModel="both" ForeignServer="mscoree.dll">
-                    <ProgId Id="NSwagStudio.ViewModels.SwaggerGenerators.AssemblyTypeToSwaggerGeneratorViewModel" Description="NSwagStudio.ViewModels.SwaggerGenerators.AssemblyTypeToSwaggerGeneratorViewModel" />
-                </Class>
-                <File Id="filF3BD24AA0D122986D3F6250EA6C47D5B" KeyPath="yes" Source="$(var.SourcePath)\NSwagStudio.exe" />
-<<<<<<< HEAD
-                <RegistryValue Root="HKCR" Key="CLSID\{00520380-539C-3398-92B2-8CA5190C3930}\Implemented Categories\{62C8FE65-4EBB-45e7-B440-6E39B2CDBF29}" Value="" Type="string" Action="write" />
-                <RegistryValue Root="HKCR" Key="CLSID\{00520380-539C-3398-92B2-8CA5190C3930}\InprocServer32\2.25.5982.40540" Name="Class" Value="NSwagStudio.ViewModels.MainWindowModel" Type="string" Action="write" />
-                <RegistryValue Root="HKCR" Key="CLSID\{00520380-539C-3398-92B2-8CA5190C3930}\InprocServer32\2.25.5982.40540" Name="Assembly" Value="NSwagStudio, Version=2.25.5982.40540, Culture=neutral, PublicKeyToken=null" Type="string" Action="write" />
-                <RegistryValue Root="HKCR" Key="CLSID\{00520380-539C-3398-92B2-8CA5190C3930}\InprocServer32\2.25.5982.40540" Name="RuntimeVersion" Value="v4.0.30319" Type="string" Action="write" />
-                <RegistryValue Root="HKCR" Key="CLSID\{00520380-539C-3398-92B2-8CA5190C3930}\InprocServer32\2.25.5982.40540" Name="CodeBase" Value="file:///[#filF3BD24AA0D122986D3F6250EA6C47D5B]" Type="string" Action="write" />
-                <RegistryValue Root="HKCR" Key="CLSID\{00520380-539C-3398-92B2-8CA5190C3930}\InprocServer32" Name="Class" Value="NSwagStudio.ViewModels.MainWindowModel" Type="string" Action="write" />
-                <RegistryValue Root="HKCR" Key="CLSID\{00520380-539C-3398-92B2-8CA5190C3930}\InprocServer32" Name="Assembly" Value="NSwagStudio, Version=2.25.5982.40540, Culture=neutral, PublicKeyToken=null" Type="string" Action="write" />
-                <RegistryValue Root="HKCR" Key="CLSID\{00520380-539C-3398-92B2-8CA5190C3930}\InprocServer32" Name="RuntimeVersion" Value="v4.0.30319" Type="string" Action="write" />
-                <RegistryValue Root="HKCR" Key="CLSID\{00520380-539C-3398-92B2-8CA5190C3930}\InprocServer32" Name="CodeBase" Value="file:///[#filF3BD24AA0D122986D3F6250EA6C47D5B]" Type="string" Action="write" />
-                <RegistryValue Root="HKCR" Key="CLSID\{1970CF28-5279-3EF9-8F40-8C992DC1CF42}\Implemented Categories\{62C8FE65-4EBB-45e7-B440-6E39B2CDBF29}" Value="" Type="string" Action="write" />
-                <RegistryValue Root="HKCR" Key="CLSID\{1970CF28-5279-3EF9-8F40-8C992DC1CF42}\InprocServer32\2.25.5982.40540" Name="Class" Value="NSwagStudio.App" Type="string" Action="write" />
-                <RegistryValue Root="HKCR" Key="CLSID\{1970CF28-5279-3EF9-8F40-8C992DC1CF42}\InprocServer32\2.25.5982.40540" Name="Assembly" Value="NSwagStudio, Version=2.25.5982.40540, Culture=neutral, PublicKeyToken=null" Type="string" Action="write" />
-                <RegistryValue Root="HKCR" Key="CLSID\{1970CF28-5279-3EF9-8F40-8C992DC1CF42}\InprocServer32\2.25.5982.40540" Name="RuntimeVersion" Value="v4.0.30319" Type="string" Action="write" />
-                <RegistryValue Root="HKCR" Key="CLSID\{1970CF28-5279-3EF9-8F40-8C992DC1CF42}\InprocServer32\2.25.5982.40540" Name="CodeBase" Value="file:///[#filF3BD24AA0D122986D3F6250EA6C47D5B]" Type="string" Action="write" />
-                <RegistryValue Root="HKCR" Key="CLSID\{1970CF28-5279-3EF9-8F40-8C992DC1CF42}\InprocServer32" Name="Class" Value="NSwagStudio.App" Type="string" Action="write" />
-                <RegistryValue Root="HKCR" Key="CLSID\{1970CF28-5279-3EF9-8F40-8C992DC1CF42}\InprocServer32" Name="Assembly" Value="NSwagStudio, Version=2.25.5982.40540, Culture=neutral, PublicKeyToken=null" Type="string" Action="write" />
-                <RegistryValue Root="HKCR" Key="CLSID\{1970CF28-5279-3EF9-8F40-8C992DC1CF42}\InprocServer32" Name="RuntimeVersion" Value="v4.0.30319" Type="string" Action="write" />
-                <RegistryValue Root="HKCR" Key="CLSID\{1970CF28-5279-3EF9-8F40-8C992DC1CF42}\InprocServer32" Name="CodeBase" Value="file:///[#filF3BD24AA0D122986D3F6250EA6C47D5B]" Type="string" Action="write" />
-                <RegistryValue Root="HKCR" Key="CLSID\{1D66EA60-7E68-351F-8C01-79E57A5D348C}\Implemented Categories\{62C8FE65-4EBB-45e7-B440-6E39B2CDBF29}" Value="" Type="string" Action="write" />
-                <RegistryValue Root="HKCR" Key="CLSID\{1D66EA60-7E68-351F-8C01-79E57A5D348C}\InprocServer32\2.25.5982.40540" Name="Class" Value="NSwagStudio.Views.DocumentView" Type="string" Action="write" />
-                <RegistryValue Root="HKCR" Key="CLSID\{1D66EA60-7E68-351F-8C01-79E57A5D348C}\InprocServer32\2.25.5982.40540" Name="Assembly" Value="NSwagStudio, Version=2.25.5982.40540, Culture=neutral, PublicKeyToken=null" Type="string" Action="write" />
-                <RegistryValue Root="HKCR" Key="CLSID\{1D66EA60-7E68-351F-8C01-79E57A5D348C}\InprocServer32\2.25.5982.40540" Name="RuntimeVersion" Value="v4.0.30319" Type="string" Action="write" />
-                <RegistryValue Root="HKCR" Key="CLSID\{1D66EA60-7E68-351F-8C01-79E57A5D348C}\InprocServer32\2.25.5982.40540" Name="CodeBase" Value="file:///[#filF3BD24AA0D122986D3F6250EA6C47D5B]" Type="string" Action="write" />
-                <RegistryValue Root="HKCR" Key="CLSID\{1D66EA60-7E68-351F-8C01-79E57A5D348C}\InprocServer32" Name="Class" Value="NSwagStudio.Views.DocumentView" Type="string" Action="write" />
-                <RegistryValue Root="HKCR" Key="CLSID\{1D66EA60-7E68-351F-8C01-79E57A5D348C}\InprocServer32" Name="Assembly" Value="NSwagStudio, Version=2.25.5982.40540, Culture=neutral, PublicKeyToken=null" Type="string" Action="write" />
-                <RegistryValue Root="HKCR" Key="CLSID\{1D66EA60-7E68-351F-8C01-79E57A5D348C}\InprocServer32" Name="RuntimeVersion" Value="v4.0.30319" Type="string" Action="write" />
-                <RegistryValue Root="HKCR" Key="CLSID\{1D66EA60-7E68-351F-8C01-79E57A5D348C}\InprocServer32" Name="CodeBase" Value="file:///[#filF3BD24AA0D122986D3F6250EA6C47D5B]" Type="string" Action="write" />
-                <RegistryValue Root="HKCR" Key="CLSID\{2D748D7A-4689-357A-B200-00C81E3DFFDD}\Implemented Categories\{62C8FE65-4EBB-45e7-B440-6E39B2CDBF29}" Value="" Type="string" Action="write" />
-                <RegistryValue Root="HKCR" Key="CLSID\{2D748D7A-4689-357A-B200-00C81E3DFFDD}\InprocServer32\2.25.5982.40540" Name="Class" Value="NSwagStudio.Views.MainWindow" Type="string" Action="write" />
-                <RegistryValue Root="HKCR" Key="CLSID\{2D748D7A-4689-357A-B200-00C81E3DFFDD}\InprocServer32\2.25.5982.40540" Name="Assembly" Value="NSwagStudio, Version=2.25.5982.40540, Culture=neutral, PublicKeyToken=null" Type="string" Action="write" />
-                <RegistryValue Root="HKCR" Key="CLSID\{2D748D7A-4689-357A-B200-00C81E3DFFDD}\InprocServer32\2.25.5982.40540" Name="RuntimeVersion" Value="v4.0.30319" Type="string" Action="write" />
-                <RegistryValue Root="HKCR" Key="CLSID\{2D748D7A-4689-357A-B200-00C81E3DFFDD}\InprocServer32\2.25.5982.40540" Name="CodeBase" Value="file:///[#filF3BD24AA0D122986D3F6250EA6C47D5B]" Type="string" Action="write" />
-                <RegistryValue Root="HKCR" Key="CLSID\{2D748D7A-4689-357A-B200-00C81E3DFFDD}\InprocServer32" Name="Class" Value="NSwagStudio.Views.MainWindow" Type="string" Action="write" />
-                <RegistryValue Root="HKCR" Key="CLSID\{2D748D7A-4689-357A-B200-00C81E3DFFDD}\InprocServer32" Name="Assembly" Value="NSwagStudio, Version=2.25.5982.40540, Culture=neutral, PublicKeyToken=null" Type="string" Action="write" />
-                <RegistryValue Root="HKCR" Key="CLSID\{2D748D7A-4689-357A-B200-00C81E3DFFDD}\InprocServer32" Name="RuntimeVersion" Value="v4.0.30319" Type="string" Action="write" />
-                <RegistryValue Root="HKCR" Key="CLSID\{2D748D7A-4689-357A-B200-00C81E3DFFDD}\InprocServer32" Name="CodeBase" Value="file:///[#filF3BD24AA0D122986D3F6250EA6C47D5B]" Type="string" Action="write" />
-                <RegistryValue Root="HKCR" Key="CLSID\{33525AE6-2E6A-39D1-A54E-1E9560867769}\Implemented Categories\{62C8FE65-4EBB-45e7-B440-6E39B2CDBF29}" Value="" Type="string" Action="write" />
-                <RegistryValue Root="HKCR" Key="CLSID\{33525AE6-2E6A-39D1-A54E-1E9560867769}\InprocServer32\2.25.5982.40540" Name="Class" Value="NSwagStudio.Views.AvalonEditBehavior" Type="string" Action="write" />
-                <RegistryValue Root="HKCR" Key="CLSID\{33525AE6-2E6A-39D1-A54E-1E9560867769}\InprocServer32\2.25.5982.40540" Name="Assembly" Value="NSwagStudio, Version=2.25.5982.40540, Culture=neutral, PublicKeyToken=null" Type="string" Action="write" />
-                <RegistryValue Root="HKCR" Key="CLSID\{33525AE6-2E6A-39D1-A54E-1E9560867769}\InprocServer32\2.25.5982.40540" Name="RuntimeVersion" Value="v4.0.30319" Type="string" Action="write" />
-                <RegistryValue Root="HKCR" Key="CLSID\{33525AE6-2E6A-39D1-A54E-1E9560867769}\InprocServer32\2.25.5982.40540" Name="CodeBase" Value="file:///[#filF3BD24AA0D122986D3F6250EA6C47D5B]" Type="string" Action="write" />
-                <RegistryValue Root="HKCR" Key="CLSID\{33525AE6-2E6A-39D1-A54E-1E9560867769}\InprocServer32" Name="Class" Value="NSwagStudio.Views.AvalonEditBehavior" Type="string" Action="write" />
-                <RegistryValue Root="HKCR" Key="CLSID\{33525AE6-2E6A-39D1-A54E-1E9560867769}\InprocServer32" Name="Assembly" Value="NSwagStudio, Version=2.25.5982.40540, Culture=neutral, PublicKeyToken=null" Type="string" Action="write" />
-                <RegistryValue Root="HKCR" Key="CLSID\{33525AE6-2E6A-39D1-A54E-1E9560867769}\InprocServer32" Name="RuntimeVersion" Value="v4.0.30319" Type="string" Action="write" />
-                <RegistryValue Root="HKCR" Key="CLSID\{33525AE6-2E6A-39D1-A54E-1E9560867769}\InprocServer32" Name="CodeBase" Value="file:///[#filF3BD24AA0D122986D3F6250EA6C47D5B]" Type="string" Action="write" />
-                <RegistryValue Root="HKCR" Key="CLSID\{3674BFE7-B3A0-319D-B417-D23CF3AD7C40}\Implemented Categories\{62C8FE65-4EBB-45e7-B440-6E39B2CDBF29}" Value="" Type="string" Action="write" />
-                <RegistryValue Root="HKCR" Key="CLSID\{3674BFE7-B3A0-319D-B417-D23CF3AD7C40}\InprocServer32\2.25.5982.40540" Name="Class" Value="NSwagStudio.ViewModels.CodeGenerators.SwaggerToTypeScriptClientGeneratorViewModel" Type="string" Action="write" />
-                <RegistryValue Root="HKCR" Key="CLSID\{3674BFE7-B3A0-319D-B417-D23CF3AD7C40}\InprocServer32\2.25.5982.40540" Name="Assembly" Value="NSwagStudio, Version=2.25.5982.40540, Culture=neutral, PublicKeyToken=null" Type="string" Action="write" />
-                <RegistryValue Root="HKCR" Key="CLSID\{3674BFE7-B3A0-319D-B417-D23CF3AD7C40}\InprocServer32\2.25.5982.40540" Name="RuntimeVersion" Value="v4.0.30319" Type="string" Action="write" />
-                <RegistryValue Root="HKCR" Key="CLSID\{3674BFE7-B3A0-319D-B417-D23CF3AD7C40}\InprocServer32\2.25.5982.40540" Name="CodeBase" Value="file:///[#filF3BD24AA0D122986D3F6250EA6C47D5B]" Type="string" Action="write" />
-                <RegistryValue Root="HKCR" Key="CLSID\{3674BFE7-B3A0-319D-B417-D23CF3AD7C40}\InprocServer32" Name="Class" Value="NSwagStudio.ViewModels.CodeGenerators.SwaggerToTypeScriptClientGeneratorViewModel" Type="string" Action="write" />
-                <RegistryValue Root="HKCR" Key="CLSID\{3674BFE7-B3A0-319D-B417-D23CF3AD7C40}\InprocServer32" Name="Assembly" Value="NSwagStudio, Version=2.25.5982.40540, Culture=neutral, PublicKeyToken=null" Type="string" Action="write" />
-                <RegistryValue Root="HKCR" Key="CLSID\{3674BFE7-B3A0-319D-B417-D23CF3AD7C40}\InprocServer32" Name="RuntimeVersion" Value="v4.0.30319" Type="string" Action="write" />
-                <RegistryValue Root="HKCR" Key="CLSID\{3674BFE7-B3A0-319D-B417-D23CF3AD7C40}\InprocServer32" Name="CodeBase" Value="file:///[#filF3BD24AA0D122986D3F6250EA6C47D5B]" Type="string" Action="write" />
-                <RegistryValue Root="HKCR" Key="CLSID\{4EF61AB5-3618-3246-A853-615A1A0EB43C}\Implemented Categories\{62C8FE65-4EBB-45e7-B440-6E39B2CDBF29}" Value="" Type="string" Action="write" />
-                <RegistryValue Root="HKCR" Key="CLSID\{4EF61AB5-3618-3246-A853-615A1A0EB43C}\InprocServer32\2.25.5982.40540" Name="Class" Value="NSwagStudio.Views.CodeGenerators.SwaggerOutputView" Type="string" Action="write" />
-                <RegistryValue Root="HKCR" Key="CLSID\{4EF61AB5-3618-3246-A853-615A1A0EB43C}\InprocServer32\2.25.5982.40540" Name="Assembly" Value="NSwagStudio, Version=2.25.5982.40540, Culture=neutral, PublicKeyToken=null" Type="string" Action="write" />
-                <RegistryValue Root="HKCR" Key="CLSID\{4EF61AB5-3618-3246-A853-615A1A0EB43C}\InprocServer32\2.25.5982.40540" Name="RuntimeVersion" Value="v4.0.30319" Type="string" Action="write" />
-                <RegistryValue Root="HKCR" Key="CLSID\{4EF61AB5-3618-3246-A853-615A1A0EB43C}\InprocServer32\2.25.5982.40540" Name="CodeBase" Value="file:///[#filF3BD24AA0D122986D3F6250EA6C47D5B]" Type="string" Action="write" />
-                <RegistryValue Root="HKCR" Key="CLSID\{4EF61AB5-3618-3246-A853-615A1A0EB43C}\InprocServer32" Name="Class" Value="NSwagStudio.Views.CodeGenerators.SwaggerOutputView" Type="string" Action="write" />
-                <RegistryValue Root="HKCR" Key="CLSID\{4EF61AB5-3618-3246-A853-615A1A0EB43C}\InprocServer32" Name="Assembly" Value="NSwagStudio, Version=2.25.5982.40540, Culture=neutral, PublicKeyToken=null" Type="string" Action="write" />
-                <RegistryValue Root="HKCR" Key="CLSID\{4EF61AB5-3618-3246-A853-615A1A0EB43C}\InprocServer32" Name="RuntimeVersion" Value="v4.0.30319" Type="string" Action="write" />
-                <RegistryValue Root="HKCR" Key="CLSID\{4EF61AB5-3618-3246-A853-615A1A0EB43C}\InprocServer32" Name="CodeBase" Value="file:///[#filF3BD24AA0D122986D3F6250EA6C47D5B]" Type="string" Action="write" />
-                <RegistryValue Root="HKCR" Key="CLSID\{5AB3DF9C-E0E3-3421-AE64-640C24CB46CC}\Implemented Categories\{62C8FE65-4EBB-45e7-B440-6E39B2CDBF29}" Value="" Type="string" Action="write" />
-                <RegistryValue Root="HKCR" Key="CLSID\{5AB3DF9C-E0E3-3421-AE64-640C24CB46CC}\InprocServer32\2.25.5982.40540" Name="Class" Value="NSwagStudio.ViewModels.CodeGenerators.SwaggerToCSharpClientGeneratorViewModel" Type="string" Action="write" />
-                <RegistryValue Root="HKCR" Key="CLSID\{5AB3DF9C-E0E3-3421-AE64-640C24CB46CC}\InprocServer32\2.25.5982.40540" Name="Assembly" Value="NSwagStudio, Version=2.25.5982.40540, Culture=neutral, PublicKeyToken=null" Type="string" Action="write" />
-                <RegistryValue Root="HKCR" Key="CLSID\{5AB3DF9C-E0E3-3421-AE64-640C24CB46CC}\InprocServer32\2.25.5982.40540" Name="RuntimeVersion" Value="v4.0.30319" Type="string" Action="write" />
-                <RegistryValue Root="HKCR" Key="CLSID\{5AB3DF9C-E0E3-3421-AE64-640C24CB46CC}\InprocServer32\2.25.5982.40540" Name="CodeBase" Value="file:///[#filF3BD24AA0D122986D3F6250EA6C47D5B]" Type="string" Action="write" />
-                <RegistryValue Root="HKCR" Key="CLSID\{5AB3DF9C-E0E3-3421-AE64-640C24CB46CC}\InprocServer32" Name="Class" Value="NSwagStudio.ViewModels.CodeGenerators.SwaggerToCSharpClientGeneratorViewModel" Type="string" Action="write" />
-                <RegistryValue Root="HKCR" Key="CLSID\{5AB3DF9C-E0E3-3421-AE64-640C24CB46CC}\InprocServer32" Name="Assembly" Value="NSwagStudio, Version=2.25.5982.40540, Culture=neutral, PublicKeyToken=null" Type="string" Action="write" />
-                <RegistryValue Root="HKCR" Key="CLSID\{5AB3DF9C-E0E3-3421-AE64-640C24CB46CC}\InprocServer32" Name="RuntimeVersion" Value="v4.0.30319" Type="string" Action="write" />
-                <RegistryValue Root="HKCR" Key="CLSID\{5AB3DF9C-E0E3-3421-AE64-640C24CB46CC}\InprocServer32" Name="CodeBase" Value="file:///[#filF3BD24AA0D122986D3F6250EA6C47D5B]" Type="string" Action="write" />
-                <RegistryValue Root="HKCR" Key="CLSID\{5F2392F2-CE6A-3824-A7AE-EF957CE6BDFD}\Implemented Categories\{62C8FE65-4EBB-45e7-B440-6E39B2CDBF29}" Value="" Type="string" Action="write" />
-                <RegistryValue Root="HKCR" Key="CLSID\{5F2392F2-CE6A-3824-A7AE-EF957CE6BDFD}\InprocServer32\2.25.5982.40540" Name="Class" Value="NSwagStudio.ViewModels.CodeGenerators.SwaggerOutputViewModel" Type="string" Action="write" />
-                <RegistryValue Root="HKCR" Key="CLSID\{5F2392F2-CE6A-3824-A7AE-EF957CE6BDFD}\InprocServer32\2.25.5982.40540" Name="Assembly" Value="NSwagStudio, Version=2.25.5982.40540, Culture=neutral, PublicKeyToken=null" Type="string" Action="write" />
-                <RegistryValue Root="HKCR" Key="CLSID\{5F2392F2-CE6A-3824-A7AE-EF957CE6BDFD}\InprocServer32\2.25.5982.40540" Name="RuntimeVersion" Value="v4.0.30319" Type="string" Action="write" />
-                <RegistryValue Root="HKCR" Key="CLSID\{5F2392F2-CE6A-3824-A7AE-EF957CE6BDFD}\InprocServer32\2.25.5982.40540" Name="CodeBase" Value="file:///[#filF3BD24AA0D122986D3F6250EA6C47D5B]" Type="string" Action="write" />
-                <RegistryValue Root="HKCR" Key="CLSID\{5F2392F2-CE6A-3824-A7AE-EF957CE6BDFD}\InprocServer32" Name="Class" Value="NSwagStudio.ViewModels.CodeGenerators.SwaggerOutputViewModel" Type="string" Action="write" />
-                <RegistryValue Root="HKCR" Key="CLSID\{5F2392F2-CE6A-3824-A7AE-EF957CE6BDFD}\InprocServer32" Name="Assembly" Value="NSwagStudio, Version=2.25.5982.40540, Culture=neutral, PublicKeyToken=null" Type="string" Action="write" />
-                <RegistryValue Root="HKCR" Key="CLSID\{5F2392F2-CE6A-3824-A7AE-EF957CE6BDFD}\InprocServer32" Name="RuntimeVersion" Value="v4.0.30319" Type="string" Action="write" />
-                <RegistryValue Root="HKCR" Key="CLSID\{5F2392F2-CE6A-3824-A7AE-EF957CE6BDFD}\InprocServer32" Name="CodeBase" Value="file:///[#filF3BD24AA0D122986D3F6250EA6C47D5B]" Type="string" Action="write" />
-                <RegistryValue Root="HKCR" Key="CLSID\{64DFECA1-E8D3-31F2-B099-10F8042696CF}\Implemented Categories\{62C8FE65-4EBB-45e7-B440-6E39B2CDBF29}" Value="" Type="string" Action="write" />
-                <RegistryValue Root="HKCR" Key="CLSID\{64DFECA1-E8D3-31F2-B099-10F8042696CF}\InprocServer32\2.25.5982.40540" Name="Class" Value="NSwagStudio.ViewModels.SwaggerGenerators.WebApiToSwaggerGeneratorViewModel" Type="string" Action="write" />
-                <RegistryValue Root="HKCR" Key="CLSID\{64DFECA1-E8D3-31F2-B099-10F8042696CF}\InprocServer32\2.25.5982.40540" Name="Assembly" Value="NSwagStudio, Version=2.25.5982.40540, Culture=neutral, PublicKeyToken=null" Type="string" Action="write" />
-                <RegistryValue Root="HKCR" Key="CLSID\{64DFECA1-E8D3-31F2-B099-10F8042696CF}\InprocServer32\2.25.5982.40540" Name="RuntimeVersion" Value="v4.0.30319" Type="string" Action="write" />
-                <RegistryValue Root="HKCR" Key="CLSID\{64DFECA1-E8D3-31F2-B099-10F8042696CF}\InprocServer32\2.25.5982.40540" Name="CodeBase" Value="file:///[#filF3BD24AA0D122986D3F6250EA6C47D5B]" Type="string" Action="write" />
-                <RegistryValue Root="HKCR" Key="CLSID\{64DFECA1-E8D3-31F2-B099-10F8042696CF}\InprocServer32" Name="Class" Value="NSwagStudio.ViewModels.SwaggerGenerators.WebApiToSwaggerGeneratorViewModel" Type="string" Action="write" />
-                <RegistryValue Root="HKCR" Key="CLSID\{64DFECA1-E8D3-31F2-B099-10F8042696CF}\InprocServer32" Name="Assembly" Value="NSwagStudio, Version=2.25.5982.40540, Culture=neutral, PublicKeyToken=null" Type="string" Action="write" />
-                <RegistryValue Root="HKCR" Key="CLSID\{64DFECA1-E8D3-31F2-B099-10F8042696CF}\InprocServer32" Name="RuntimeVersion" Value="v4.0.30319" Type="string" Action="write" />
-                <RegistryValue Root="HKCR" Key="CLSID\{64DFECA1-E8D3-31F2-B099-10F8042696CF}\InprocServer32" Name="CodeBase" Value="file:///[#filF3BD24AA0D122986D3F6250EA6C47D5B]" Type="string" Action="write" />
-                <RegistryValue Root="HKCR" Key="CLSID\{82873E3C-1BCC-3B29-A293-04ECA3CEA4E2}\Implemented Categories\{62C8FE65-4EBB-45e7-B440-6E39B2CDBF29}" Value="" Type="string" Action="write" />
-                <RegistryValue Root="HKCR" Key="CLSID\{82873E3C-1BCC-3B29-A293-04ECA3CEA4E2}\InprocServer32\2.25.5982.40540" Name="Class" Value="NSwagStudio.NSwagDocument" Type="string" Action="write" />
-                <RegistryValue Root="HKCR" Key="CLSID\{82873E3C-1BCC-3B29-A293-04ECA3CEA4E2}\InprocServer32\2.25.5982.40540" Name="Assembly" Value="NSwagStudio, Version=2.25.5982.40540, Culture=neutral, PublicKeyToken=null" Type="string" Action="write" />
-                <RegistryValue Root="HKCR" Key="CLSID\{82873E3C-1BCC-3B29-A293-04ECA3CEA4E2}\InprocServer32\2.25.5982.40540" Name="RuntimeVersion" Value="v4.0.30319" Type="string" Action="write" />
-                <RegistryValue Root="HKCR" Key="CLSID\{82873E3C-1BCC-3B29-A293-04ECA3CEA4E2}\InprocServer32\2.25.5982.40540" Name="CodeBase" Value="file:///[#filF3BD24AA0D122986D3F6250EA6C47D5B]" Type="string" Action="write" />
-                <RegistryValue Root="HKCR" Key="CLSID\{82873E3C-1BCC-3B29-A293-04ECA3CEA4E2}\InprocServer32" Name="Class" Value="NSwagStudio.NSwagDocument" Type="string" Action="write" />
-                <RegistryValue Root="HKCR" Key="CLSID\{82873E3C-1BCC-3B29-A293-04ECA3CEA4E2}\InprocServer32" Name="Assembly" Value="NSwagStudio, Version=2.25.5982.40540, Culture=neutral, PublicKeyToken=null" Type="string" Action="write" />
-                <RegistryValue Root="HKCR" Key="CLSID\{82873E3C-1BCC-3B29-A293-04ECA3CEA4E2}\InprocServer32" Name="RuntimeVersion" Value="v4.0.30319" Type="string" Action="write" />
-                <RegistryValue Root="HKCR" Key="CLSID\{82873E3C-1BCC-3B29-A293-04ECA3CEA4E2}\InprocServer32" Name="CodeBase" Value="file:///[#filF3BD24AA0D122986D3F6250EA6C47D5B]" Type="string" Action="write" />
-                <RegistryValue Root="HKCR" Key="CLSID\{A1CDCC9C-9AB5-3194-B36F-FE0637C94F4B}\Implemented Categories\{62C8FE65-4EBB-45e7-B440-6E39B2CDBF29}" Value="" Type="string" Action="write" />
-                <RegistryValue Root="HKCR" Key="CLSID\{A1CDCC9C-9AB5-3194-B36F-FE0637C94F4B}\InprocServer32\2.25.5982.40540" Name="Class" Value="NSwagStudio.ViewModels.SwaggerGenerators.AssemblyTypeToSwaggerGeneratorViewModel" Type="string" Action="write" />
-                <RegistryValue Root="HKCR" Key="CLSID\{A1CDCC9C-9AB5-3194-B36F-FE0637C94F4B}\InprocServer32\2.25.5982.40540" Name="Assembly" Value="NSwagStudio, Version=2.25.5982.40540, Culture=neutral, PublicKeyToken=null" Type="string" Action="write" />
-                <RegistryValue Root="HKCR" Key="CLSID\{A1CDCC9C-9AB5-3194-B36F-FE0637C94F4B}\InprocServer32\2.25.5982.40540" Name="RuntimeVersion" Value="v4.0.30319" Type="string" Action="write" />
-                <RegistryValue Root="HKCR" Key="CLSID\{A1CDCC9C-9AB5-3194-B36F-FE0637C94F4B}\InprocServer32\2.25.5982.40540" Name="CodeBase" Value="file:///[#filF3BD24AA0D122986D3F6250EA6C47D5B]" Type="string" Action="write" />
-                <RegistryValue Root="HKCR" Key="CLSID\{A1CDCC9C-9AB5-3194-B36F-FE0637C94F4B}\InprocServer32" Name="Class" Value="NSwagStudio.ViewModels.SwaggerGenerators.AssemblyTypeToSwaggerGeneratorViewModel" Type="string" Action="write" />
-                <RegistryValue Root="HKCR" Key="CLSID\{A1CDCC9C-9AB5-3194-B36F-FE0637C94F4B}\InprocServer32" Name="Assembly" Value="NSwagStudio, Version=2.25.5982.40540, Culture=neutral, PublicKeyToken=null" Type="string" Action="write" />
-                <RegistryValue Root="HKCR" Key="CLSID\{A1CDCC9C-9AB5-3194-B36F-FE0637C94F4B}\InprocServer32" Name="RuntimeVersion" Value="v4.0.30319" Type="string" Action="write" />
-                <RegistryValue Root="HKCR" Key="CLSID\{A1CDCC9C-9AB5-3194-B36F-FE0637C94F4B}\InprocServer32" Name="CodeBase" Value="file:///[#filF3BD24AA0D122986D3F6250EA6C47D5B]" Type="string" Action="write" />
-                <RegistryValue Root="HKCR" Key="CLSID\{C55E09BB-947A-37BD-BB22-081175C75BF9}\Implemented Categories\{62C8FE65-4EBB-45e7-B440-6E39B2CDBF29}" Value="" Type="string" Action="write" />
-                <RegistryValue Root="HKCR" Key="CLSID\{C55E09BB-947A-37BD-BB22-081175C75BF9}\InprocServer32\2.25.5982.40540" Name="Class" Value="NSwagStudio.ViewModels.DocumentViewModel" Type="string" Action="write" />
-                <RegistryValue Root="HKCR" Key="CLSID\{C55E09BB-947A-37BD-BB22-081175C75BF9}\InprocServer32\2.25.5982.40540" Name="Assembly" Value="NSwagStudio, Version=2.25.5982.40540, Culture=neutral, PublicKeyToken=null" Type="string" Action="write" />
-                <RegistryValue Root="HKCR" Key="CLSID\{C55E09BB-947A-37BD-BB22-081175C75BF9}\InprocServer32\2.25.5982.40540" Name="RuntimeVersion" Value="v4.0.30319" Type="string" Action="write" />
-                <RegistryValue Root="HKCR" Key="CLSID\{C55E09BB-947A-37BD-BB22-081175C75BF9}\InprocServer32\2.25.5982.40540" Name="CodeBase" Value="file:///[#filF3BD24AA0D122986D3F6250EA6C47D5B]" Type="string" Action="write" />
-                <RegistryValue Root="HKCR" Key="CLSID\{C55E09BB-947A-37BD-BB22-081175C75BF9}\InprocServer32" Name="Class" Value="NSwagStudio.ViewModels.DocumentViewModel" Type="string" Action="write" />
-                <RegistryValue Root="HKCR" Key="CLSID\{C55E09BB-947A-37BD-BB22-081175C75BF9}\InprocServer32" Name="Assembly" Value="NSwagStudio, Version=2.25.5982.40540, Culture=neutral, PublicKeyToken=null" Type="string" Action="write" />
-                <RegistryValue Root="HKCR" Key="CLSID\{C55E09BB-947A-37BD-BB22-081175C75BF9}\InprocServer32" Name="RuntimeVersion" Value="v4.0.30319" Type="string" Action="write" />
-                <RegistryValue Root="HKCR" Key="CLSID\{C55E09BB-947A-37BD-BB22-081175C75BF9}\InprocServer32" Name="CodeBase" Value="file:///[#filF3BD24AA0D122986D3F6250EA6C47D5B]" Type="string" Action="write" />
-                <RegistryValue Root="HKCR" Key="CLSID\{C7107E5F-98E7-3AA2-B081-1318001A0F4E}\Implemented Categories\{62C8FE65-4EBB-45e7-B440-6E39B2CDBF29}" Value="" Type="string" Action="write" />
-                <RegistryValue Root="HKCR" Key="CLSID\{C7107E5F-98E7-3AA2-B081-1318001A0F4E}\InprocServer32\2.25.5982.40540" Name="Class" Value="NSwagStudio.ViewModels.ViewModelBase" Type="string" Action="write" />
-                <RegistryValue Root="HKCR" Key="CLSID\{C7107E5F-98E7-3AA2-B081-1318001A0F4E}\InprocServer32\2.25.5982.40540" Name="Assembly" Value="NSwagStudio, Version=2.25.5982.40540, Culture=neutral, PublicKeyToken=null" Type="string" Action="write" />
-                <RegistryValue Root="HKCR" Key="CLSID\{C7107E5F-98E7-3AA2-B081-1318001A0F4E}\InprocServer32\2.25.5982.40540" Name="RuntimeVersion" Value="v4.0.30319" Type="string" Action="write" />
-                <RegistryValue Root="HKCR" Key="CLSID\{C7107E5F-98E7-3AA2-B081-1318001A0F4E}\InprocServer32\2.25.5982.40540" Name="CodeBase" Value="file:///[#filF3BD24AA0D122986D3F6250EA6C47D5B]" Type="string" Action="write" />
-                <RegistryValue Root="HKCR" Key="CLSID\{C7107E5F-98E7-3AA2-B081-1318001A0F4E}\InprocServer32" Name="Class" Value="NSwagStudio.ViewModels.ViewModelBase" Type="string" Action="write" />
-                <RegistryValue Root="HKCR" Key="CLSID\{C7107E5F-98E7-3AA2-B081-1318001A0F4E}\InprocServer32" Name="Assembly" Value="NSwagStudio, Version=2.25.5982.40540, Culture=neutral, PublicKeyToken=null" Type="string" Action="write" />
-                <RegistryValue Root="HKCR" Key="CLSID\{C7107E5F-98E7-3AA2-B081-1318001A0F4E}\InprocServer32" Name="RuntimeVersion" Value="v4.0.30319" Type="string" Action="write" />
-                <RegistryValue Root="HKCR" Key="CLSID\{C7107E5F-98E7-3AA2-B081-1318001A0F4E}\InprocServer32" Name="CodeBase" Value="file:///[#filF3BD24AA0D122986D3F6250EA6C47D5B]" Type="string" Action="write" />
-                <RegistryValue Root="HKCR" Key="CLSID\{F4DB8C38-0776-359F-9452-FCE426FFC9FA}\Implemented Categories\{62C8FE65-4EBB-45e7-B440-6E39B2CDBF29}" Value="" Type="string" Action="write" />
-                <RegistryValue Root="HKCR" Key="CLSID\{F4DB8C38-0776-359F-9452-FCE426FFC9FA}\InprocServer32\2.25.5982.40540" Name="Class" Value="NSwagStudio.ViewModels.CodeGenerators.SwaggerToCSharpControllerGeneratorViewModel" Type="string" Action="write" />
-                <RegistryValue Root="HKCR" Key="CLSID\{F4DB8C38-0776-359F-9452-FCE426FFC9FA}\InprocServer32\2.25.5982.40540" Name="Assembly" Value="NSwagStudio, Version=2.25.5982.40540, Culture=neutral, PublicKeyToken=null" Type="string" Action="write" />
-                <RegistryValue Root="HKCR" Key="CLSID\{F4DB8C38-0776-359F-9452-FCE426FFC9FA}\InprocServer32\2.25.5982.40540" Name="RuntimeVersion" Value="v4.0.30319" Type="string" Action="write" />
-                <RegistryValue Root="HKCR" Key="CLSID\{F4DB8C38-0776-359F-9452-FCE426FFC9FA}\InprocServer32\2.25.5982.40540" Name="CodeBase" Value="file:///[#filF3BD24AA0D122986D3F6250EA6C47D5B]" Type="string" Action="write" />
-                <RegistryValue Root="HKCR" Key="CLSID\{F4DB8C38-0776-359F-9452-FCE426FFC9FA}\InprocServer32" Name="Class" Value="NSwagStudio.ViewModels.CodeGenerators.SwaggerToCSharpControllerGeneratorViewModel" Type="string" Action="write" />
-                <RegistryValue Root="HKCR" Key="CLSID\{F4DB8C38-0776-359F-9452-FCE426FFC9FA}\InprocServer32" Name="Assembly" Value="NSwagStudio, Version=2.25.5982.40540, Culture=neutral, PublicKeyToken=null" Type="string" Action="write" />
-                <RegistryValue Root="HKCR" Key="CLSID\{F4DB8C38-0776-359F-9452-FCE426FFC9FA}\InprocServer32" Name="RuntimeVersion" Value="v4.0.30319" Type="string" Action="write" />
-                <RegistryValue Root="HKCR" Key="CLSID\{F4DB8C38-0776-359F-9452-FCE426FFC9FA}\InprocServer32" Name="CodeBase" Value="file:///[#filF3BD24AA0D122986D3F6250EA6C47D5B]" Type="string" Action="write" />
-                <RegistryValue Root="HKCR" Key="CLSID\{F9984B0F-4C51-3342-8730-90D8120C92BE}\Implemented Categories\{62C8FE65-4EBB-45e7-B440-6E39B2CDBF29}" Value="" Type="string" Action="write" />
-                <RegistryValue Root="HKCR" Key="CLSID\{F9984B0F-4C51-3342-8730-90D8120C92BE}\InprocServer32\2.25.5982.40540" Name="Class" Value="NSwagStudio.ViewModels.SwaggerGenerators.SwaggerInputViewModel" Type="string" Action="write" />
-                <RegistryValue Root="HKCR" Key="CLSID\{F9984B0F-4C51-3342-8730-90D8120C92BE}\InprocServer32\2.25.5982.40540" Name="Assembly" Value="NSwagStudio, Version=2.25.5982.40540, Culture=neutral, PublicKeyToken=null" Type="string" Action="write" />
-                <RegistryValue Root="HKCR" Key="CLSID\{F9984B0F-4C51-3342-8730-90D8120C92BE}\InprocServer32\2.25.5982.40540" Name="RuntimeVersion" Value="v4.0.30319" Type="string" Action="write" />
-                <RegistryValue Root="HKCR" Key="CLSID\{F9984B0F-4C51-3342-8730-90D8120C92BE}\InprocServer32\2.25.5982.40540" Name="CodeBase" Value="file:///[#filF3BD24AA0D122986D3F6250EA6C47D5B]" Type="string" Action="write" />
-                <RegistryValue Root="HKCR" Key="CLSID\{F9984B0F-4C51-3342-8730-90D8120C92BE}\InprocServer32" Name="Class" Value="NSwagStudio.ViewModels.SwaggerGenerators.SwaggerInputViewModel" Type="string" Action="write" />
-                <RegistryValue Root="HKCR" Key="CLSID\{F9984B0F-4C51-3342-8730-90D8120C92BE}\InprocServer32" Name="Assembly" Value="NSwagStudio, Version=2.25.5982.40540, Culture=neutral, PublicKeyToken=null" Type="string" Action="write" />
-                <RegistryValue Root="HKCR" Key="CLSID\{F9984B0F-4C51-3342-8730-90D8120C92BE}\InprocServer32" Name="RuntimeVersion" Value="v4.0.30319" Type="string" Action="write" />
-                <RegistryValue Root="HKCR" Key="CLSID\{F9984B0F-4C51-3342-8730-90D8120C92BE}\InprocServer32" Name="CodeBase" Value="file:///[#filF3BD24AA0D122986D3F6250EA6C47D5B]" Type="string" Action="write" />
-=======
-                <RegistryValue Root="HKCR" Key="CLSID\{28748A05-E3E3-3FED-8A11-C03A9DEA5293}\Implemented Categories\{62C8FE65-4EBB-45e7-B440-6E39B2CDBF29}" Value="" Type="string" Action="write" />
-                <RegistryValue Root="HKCR" Key="CLSID\{28748A05-E3E3-3FED-8A11-C03A9DEA5293}\InprocServer32\2.25.5982.31036" Name="Class" Value="NSwagStudio.App" Type="string" Action="write" />
-                <RegistryValue Root="HKCR" Key="CLSID\{28748A05-E3E3-3FED-8A11-C03A9DEA5293}\InprocServer32\2.25.5982.31036" Name="Assembly" Value="NSwagStudio, Version=2.25.5982.31036, Culture=neutral, PublicKeyToken=null" Type="string" Action="write" />
-                <RegistryValue Root="HKCR" Key="CLSID\{28748A05-E3E3-3FED-8A11-C03A9DEA5293}\InprocServer32\2.25.5982.31036" Name="RuntimeVersion" Value="v4.0.30319" Type="string" Action="write" />
-                <RegistryValue Root="HKCR" Key="CLSID\{28748A05-E3E3-3FED-8A11-C03A9DEA5293}\InprocServer32\2.25.5982.31036" Name="CodeBase" Value="file:///[#filF3BD24AA0D122986D3F6250EA6C47D5B]" Type="string" Action="write" />
-                <RegistryValue Root="HKCR" Key="CLSID\{28748A05-E3E3-3FED-8A11-C03A9DEA5293}\InprocServer32" Name="Class" Value="NSwagStudio.App" Type="string" Action="write" />
-                <RegistryValue Root="HKCR" Key="CLSID\{28748A05-E3E3-3FED-8A11-C03A9DEA5293}\InprocServer32" Name="Assembly" Value="NSwagStudio, Version=2.25.5982.31036, Culture=neutral, PublicKeyToken=null" Type="string" Action="write" />
-                <RegistryValue Root="HKCR" Key="CLSID\{28748A05-E3E3-3FED-8A11-C03A9DEA5293}\InprocServer32" Name="RuntimeVersion" Value="v4.0.30319" Type="string" Action="write" />
-                <RegistryValue Root="HKCR" Key="CLSID\{28748A05-E3E3-3FED-8A11-C03A9DEA5293}\InprocServer32" Name="CodeBase" Value="file:///[#filF3BD24AA0D122986D3F6250EA6C47D5B]" Type="string" Action="write" />
-                <RegistryValue Root="HKCR" Key="CLSID\{2B3E7C6C-7594-3E79-8BB9-267D203CDD68}\Implemented Categories\{62C8FE65-4EBB-45e7-B440-6E39B2CDBF29}" Value="" Type="string" Action="write" />
-                <RegistryValue Root="HKCR" Key="CLSID\{2B3E7C6C-7594-3E79-8BB9-267D203CDD68}\InprocServer32\2.25.5982.31036" Name="Class" Value="NSwagStudio.ViewModels.CodeGenerators.SwaggerToCSharpClientGeneratorViewModel" Type="string" Action="write" />
-                <RegistryValue Root="HKCR" Key="CLSID\{2B3E7C6C-7594-3E79-8BB9-267D203CDD68}\InprocServer32\2.25.5982.31036" Name="Assembly" Value="NSwagStudio, Version=2.25.5982.31036, Culture=neutral, PublicKeyToken=null" Type="string" Action="write" />
-                <RegistryValue Root="HKCR" Key="CLSID\{2B3E7C6C-7594-3E79-8BB9-267D203CDD68}\InprocServer32\2.25.5982.31036" Name="RuntimeVersion" Value="v4.0.30319" Type="string" Action="write" />
-                <RegistryValue Root="HKCR" Key="CLSID\{2B3E7C6C-7594-3E79-8BB9-267D203CDD68}\InprocServer32\2.25.5982.31036" Name="CodeBase" Value="file:///[#filF3BD24AA0D122986D3F6250EA6C47D5B]" Type="string" Action="write" />
-                <RegistryValue Root="HKCR" Key="CLSID\{2B3E7C6C-7594-3E79-8BB9-267D203CDD68}\InprocServer32" Name="Class" Value="NSwagStudio.ViewModels.CodeGenerators.SwaggerToCSharpClientGeneratorViewModel" Type="string" Action="write" />
-                <RegistryValue Root="HKCR" Key="CLSID\{2B3E7C6C-7594-3E79-8BB9-267D203CDD68}\InprocServer32" Name="Assembly" Value="NSwagStudio, Version=2.25.5982.31036, Culture=neutral, PublicKeyToken=null" Type="string" Action="write" />
-                <RegistryValue Root="HKCR" Key="CLSID\{2B3E7C6C-7594-3E79-8BB9-267D203CDD68}\InprocServer32" Name="RuntimeVersion" Value="v4.0.30319" Type="string" Action="write" />
-                <RegistryValue Root="HKCR" Key="CLSID\{2B3E7C6C-7594-3E79-8BB9-267D203CDD68}\InprocServer32" Name="CodeBase" Value="file:///[#filF3BD24AA0D122986D3F6250EA6C47D5B]" Type="string" Action="write" />
-                <RegistryValue Root="HKCR" Key="CLSID\{3250471D-339D-352B-9D10-1409857D96DF}\Implemented Categories\{62C8FE65-4EBB-45e7-B440-6E39B2CDBF29}" Value="" Type="string" Action="write" />
-                <RegistryValue Root="HKCR" Key="CLSID\{3250471D-339D-352B-9D10-1409857D96DF}\InprocServer32\2.25.5982.31036" Name="Class" Value="NSwagStudio.NSwagDocument" Type="string" Action="write" />
-                <RegistryValue Root="HKCR" Key="CLSID\{3250471D-339D-352B-9D10-1409857D96DF}\InprocServer32\2.25.5982.31036" Name="Assembly" Value="NSwagStudio, Version=2.25.5982.31036, Culture=neutral, PublicKeyToken=null" Type="string" Action="write" />
-                <RegistryValue Root="HKCR" Key="CLSID\{3250471D-339D-352B-9D10-1409857D96DF}\InprocServer32\2.25.5982.31036" Name="RuntimeVersion" Value="v4.0.30319" Type="string" Action="write" />
-                <RegistryValue Root="HKCR" Key="CLSID\{3250471D-339D-352B-9D10-1409857D96DF}\InprocServer32\2.25.5982.31036" Name="CodeBase" Value="file:///[#filF3BD24AA0D122986D3F6250EA6C47D5B]" Type="string" Action="write" />
-                <RegistryValue Root="HKCR" Key="CLSID\{3250471D-339D-352B-9D10-1409857D96DF}\InprocServer32" Name="Class" Value="NSwagStudio.NSwagDocument" Type="string" Action="write" />
-                <RegistryValue Root="HKCR" Key="CLSID\{3250471D-339D-352B-9D10-1409857D96DF}\InprocServer32" Name="Assembly" Value="NSwagStudio, Version=2.25.5982.31036, Culture=neutral, PublicKeyToken=null" Type="string" Action="write" />
-                <RegistryValue Root="HKCR" Key="CLSID\{3250471D-339D-352B-9D10-1409857D96DF}\InprocServer32" Name="RuntimeVersion" Value="v4.0.30319" Type="string" Action="write" />
-                <RegistryValue Root="HKCR" Key="CLSID\{3250471D-339D-352B-9D10-1409857D96DF}\InprocServer32" Name="CodeBase" Value="file:///[#filF3BD24AA0D122986D3F6250EA6C47D5B]" Type="string" Action="write" />
-                <RegistryValue Root="HKCR" Key="CLSID\{3829A83B-F33A-3629-822C-A06777271179}\Implemented Categories\{62C8FE65-4EBB-45e7-B440-6E39B2CDBF29}" Value="" Type="string" Action="write" />
-                <RegistryValue Root="HKCR" Key="CLSID\{3829A83B-F33A-3629-822C-A06777271179}\InprocServer32\2.25.5982.31036" Name="Class" Value="NSwagStudio.Views.CodeGenerators.SwaggerOutputView" Type="string" Action="write" />
-                <RegistryValue Root="HKCR" Key="CLSID\{3829A83B-F33A-3629-822C-A06777271179}\InprocServer32\2.25.5982.31036" Name="Assembly" Value="NSwagStudio, Version=2.25.5982.31036, Culture=neutral, PublicKeyToken=null" Type="string" Action="write" />
-                <RegistryValue Root="HKCR" Key="CLSID\{3829A83B-F33A-3629-822C-A06777271179}\InprocServer32\2.25.5982.31036" Name="RuntimeVersion" Value="v4.0.30319" Type="string" Action="write" />
-                <RegistryValue Root="HKCR" Key="CLSID\{3829A83B-F33A-3629-822C-A06777271179}\InprocServer32\2.25.5982.31036" Name="CodeBase" Value="file:///[#filF3BD24AA0D122986D3F6250EA6C47D5B]" Type="string" Action="write" />
-                <RegistryValue Root="HKCR" Key="CLSID\{3829A83B-F33A-3629-822C-A06777271179}\InprocServer32" Name="Class" Value="NSwagStudio.Views.CodeGenerators.SwaggerOutputView" Type="string" Action="write" />
-                <RegistryValue Root="HKCR" Key="CLSID\{3829A83B-F33A-3629-822C-A06777271179}\InprocServer32" Name="Assembly" Value="NSwagStudio, Version=2.25.5982.31036, Culture=neutral, PublicKeyToken=null" Type="string" Action="write" />
-                <RegistryValue Root="HKCR" Key="CLSID\{3829A83B-F33A-3629-822C-A06777271179}\InprocServer32" Name="RuntimeVersion" Value="v4.0.30319" Type="string" Action="write" />
-                <RegistryValue Root="HKCR" Key="CLSID\{3829A83B-F33A-3629-822C-A06777271179}\InprocServer32" Name="CodeBase" Value="file:///[#filF3BD24AA0D122986D3F6250EA6C47D5B]" Type="string" Action="write" />
-                <RegistryValue Root="HKCR" Key="CLSID\{4624EBAE-29C7-3FC6-9F47-220ED27E9EE1}\Implemented Categories\{62C8FE65-4EBB-45e7-B440-6E39B2CDBF29}" Value="" Type="string" Action="write" />
-                <RegistryValue Root="HKCR" Key="CLSID\{4624EBAE-29C7-3FC6-9F47-220ED27E9EE1}\InprocServer32\2.25.5982.31036" Name="Class" Value="NSwagStudio.ViewModels.CodeGenerators.SwaggerToTypeScriptClientGeneratorViewModel" Type="string" Action="write" />
-                <RegistryValue Root="HKCR" Key="CLSID\{4624EBAE-29C7-3FC6-9F47-220ED27E9EE1}\InprocServer32\2.25.5982.31036" Name="Assembly" Value="NSwagStudio, Version=2.25.5982.31036, Culture=neutral, PublicKeyToken=null" Type="string" Action="write" />
-                <RegistryValue Root="HKCR" Key="CLSID\{4624EBAE-29C7-3FC6-9F47-220ED27E9EE1}\InprocServer32\2.25.5982.31036" Name="RuntimeVersion" Value="v4.0.30319" Type="string" Action="write" />
-                <RegistryValue Root="HKCR" Key="CLSID\{4624EBAE-29C7-3FC6-9F47-220ED27E9EE1}\InprocServer32\2.25.5982.31036" Name="CodeBase" Value="file:///[#filF3BD24AA0D122986D3F6250EA6C47D5B]" Type="string" Action="write" />
-                <RegistryValue Root="HKCR" Key="CLSID\{4624EBAE-29C7-3FC6-9F47-220ED27E9EE1}\InprocServer32" Name="Class" Value="NSwagStudio.ViewModels.CodeGenerators.SwaggerToTypeScriptClientGeneratorViewModel" Type="string" Action="write" />
-                <RegistryValue Root="HKCR" Key="CLSID\{4624EBAE-29C7-3FC6-9F47-220ED27E9EE1}\InprocServer32" Name="Assembly" Value="NSwagStudio, Version=2.25.5982.31036, Culture=neutral, PublicKeyToken=null" Type="string" Action="write" />
-                <RegistryValue Root="HKCR" Key="CLSID\{4624EBAE-29C7-3FC6-9F47-220ED27E9EE1}\InprocServer32" Name="RuntimeVersion" Value="v4.0.30319" Type="string" Action="write" />
-                <RegistryValue Root="HKCR" Key="CLSID\{4624EBAE-29C7-3FC6-9F47-220ED27E9EE1}\InprocServer32" Name="CodeBase" Value="file:///[#filF3BD24AA0D122986D3F6250EA6C47D5B]" Type="string" Action="write" />
-                <RegistryValue Root="HKCR" Key="CLSID\{545BFA09-E2D8-3C76-BE24-FF9F449DDDEE}\Implemented Categories\{62C8FE65-4EBB-45e7-B440-6E39B2CDBF29}" Value="" Type="string" Action="write" />
-                <RegistryValue Root="HKCR" Key="CLSID\{545BFA09-E2D8-3C76-BE24-FF9F449DDDEE}\InprocServer32\2.25.5982.31036" Name="Class" Value="NSwagStudio.ViewModels.ViewModelBase" Type="string" Action="write" />
-                <RegistryValue Root="HKCR" Key="CLSID\{545BFA09-E2D8-3C76-BE24-FF9F449DDDEE}\InprocServer32\2.25.5982.31036" Name="Assembly" Value="NSwagStudio, Version=2.25.5982.31036, Culture=neutral, PublicKeyToken=null" Type="string" Action="write" />
-                <RegistryValue Root="HKCR" Key="CLSID\{545BFA09-E2D8-3C76-BE24-FF9F449DDDEE}\InprocServer32\2.25.5982.31036" Name="RuntimeVersion" Value="v4.0.30319" Type="string" Action="write" />
-                <RegistryValue Root="HKCR" Key="CLSID\{545BFA09-E2D8-3C76-BE24-FF9F449DDDEE}\InprocServer32\2.25.5982.31036" Name="CodeBase" Value="file:///[#filF3BD24AA0D122986D3F6250EA6C47D5B]" Type="string" Action="write" />
-                <RegistryValue Root="HKCR" Key="CLSID\{545BFA09-E2D8-3C76-BE24-FF9F449DDDEE}\InprocServer32" Name="Class" Value="NSwagStudio.ViewModels.ViewModelBase" Type="string" Action="write" />
-                <RegistryValue Root="HKCR" Key="CLSID\{545BFA09-E2D8-3C76-BE24-FF9F449DDDEE}\InprocServer32" Name="Assembly" Value="NSwagStudio, Version=2.25.5982.31036, Culture=neutral, PublicKeyToken=null" Type="string" Action="write" />
-                <RegistryValue Root="HKCR" Key="CLSID\{545BFA09-E2D8-3C76-BE24-FF9F449DDDEE}\InprocServer32" Name="RuntimeVersion" Value="v4.0.30319" Type="string" Action="write" />
-                <RegistryValue Root="HKCR" Key="CLSID\{545BFA09-E2D8-3C76-BE24-FF9F449DDDEE}\InprocServer32" Name="CodeBase" Value="file:///[#filF3BD24AA0D122986D3F6250EA6C47D5B]" Type="string" Action="write" />
-                <RegistryValue Root="HKCR" Key="CLSID\{63776FCE-0D89-3BF4-906B-07F238D69C69}\Implemented Categories\{62C8FE65-4EBB-45e7-B440-6E39B2CDBF29}" Value="" Type="string" Action="write" />
-                <RegistryValue Root="HKCR" Key="CLSID\{63776FCE-0D89-3BF4-906B-07F238D69C69}\InprocServer32\2.25.5982.31036" Name="Class" Value="NSwagStudio.ViewModels.CodeGenerators.SwaggerToCSharpControllerGeneratorViewModel" Type="string" Action="write" />
-                <RegistryValue Root="HKCR" Key="CLSID\{63776FCE-0D89-3BF4-906B-07F238D69C69}\InprocServer32\2.25.5982.31036" Name="Assembly" Value="NSwagStudio, Version=2.25.5982.31036, Culture=neutral, PublicKeyToken=null" Type="string" Action="write" />
-                <RegistryValue Root="HKCR" Key="CLSID\{63776FCE-0D89-3BF4-906B-07F238D69C69}\InprocServer32\2.25.5982.31036" Name="RuntimeVersion" Value="v4.0.30319" Type="string" Action="write" />
-                <RegistryValue Root="HKCR" Key="CLSID\{63776FCE-0D89-3BF4-906B-07F238D69C69}\InprocServer32\2.25.5982.31036" Name="CodeBase" Value="file:///[#filF3BD24AA0D122986D3F6250EA6C47D5B]" Type="string" Action="write" />
-                <RegistryValue Root="HKCR" Key="CLSID\{63776FCE-0D89-3BF4-906B-07F238D69C69}\InprocServer32" Name="Class" Value="NSwagStudio.ViewModels.CodeGenerators.SwaggerToCSharpControllerGeneratorViewModel" Type="string" Action="write" />
-                <RegistryValue Root="HKCR" Key="CLSID\{63776FCE-0D89-3BF4-906B-07F238D69C69}\InprocServer32" Name="Assembly" Value="NSwagStudio, Version=2.25.5982.31036, Culture=neutral, PublicKeyToken=null" Type="string" Action="write" />
-                <RegistryValue Root="HKCR" Key="CLSID\{63776FCE-0D89-3BF4-906B-07F238D69C69}\InprocServer32" Name="RuntimeVersion" Value="v4.0.30319" Type="string" Action="write" />
-                <RegistryValue Root="HKCR" Key="CLSID\{63776FCE-0D89-3BF4-906B-07F238D69C69}\InprocServer32" Name="CodeBase" Value="file:///[#filF3BD24AA0D122986D3F6250EA6C47D5B]" Type="string" Action="write" />
-                <RegistryValue Root="HKCR" Key="CLSID\{6FEA8252-B508-3F81-93E2-BDBD58DE76CF}\Implemented Categories\{62C8FE65-4EBB-45e7-B440-6E39B2CDBF29}" Value="" Type="string" Action="write" />
-                <RegistryValue Root="HKCR" Key="CLSID\{6FEA8252-B508-3F81-93E2-BDBD58DE76CF}\InprocServer32\2.25.5982.31036" Name="Class" Value="NSwagStudio.Views.MainWindow" Type="string" Action="write" />
-                <RegistryValue Root="HKCR" Key="CLSID\{6FEA8252-B508-3F81-93E2-BDBD58DE76CF}\InprocServer32\2.25.5982.31036" Name="Assembly" Value="NSwagStudio, Version=2.25.5982.31036, Culture=neutral, PublicKeyToken=null" Type="string" Action="write" />
-                <RegistryValue Root="HKCR" Key="CLSID\{6FEA8252-B508-3F81-93E2-BDBD58DE76CF}\InprocServer32\2.25.5982.31036" Name="RuntimeVersion" Value="v4.0.30319" Type="string" Action="write" />
-                <RegistryValue Root="HKCR" Key="CLSID\{6FEA8252-B508-3F81-93E2-BDBD58DE76CF}\InprocServer32\2.25.5982.31036" Name="CodeBase" Value="file:///[#filF3BD24AA0D122986D3F6250EA6C47D5B]" Type="string" Action="write" />
-                <RegistryValue Root="HKCR" Key="CLSID\{6FEA8252-B508-3F81-93E2-BDBD58DE76CF}\InprocServer32" Name="Class" Value="NSwagStudio.Views.MainWindow" Type="string" Action="write" />
-                <RegistryValue Root="HKCR" Key="CLSID\{6FEA8252-B508-3F81-93E2-BDBD58DE76CF}\InprocServer32" Name="Assembly" Value="NSwagStudio, Version=2.25.5982.31036, Culture=neutral, PublicKeyToken=null" Type="string" Action="write" />
-                <RegistryValue Root="HKCR" Key="CLSID\{6FEA8252-B508-3F81-93E2-BDBD58DE76CF}\InprocServer32" Name="RuntimeVersion" Value="v4.0.30319" Type="string" Action="write" />
-                <RegistryValue Root="HKCR" Key="CLSID\{6FEA8252-B508-3F81-93E2-BDBD58DE76CF}\InprocServer32" Name="CodeBase" Value="file:///[#filF3BD24AA0D122986D3F6250EA6C47D5B]" Type="string" Action="write" />
-                <RegistryValue Root="HKCR" Key="CLSID\{73A9A28F-62C9-3F2E-A944-3D4F71BC5D6B}\Implemented Categories\{62C8FE65-4EBB-45e7-B440-6E39B2CDBF29}" Value="" Type="string" Action="write" />
-                <RegistryValue Root="HKCR" Key="CLSID\{73A9A28F-62C9-3F2E-A944-3D4F71BC5D6B}\InprocServer32\2.25.5982.31036" Name="Class" Value="NSwagStudio.ViewModels.SwaggerGenerators.WebApiToSwaggerGeneratorViewModel" Type="string" Action="write" />
-                <RegistryValue Root="HKCR" Key="CLSID\{73A9A28F-62C9-3F2E-A944-3D4F71BC5D6B}\InprocServer32\2.25.5982.31036" Name="Assembly" Value="NSwagStudio, Version=2.25.5982.31036, Culture=neutral, PublicKeyToken=null" Type="string" Action="write" />
-                <RegistryValue Root="HKCR" Key="CLSID\{73A9A28F-62C9-3F2E-A944-3D4F71BC5D6B}\InprocServer32\2.25.5982.31036" Name="RuntimeVersion" Value="v4.0.30319" Type="string" Action="write" />
-                <RegistryValue Root="HKCR" Key="CLSID\{73A9A28F-62C9-3F2E-A944-3D4F71BC5D6B}\InprocServer32\2.25.5982.31036" Name="CodeBase" Value="file:///[#filF3BD24AA0D122986D3F6250EA6C47D5B]" Type="string" Action="write" />
-                <RegistryValue Root="HKCR" Key="CLSID\{73A9A28F-62C9-3F2E-A944-3D4F71BC5D6B}\InprocServer32" Name="Class" Value="NSwagStudio.ViewModels.SwaggerGenerators.WebApiToSwaggerGeneratorViewModel" Type="string" Action="write" />
-                <RegistryValue Root="HKCR" Key="CLSID\{73A9A28F-62C9-3F2E-A944-3D4F71BC5D6B}\InprocServer32" Name="Assembly" Value="NSwagStudio, Version=2.25.5982.31036, Culture=neutral, PublicKeyToken=null" Type="string" Action="write" />
-                <RegistryValue Root="HKCR" Key="CLSID\{73A9A28F-62C9-3F2E-A944-3D4F71BC5D6B}\InprocServer32" Name="RuntimeVersion" Value="v4.0.30319" Type="string" Action="write" />
-                <RegistryValue Root="HKCR" Key="CLSID\{73A9A28F-62C9-3F2E-A944-3D4F71BC5D6B}\InprocServer32" Name="CodeBase" Value="file:///[#filF3BD24AA0D122986D3F6250EA6C47D5B]" Type="string" Action="write" />
-                <RegistryValue Root="HKCR" Key="CLSID\{77CC5AE6-A416-3BE0-86F3-DA0203454D1C}\Implemented Categories\{62C8FE65-4EBB-45e7-B440-6E39B2CDBF29}" Value="" Type="string" Action="write" />
-                <RegistryValue Root="HKCR" Key="CLSID\{77CC5AE6-A416-3BE0-86F3-DA0203454D1C}\InprocServer32\2.25.5982.31036" Name="Class" Value="NSwagStudio.Views.DocumentView" Type="string" Action="write" />
-                <RegistryValue Root="HKCR" Key="CLSID\{77CC5AE6-A416-3BE0-86F3-DA0203454D1C}\InprocServer32\2.25.5982.31036" Name="Assembly" Value="NSwagStudio, Version=2.25.5982.31036, Culture=neutral, PublicKeyToken=null" Type="string" Action="write" />
-                <RegistryValue Root="HKCR" Key="CLSID\{77CC5AE6-A416-3BE0-86F3-DA0203454D1C}\InprocServer32\2.25.5982.31036" Name="RuntimeVersion" Value="v4.0.30319" Type="string" Action="write" />
-                <RegistryValue Root="HKCR" Key="CLSID\{77CC5AE6-A416-3BE0-86F3-DA0203454D1C}\InprocServer32\2.25.5982.31036" Name="CodeBase" Value="file:///[#filF3BD24AA0D122986D3F6250EA6C47D5B]" Type="string" Action="write" />
-                <RegistryValue Root="HKCR" Key="CLSID\{77CC5AE6-A416-3BE0-86F3-DA0203454D1C}\InprocServer32" Name="Class" Value="NSwagStudio.Views.DocumentView" Type="string" Action="write" />
-                <RegistryValue Root="HKCR" Key="CLSID\{77CC5AE6-A416-3BE0-86F3-DA0203454D1C}\InprocServer32" Name="Assembly" Value="NSwagStudio, Version=2.25.5982.31036, Culture=neutral, PublicKeyToken=null" Type="string" Action="write" />
-                <RegistryValue Root="HKCR" Key="CLSID\{77CC5AE6-A416-3BE0-86F3-DA0203454D1C}\InprocServer32" Name="RuntimeVersion" Value="v4.0.30319" Type="string" Action="write" />
-                <RegistryValue Root="HKCR" Key="CLSID\{77CC5AE6-A416-3BE0-86F3-DA0203454D1C}\InprocServer32" Name="CodeBase" Value="file:///[#filF3BD24AA0D122986D3F6250EA6C47D5B]" Type="string" Action="write" />
-                <RegistryValue Root="HKCR" Key="CLSID\{98E89352-2AF6-3519-AC89-D401BF8CF0B9}\Implemented Categories\{62C8FE65-4EBB-45e7-B440-6E39B2CDBF29}" Value="" Type="string" Action="write" />
-                <RegistryValue Root="HKCR" Key="CLSID\{98E89352-2AF6-3519-AC89-D401BF8CF0B9}\InprocServer32\2.25.5982.31036" Name="Class" Value="NSwagStudio.Views.AvalonEditBehavior" Type="string" Action="write" />
-                <RegistryValue Root="HKCR" Key="CLSID\{98E89352-2AF6-3519-AC89-D401BF8CF0B9}\InprocServer32\2.25.5982.31036" Name="Assembly" Value="NSwagStudio, Version=2.25.5982.31036, Culture=neutral, PublicKeyToken=null" Type="string" Action="write" />
-                <RegistryValue Root="HKCR" Key="CLSID\{98E89352-2AF6-3519-AC89-D401BF8CF0B9}\InprocServer32\2.25.5982.31036" Name="RuntimeVersion" Value="v4.0.30319" Type="string" Action="write" />
-                <RegistryValue Root="HKCR" Key="CLSID\{98E89352-2AF6-3519-AC89-D401BF8CF0B9}\InprocServer32\2.25.5982.31036" Name="CodeBase" Value="file:///[#filF3BD24AA0D122986D3F6250EA6C47D5B]" Type="string" Action="write" />
-                <RegistryValue Root="HKCR" Key="CLSID\{98E89352-2AF6-3519-AC89-D401BF8CF0B9}\InprocServer32" Name="Class" Value="NSwagStudio.Views.AvalonEditBehavior" Type="string" Action="write" />
-                <RegistryValue Root="HKCR" Key="CLSID\{98E89352-2AF6-3519-AC89-D401BF8CF0B9}\InprocServer32" Name="Assembly" Value="NSwagStudio, Version=2.25.5982.31036, Culture=neutral, PublicKeyToken=null" Type="string" Action="write" />
-                <RegistryValue Root="HKCR" Key="CLSID\{98E89352-2AF6-3519-AC89-D401BF8CF0B9}\InprocServer32" Name="RuntimeVersion" Value="v4.0.30319" Type="string" Action="write" />
-                <RegistryValue Root="HKCR" Key="CLSID\{98E89352-2AF6-3519-AC89-D401BF8CF0B9}\InprocServer32" Name="CodeBase" Value="file:///[#filF3BD24AA0D122986D3F6250EA6C47D5B]" Type="string" Action="write" />
-                <RegistryValue Root="HKCR" Key="CLSID\{99323FC1-6436-3FF4-8605-33B0D3C06184}\Implemented Categories\{62C8FE65-4EBB-45e7-B440-6E39B2CDBF29}" Value="" Type="string" Action="write" />
-                <RegistryValue Root="HKCR" Key="CLSID\{99323FC1-6436-3FF4-8605-33B0D3C06184}\InprocServer32\2.25.5982.31036" Name="Class" Value="NSwagStudio.ViewModels.MainWindowModel" Type="string" Action="write" />
-                <RegistryValue Root="HKCR" Key="CLSID\{99323FC1-6436-3FF4-8605-33B0D3C06184}\InprocServer32\2.25.5982.31036" Name="Assembly" Value="NSwagStudio, Version=2.25.5982.31036, Culture=neutral, PublicKeyToken=null" Type="string" Action="write" />
-                <RegistryValue Root="HKCR" Key="CLSID\{99323FC1-6436-3FF4-8605-33B0D3C06184}\InprocServer32\2.25.5982.31036" Name="RuntimeVersion" Value="v4.0.30319" Type="string" Action="write" />
-                <RegistryValue Root="HKCR" Key="CLSID\{99323FC1-6436-3FF4-8605-33B0D3C06184}\InprocServer32\2.25.5982.31036" Name="CodeBase" Value="file:///[#filF3BD24AA0D122986D3F6250EA6C47D5B]" Type="string" Action="write" />
-                <RegistryValue Root="HKCR" Key="CLSID\{99323FC1-6436-3FF4-8605-33B0D3C06184}\InprocServer32" Name="Class" Value="NSwagStudio.ViewModels.MainWindowModel" Type="string" Action="write" />
-                <RegistryValue Root="HKCR" Key="CLSID\{99323FC1-6436-3FF4-8605-33B0D3C06184}\InprocServer32" Name="Assembly" Value="NSwagStudio, Version=2.25.5982.31036, Culture=neutral, PublicKeyToken=null" Type="string" Action="write" />
-                <RegistryValue Root="HKCR" Key="CLSID\{99323FC1-6436-3FF4-8605-33B0D3C06184}\InprocServer32" Name="RuntimeVersion" Value="v4.0.30319" Type="string" Action="write" />
-                <RegistryValue Root="HKCR" Key="CLSID\{99323FC1-6436-3FF4-8605-33B0D3C06184}\InprocServer32" Name="CodeBase" Value="file:///[#filF3BD24AA0D122986D3F6250EA6C47D5B]" Type="string" Action="write" />
-                <RegistryValue Root="HKCR" Key="CLSID\{AD2D010B-A5BF-349A-B9D5-ECF333815BAC}\Implemented Categories\{62C8FE65-4EBB-45e7-B440-6E39B2CDBF29}" Value="" Type="string" Action="write" />
-                <RegistryValue Root="HKCR" Key="CLSID\{AD2D010B-A5BF-349A-B9D5-ECF333815BAC}\InprocServer32\2.25.5982.31036" Name="Class" Value="NSwagStudio.ViewModels.CodeGenerators.SwaggerOutputViewModel" Type="string" Action="write" />
-                <RegistryValue Root="HKCR" Key="CLSID\{AD2D010B-A5BF-349A-B9D5-ECF333815BAC}\InprocServer32\2.25.5982.31036" Name="Assembly" Value="NSwagStudio, Version=2.25.5982.31036, Culture=neutral, PublicKeyToken=null" Type="string" Action="write" />
-                <RegistryValue Root="HKCR" Key="CLSID\{AD2D010B-A5BF-349A-B9D5-ECF333815BAC}\InprocServer32\2.25.5982.31036" Name="RuntimeVersion" Value="v4.0.30319" Type="string" Action="write" />
-                <RegistryValue Root="HKCR" Key="CLSID\{AD2D010B-A5BF-349A-B9D5-ECF333815BAC}\InprocServer32\2.25.5982.31036" Name="CodeBase" Value="file:///[#filF3BD24AA0D122986D3F6250EA6C47D5B]" Type="string" Action="write" />
-                <RegistryValue Root="HKCR" Key="CLSID\{AD2D010B-A5BF-349A-B9D5-ECF333815BAC}\InprocServer32" Name="Class" Value="NSwagStudio.ViewModels.CodeGenerators.SwaggerOutputViewModel" Type="string" Action="write" />
-                <RegistryValue Root="HKCR" Key="CLSID\{AD2D010B-A5BF-349A-B9D5-ECF333815BAC}\InprocServer32" Name="Assembly" Value="NSwagStudio, Version=2.25.5982.31036, Culture=neutral, PublicKeyToken=null" Type="string" Action="write" />
-                <RegistryValue Root="HKCR" Key="CLSID\{AD2D010B-A5BF-349A-B9D5-ECF333815BAC}\InprocServer32" Name="RuntimeVersion" Value="v4.0.30319" Type="string" Action="write" />
-                <RegistryValue Root="HKCR" Key="CLSID\{AD2D010B-A5BF-349A-B9D5-ECF333815BAC}\InprocServer32" Name="CodeBase" Value="file:///[#filF3BD24AA0D122986D3F6250EA6C47D5B]" Type="string" Action="write" />
-                <RegistryValue Root="HKCR" Key="CLSID\{B7F9B283-FE84-3F1E-9081-BB1F3248C8DB}\Implemented Categories\{62C8FE65-4EBB-45e7-B440-6E39B2CDBF29}" Value="" Type="string" Action="write" />
-                <RegistryValue Root="HKCR" Key="CLSID\{B7F9B283-FE84-3F1E-9081-BB1F3248C8DB}\InprocServer32\2.25.5982.31036" Name="Class" Value="NSwagStudio.ViewModels.DocumentViewModel" Type="string" Action="write" />
-                <RegistryValue Root="HKCR" Key="CLSID\{B7F9B283-FE84-3F1E-9081-BB1F3248C8DB}\InprocServer32\2.25.5982.31036" Name="Assembly" Value="NSwagStudio, Version=2.25.5982.31036, Culture=neutral, PublicKeyToken=null" Type="string" Action="write" />
-                <RegistryValue Root="HKCR" Key="CLSID\{B7F9B283-FE84-3F1E-9081-BB1F3248C8DB}\InprocServer32\2.25.5982.31036" Name="RuntimeVersion" Value="v4.0.30319" Type="string" Action="write" />
-                <RegistryValue Root="HKCR" Key="CLSID\{B7F9B283-FE84-3F1E-9081-BB1F3248C8DB}\InprocServer32\2.25.5982.31036" Name="CodeBase" Value="file:///[#filF3BD24AA0D122986D3F6250EA6C47D5B]" Type="string" Action="write" />
-                <RegistryValue Root="HKCR" Key="CLSID\{B7F9B283-FE84-3F1E-9081-BB1F3248C8DB}\InprocServer32" Name="Class" Value="NSwagStudio.ViewModels.DocumentViewModel" Type="string" Action="write" />
-                <RegistryValue Root="HKCR" Key="CLSID\{B7F9B283-FE84-3F1E-9081-BB1F3248C8DB}\InprocServer32" Name="Assembly" Value="NSwagStudio, Version=2.25.5982.31036, Culture=neutral, PublicKeyToken=null" Type="string" Action="write" />
-                <RegistryValue Root="HKCR" Key="CLSID\{B7F9B283-FE84-3F1E-9081-BB1F3248C8DB}\InprocServer32" Name="RuntimeVersion" Value="v4.0.30319" Type="string" Action="write" />
-                <RegistryValue Root="HKCR" Key="CLSID\{B7F9B283-FE84-3F1E-9081-BB1F3248C8DB}\InprocServer32" Name="CodeBase" Value="file:///[#filF3BD24AA0D122986D3F6250EA6C47D5B]" Type="string" Action="write" />
-                <RegistryValue Root="HKCR" Key="CLSID\{BC1457AE-5798-346B-8CD4-26F0006E62B6}\Implemented Categories\{62C8FE65-4EBB-45e7-B440-6E39B2CDBF29}" Value="" Type="string" Action="write" />
-                <RegistryValue Root="HKCR" Key="CLSID\{BC1457AE-5798-346B-8CD4-26F0006E62B6}\InprocServer32\2.25.5982.31036" Name="Class" Value="NSwagStudio.ViewModels.SwaggerGenerators.SwaggerInputViewModel" Type="string" Action="write" />
-                <RegistryValue Root="HKCR" Key="CLSID\{BC1457AE-5798-346B-8CD4-26F0006E62B6}\InprocServer32\2.25.5982.31036" Name="Assembly" Value="NSwagStudio, Version=2.25.5982.31036, Culture=neutral, PublicKeyToken=null" Type="string" Action="write" />
-                <RegistryValue Root="HKCR" Key="CLSID\{BC1457AE-5798-346B-8CD4-26F0006E62B6}\InprocServer32\2.25.5982.31036" Name="RuntimeVersion" Value="v4.0.30319" Type="string" Action="write" />
-                <RegistryValue Root="HKCR" Key="CLSID\{BC1457AE-5798-346B-8CD4-26F0006E62B6}\InprocServer32\2.25.5982.31036" Name="CodeBase" Value="file:///[#filF3BD24AA0D122986D3F6250EA6C47D5B]" Type="string" Action="write" />
-                <RegistryValue Root="HKCR" Key="CLSID\{BC1457AE-5798-346B-8CD4-26F0006E62B6}\InprocServer32" Name="Class" Value="NSwagStudio.ViewModels.SwaggerGenerators.SwaggerInputViewModel" Type="string" Action="write" />
-                <RegistryValue Root="HKCR" Key="CLSID\{BC1457AE-5798-346B-8CD4-26F0006E62B6}\InprocServer32" Name="Assembly" Value="NSwagStudio, Version=2.25.5982.31036, Culture=neutral, PublicKeyToken=null" Type="string" Action="write" />
-                <RegistryValue Root="HKCR" Key="CLSID\{BC1457AE-5798-346B-8CD4-26F0006E62B6}\InprocServer32" Name="RuntimeVersion" Value="v4.0.30319" Type="string" Action="write" />
-                <RegistryValue Root="HKCR" Key="CLSID\{BC1457AE-5798-346B-8CD4-26F0006E62B6}\InprocServer32" Name="CodeBase" Value="file:///[#filF3BD24AA0D122986D3F6250EA6C47D5B]" Type="string" Action="write" />
-                <RegistryValue Root="HKCR" Key="CLSID\{FA3F0A49-B5CA-3796-8D7E-7A3623DEFB1A}\Implemented Categories\{62C8FE65-4EBB-45e7-B440-6E39B2CDBF29}" Value="" Type="string" Action="write" />
-                <RegistryValue Root="HKCR" Key="CLSID\{FA3F0A49-B5CA-3796-8D7E-7A3623DEFB1A}\InprocServer32\2.25.5982.31036" Name="Class" Value="NSwagStudio.ViewModels.SwaggerGenerators.AssemblyTypeToSwaggerGeneratorViewModel" Type="string" Action="write" />
-                <RegistryValue Root="HKCR" Key="CLSID\{FA3F0A49-B5CA-3796-8D7E-7A3623DEFB1A}\InprocServer32\2.25.5982.31036" Name="Assembly" Value="NSwagStudio, Version=2.25.5982.31036, Culture=neutral, PublicKeyToken=null" Type="string" Action="write" />
-                <RegistryValue Root="HKCR" Key="CLSID\{FA3F0A49-B5CA-3796-8D7E-7A3623DEFB1A}\InprocServer32\2.25.5982.31036" Name="RuntimeVersion" Value="v4.0.30319" Type="string" Action="write" />
-                <RegistryValue Root="HKCR" Key="CLSID\{FA3F0A49-B5CA-3796-8D7E-7A3623DEFB1A}\InprocServer32\2.25.5982.31036" Name="CodeBase" Value="file:///[#filF3BD24AA0D122986D3F6250EA6C47D5B]" Type="string" Action="write" />
-                <RegistryValue Root="HKCR" Key="CLSID\{FA3F0A49-B5CA-3796-8D7E-7A3623DEFB1A}\InprocServer32" Name="Class" Value="NSwagStudio.ViewModels.SwaggerGenerators.AssemblyTypeToSwaggerGeneratorViewModel" Type="string" Action="write" />
-                <RegistryValue Root="HKCR" Key="CLSID\{FA3F0A49-B5CA-3796-8D7E-7A3623DEFB1A}\InprocServer32" Name="Assembly" Value="NSwagStudio, Version=2.25.5982.31036, Culture=neutral, PublicKeyToken=null" Type="string" Action="write" />
-                <RegistryValue Root="HKCR" Key="CLSID\{FA3F0A49-B5CA-3796-8D7E-7A3623DEFB1A}\InprocServer32" Name="RuntimeVersion" Value="v4.0.30319" Type="string" Action="write" />
-                <RegistryValue Root="HKCR" Key="CLSID\{FA3F0A49-B5CA-3796-8D7E-7A3623DEFB1A}\InprocServer32" Name="CodeBase" Value="file:///[#filF3BD24AA0D122986D3F6250EA6C47D5B]" Type="string" Action="write" />
->>>>>>> b17951fa
-            </Component>
-            <Component Id="cmpE1AD57291ECD76446C08E80324E18C52" Directory="RootDirectory" Guid="*">
-                <File Id="fil3D998DFDF0171F45FA4994B3076A1BE3" KeyPath="yes" Source="$(var.SourcePath)\NSwagStudio.exe.config" />
-            </Component>
-            <Component Id="cmpAF99E5EDE3366C322A0C4A1D460F492A" Directory="RootDirectory" Guid="*">
-                <File Id="fil7363F15332F1A0AE5B714E0BDBE8069F" KeyPath="yes" Source="$(var.SourcePath)\NSwagStudio.pdb" />
-            </Component>
-            <Component Id="cmp32C1339D08859DC7796F4EE23E0819F0" Directory="RootDirectory" Guid="*">
-                <File Id="fil72A10A3701F72ECAD8968E45C6295B9D" KeyPath="yes" Source="$(var.SourcePath)\NSwagStudio.vshost.exe" />
-            </Component>
-            <Component Id="cmp474BA1F5E4041B6B55B1AA38BE12A2E5" Directory="RootDirectory" Guid="*">
-                <File Id="filFA7E5A03A21F54B9AD53663AF2F9AB79" KeyPath="yes" Source="$(var.SourcePath)\NSwagStudio.vshost.exe.config" />
-            </Component>
-            <Component Id="cmp334374A35F014DC08C6313E21E5B8115" Directory="RootDirectory" Guid="*">
-                <File Id="fil7F9F68A04E297D87BF9A84D800D82940" KeyPath="yes" Source="$(var.SourcePath)\NSwagStudio.vshost.exe.manifest" />
-            </Component>
-            <Component Id="cmp26A1D29B3B042D7131AB32968AD148D6" Directory="RootDirectory" Guid="*">
-                <File Id="filD115E07DAB15EABAE3C6FDB271DD9321" KeyPath="yes" Source="$(var.SourcePath)\System.Windows.Interactivity.dll" />
-            </Component>
-        </ComponentGroup>
-    </Fragment>
+﻿<?xml version="1.0" encoding="utf-8"?>
+<Wix xmlns="http://schemas.microsoft.com/wix/2006/wi">
+    <Fragment>
+        <DirectoryRef Id="RootDirectory" />
+    </Fragment>
+    <Fragment>
+        <ComponentGroup Id="SourceComponentGroup">
+            <Component Id="cmp7E3B9B005918C3ECB05A3827727E17C4" Directory="RootDirectory" Guid="*">
+                <File Id="filBF7337672EF5ABE39C8C47214E447F3C" KeyPath="yes" Source="$(var.SourcePath)\App.config" />
+            </Component>
+            <Component Id="cmp87CFDEF2C1748359777E98EF2DE59090" Directory="RootDirectory" Guid="*">
+                <File Id="filBB90AF377506520F6D8B60A0568383B4" KeyPath="yes" Source="$(var.SourcePath)\ApplicationIcon.ico" />
+            </Component>
+            <Component Id="cmp4D66ABD9458FA3F74D17248FA70FE3F0" Directory="RootDirectory" Guid="*">
+                <File Id="fil67E9EE80C5780CE38BBEF04A02F79801" KeyPath="yes" Source="$(var.SourcePath)\ICSharpCode.AvalonEdit.dll" />
+            </Component>
+            <Component Id="cmpA7B1725CF32ED229E4CF0FE3D1E979B6" Directory="RootDirectory" Guid="*">
+                <File Id="filE1C7F6D286E376FBABA89D9BE5153B85" KeyPath="yes" Source="$(var.SourcePath)\ICSharpCode.AvalonEdit.xml" />
+            </Component>
+            <Component Id="cmp47425D20B2F391879642B80A90278AAC" Directory="RootDirectory" Guid="*">
+                <File Id="fil8C2DCF70057F8D63A2AB43A9F8CDF0BD" KeyPath="yes" Source="$(var.SourcePath)\Microsoft.ApplicationInsights.dll" />
+            </Component>
+            <Component Id="cmp22963C55268924B7FEB12573FA62BD93" Directory="RootDirectory" Guid="*">
+                <File Id="fil21E58DDA50D7E6ADFBE0F2991B2A28F1" KeyPath="yes" Source="$(var.SourcePath)\Microsoft.ApplicationInsights.xml" />
+            </Component>
+            <Component Id="cmp0701F40503CDF6E0F6226986B71FF5A2" Directory="RootDirectory" Guid="*">
+                <File Id="fil4C93063E927B0D842B25B28F599E85B5" KeyPath="yes" Source="$(var.SourcePath)\Microsoft.Expression.Interactions.dll" />
+            </Component>
+            <Component Id="cmp0AD7778AC85723AB7C1079D0D66319E0" Directory="RootDirectory" Guid="*">
+                <Class Id="{05CD8265-FC45-3D74-B106-B5231D2BA1D4}" Context="InprocServer32" Description="MyToolkit.MVVM.BaseViewModel" ThreadingModel="both" ForeignServer="mscoree.dll">
+                    <ProgId Id="MyToolkit.MVVM.BaseViewModel" Description="MyToolkit.MVVM.BaseViewModel" />
+                </Class>
+                <Class Id="{07268E7D-F4B2-3209-A664-D71F4E10867B}" Context="InprocServer32" Description="MyToolkit.IO.Utf8StringWriter" ThreadingModel="both" ForeignServer="mscoree.dll">
+                    <ProgId Id="MyToolkit.IO.Utf8StringWriter" Description="MyToolkit.IO.Utf8StringWriter" />
+                </Class>
+                <Class Id="{21E1DEDB-740D-3C7C-8DFA-D9C8ABCD20CF}" Context="InprocServer32" Description="MyToolkit.Utilities.CodeContractExtensions+ValidatedNotNullAttribute" ThreadingModel="both" ForeignServer="mscoree.dll">
+                    <ProgId Id="MyToolkit.Utilities.CodeContractExtensions+ValidatedNotNullAttribute" Description="MyToolkit.Utilities.CodeContractExtensions+ValidatedNotNullAttribute" />
+                </Class>
+                <Class Id="{2226E9A8-7B59-340B-B3C8-B20A429612CC}" Context="InprocServer32" Description="MyToolkit.Model.AsyncValidatedObservableObject" ThreadingModel="both" ForeignServer="mscoree.dll">
+                    <ProgId Id="MyToolkit.Model.AsyncValidatedObservableObject" Description="MyToolkit.Model.AsyncValidatedObservableObject" />
+                </Class>
+                <Class Id="{2B4E7FF0-8929-3732-91B9-B0BDB77C4BAB}" Context="InprocServer32" Description="MyToolkit.Utilities.ExpressionUtilities" ThreadingModel="both" ForeignServer="mscoree.dll">
+                    <ProgId Id="MyToolkit.Utilities.ExpressionUtilities" Description="MyToolkit.Utilities.ExpressionUtilities" />
+                </Class>
+                <Class Id="{37ED386E-3483-3B50-8B5F-1B9FAABC02D2}" Context="InprocServer32" Description="MyToolkit.Messaging.Messenger" ThreadingModel="both" ForeignServer="mscoree.dll">
+                    <ProgId Id="MyToolkit.Messaging.Messenger" Description="MyToolkit.Messaging.Messenger" />
+                </Class>
+                <Class Id="{393150D2-6F4D-3539-BD7C-B10CDC855DDB}" Context="InprocServer32" Description="MyToolkit.WorkflowEngine.Activities.EmptyAutomaticActivity" ThreadingModel="both" ForeignServer="mscoree.dll">
+                    <ProgId Id="MyToolkit.WorkflowEngine.Activities.EmptyAutomaticActivity" Description="MyToolkit.WorkflowEngine.Activities.EmptyAutomaticActivity" />
+                </Class>
+                <Class Id="{3ED8B2B5-8040-325F-B538-F780C4117F5E}" Context="InprocServer32" Description="MyToolkit.Model.ExtendedObservableObject" ThreadingModel="both" ForeignServer="mscoree.dll">
+                    <ProgId Id="MyToolkit.Model.ExtendedObservableObject" Description="MyToolkit.Model.ExtendedObservableObject" />
+                </Class>
+                <Class Id="{4008E0CE-2F0E-3D8F-801C-6B7333849FFD}" Context="InprocServer32" Description="MyToolkit.Model.GraphObservableObject" ThreadingModel="both" ForeignServer="mscoree.dll">
+                    <ProgId Id="MyToolkit.Model.GraphObservableObject" Description="MyToolkit.Model.GraphObservableObject" />
+                </Class>
+                <Class Id="{412A7C82-BE38-342F-AC84-EC5508839410}" Context="InprocServer32" Description="MyToolkit.Utilities.ReflectionUtilities" ThreadingModel="both" ForeignServer="mscoree.dll">
+                    <ProgId Id="MyToolkit.Utilities.ReflectionUtilities" Description="MyToolkit.Utilities.ReflectionUtilities" />
+                </Class>
+                <Class Id="{4934E4F0-578A-3ACE-98EE-EEF6097589D4}" Context="InprocServer32" Description="MyToolkit.WorkflowEngine.Activities.ForkActivity" ThreadingModel="both" ForeignServer="mscoree.dll">
+                    <ProgId Id="MyToolkit.WorkflowEngine.Activities.ForkActivity" Description="MyToolkit.WorkflowEngine.Activities.ForkActivity" />
+                </Class>
+                <Class Id="{4ACC58A4-E0E6-38D1-9C92-7348F58C8C26}" Context="InprocServer32" Description="MyToolkit.MVVM.NotifyPropertyChanged" ThreadingModel="both" ForeignServer="mscoree.dll">
+                    <ProgId Id="MyToolkit.MVVM.NotifyPropertyChanged" Description="MyToolkit.MVVM.NotifyPropertyChanged" />
+                </Class>
+                <Class Id="{54F5B93A-6FE4-3743-96E7-C13206FAE510}" Context="InprocServer32" Description="MyToolkit.Mvvm.ViewModelBase" ThreadingModel="both" ForeignServer="mscoree.dll">
+                    <ProgId Id="MyToolkit.Mvvm.ViewModelBase" Description="MyToolkit.Mvvm.ViewModelBase" />
+                </Class>
+                <Class Id="{6C65EE85-F8AD-3C14-842A-859B2A6D979C}" Context="InprocServer32" Description="MyToolkit.Events.EventUtilities" ThreadingModel="both" ForeignServer="mscoree.dll">
+                    <ProgId Id="MyToolkit.Events.EventUtilities" Description="MyToolkit.Events.EventUtilities" />
+                </Class>
+                <Class Id="{7BC16EF2-EFF1-34AD-8DAE-DD96B3E35AFF}" Context="InprocServer32" Description="MyToolkit.Utilities.TaskSynchronizationScope" ThreadingModel="both" ForeignServer="mscoree.dll">
+                    <ProgId Id="MyToolkit.Utilities.TaskSynchronizationScope" Description="MyToolkit.Utilities.TaskSynchronizationScope" />
+                </Class>
+                <Class Id="{7E3BE05D-C608-3319-992F-9E4C98905194}" Context="InprocServer32" Description="MyToolkit.Utilities.ExpressionHelper" ThreadingModel="both" ForeignServer="mscoree.dll">
+                    <ProgId Id="MyToolkit.Utilities.ExpressionHelper" Description="MyToolkit.Utilities.ExpressionHelper" />
+                </Class>
+                <Class Id="{84493610-FF9B-3194-905D-0000D6691987}" Context="InprocServer32" Description="MyToolkit.Model.ObservableObject" ThreadingModel="both" ForeignServer="mscoree.dll">
+                    <ProgId Id="MyToolkit.Model.ObservableObject" Description="MyToolkit.Model.ObservableObject" />
+                </Class>
+                <Class Id="{861E6D22-0790-3955-930F-8D172DC30075}" Context="InprocServer32" Description="MyToolkit.Composition.CompositionContext" ThreadingModel="both" ForeignServer="mscoree.dll">
+                    <ProgId Id="MyToolkit.Composition.CompositionContext" Description="MyToolkit.Composition.CompositionContext" />
+                </Class>
+                <Class Id="{8CD43C2B-457F-365B-9EAC-63998BBDE84B}" Context="InprocServer32" Description="MyToolkit.Composition.ServiceLocator" ThreadingModel="both" ForeignServer="mscoree.dll">
+                    <ProgId Id="MyToolkit.Composition.ServiceLocator" Description="MyToolkit.Composition.ServiceLocator" />
+                </Class>
+                <Class Id="{93F17911-8A13-3D61-A063-F6592B98F3B4}" Context="InprocServer32" Description="MyToolkit.WorkflowEngine.Activities.JoinActivity" ThreadingModel="both" ForeignServer="mscoree.dll">
+                    <ProgId Id="MyToolkit.WorkflowEngine.Activities.JoinActivity" Description="MyToolkit.WorkflowEngine.Activities.JoinActivity" />
+                </Class>
+                <Class Id="{9C9B9753-E2B7-377C-B22A-3536810C0378}" Context="InprocServer32" Description="MyToolkit.Model.ValidatedObservableObject" ThreadingModel="both" ForeignServer="mscoree.dll">
+                    <ProgId Id="MyToolkit.Model.ValidatedObservableObject" Description="MyToolkit.Model.ValidatedObservableObject" />
+                </Class>
+                <Class Id="{9CA24084-05FB-3C0D-972B-B97B869904AF}" Context="InprocServer32" Description="MyToolkit.WorkflowEngine.WorkflowTransition" ThreadingModel="both" ForeignServer="mscoree.dll">
+                    <ProgId Id="MyToolkit.WorkflowEngine.WorkflowTransition" Description="MyToolkit.WorkflowEngine.WorkflowTransition" />
+                </Class>
+                <Class Id="{9DA70F5B-4371-33AF-8C54-C668C69FB80E}" Context="InprocServer32" Description="MyToolkit.WorkflowEngine.CurrentActivitiesChangedEventArgs" ThreadingModel="both" ForeignServer="mscoree.dll">
+                    <ProgId Id="MyToolkit.WorkflowEngine.CurrentActivitiesChangedEventArgs" Description="MyToolkit.WorkflowEngine.CurrentActivitiesChangedEventArgs" />
+                </Class>
+                <Class Id="{AA3FE3D4-5FA3-3ECF-9E1B-C5B8BDB0FCE5}" Context="InprocServer32" Description="MyToolkit.Messaging.GoBackMessage" ThreadingModel="both" ForeignServer="mscoree.dll">
+                    <ProgId Id="MyToolkit.Messaging.GoBackMessage" Description="MyToolkit.Messaging.GoBackMessage" />
+                </Class>
+                <Class Id="{ACBC62F8-065B-379D-B5D3-65F7C8B44D8B}" Context="InprocServer32" Description="MyToolkit.WorkflowEngine.WorkflowActivityInput" ThreadingModel="both" ForeignServer="mscoree.dll">
+                    <ProgId Id="MyToolkit.WorkflowEngine.WorkflowActivityInput" Description="MyToolkit.WorkflowEngine.WorkflowActivityInput" />
+                </Class>
+                <Class Id="{C5F16AFD-60F4-3231-8517-8258286108C3}" Context="InprocServer32" Description="MyToolkit.Utilities.CommandProcessor" ThreadingModel="both" ForeignServer="mscoree.dll">
+                    <ProgId Id="MyToolkit.Utilities.CommandProcessor" Description="MyToolkit.Utilities.CommandProcessor" />
+                </Class>
+                <Class Id="{CD6D5CFE-E1A8-31E2-AEC5-0FA3916C1645}" Context="InprocServer32" Description="MyToolkit.WorkflowEngine.WorkflowActivityBase" ThreadingModel="both" ForeignServer="mscoree.dll">
+                    <ProgId Id="MyToolkit.WorkflowEngine.WorkflowActivityBase" Description="MyToolkit.WorkflowEngine.WorkflowActivityBase" />
+                </Class>
+                <Class Id="{D57A4CAF-276B-3463-BBD2-FCA394BEA55E}" Context="InprocServer32" Description="MyToolkit.WorkflowEngine.WorkflowActivityOutput" ThreadingModel="both" ForeignServer="mscoree.dll">
+                    <ProgId Id="MyToolkit.WorkflowEngine.WorkflowActivityOutput" Description="MyToolkit.WorkflowEngine.WorkflowActivityOutput" />
+                </Class>
+                <Class Id="{D9B7AE1A-757A-3D00-B356-57F2CE4A4BCD}" Context="InprocServer32" Description="MyToolkit.WorkflowEngine.WorkflowDefinition" ThreadingModel="both" ForeignServer="mscoree.dll">
+                    <ProgId Id="MyToolkit.WorkflowEngine.WorkflowDefinition" Description="MyToolkit.WorkflowEngine.WorkflowDefinition" />
+                </Class>
+                <Class Id="{DE01293B-E36F-3A9A-A834-9D5A9996C138}" Context="InprocServer32" Description="MyToolkit.WorkflowEngine.Activities.EmptyActivity" ThreadingModel="both" ForeignServer="mscoree.dll">
+                    <ProgId Id="MyToolkit.WorkflowEngine.Activities.EmptyActivity" Description="MyToolkit.WorkflowEngine.Activities.EmptyActivity" />
+                </Class>
+                <Class Id="{EDBA79F9-1B8D-312B-8D30-33EAED578E2B}" Context="InprocServer32" Description="MyToolkit.WorkflowEngine.ActivityData" ThreadingModel="both" ForeignServer="mscoree.dll">
+                    <ProgId Id="MyToolkit.WorkflowEngine.ActivityData" Description="MyToolkit.WorkflowEngine.ActivityData" />
+                </Class>
+                <Class Id="{FC735444-C1F8-31DE-AD69-B8281950A3FD}" Context="InprocServer32" Description="MyToolkit.Html.HtmlParser" ThreadingModel="both" ForeignServer="mscoree.dll">
+                    <ProgId Id="MyToolkit.Html.HtmlParser" Description="MyToolkit.Html.HtmlParser" />
+                </Class>
+                <File Id="fil62CEF58587643A2DDA67E24E70D86586" KeyPath="yes" Source="$(var.SourcePath)\MyToolkit.dll" />
+                <ProgId Id="Record" />
+                <RegistryValue Root="HKCR" Key="CLSID\{05CD8265-FC45-3D74-B106-B5231D2BA1D4}\Implemented Categories\{62C8FE65-4EBB-45e7-B440-6E39B2CDBF29}" Value="" Type="string" Action="write" />
+                <RegistryValue Root="HKCR" Key="CLSID\{05CD8265-FC45-3D74-B106-B5231D2BA1D4}\InprocServer32\2.5.12.0" Name="Class" Value="MyToolkit.MVVM.BaseViewModel" Type="string" Action="write" />
+                <RegistryValue Root="HKCR" Key="CLSID\{05CD8265-FC45-3D74-B106-B5231D2BA1D4}\InprocServer32\2.5.12.0" Name="Assembly" Value="MyToolkit, Version=2.5.12.0, Culture=neutral, PublicKeyToken=3e349a1360994d26" Type="string" Action="write" />
+                <RegistryValue Root="HKCR" Key="CLSID\{05CD8265-FC45-3D74-B106-B5231D2BA1D4}\InprocServer32\2.5.12.0" Name="RuntimeVersion" Value="v4.0.30319" Type="string" Action="write" />
+                <RegistryValue Root="HKCR" Key="CLSID\{05CD8265-FC45-3D74-B106-B5231D2BA1D4}\InprocServer32\2.5.12.0" Name="CodeBase" Value="file:///[#fil62CEF58587643A2DDA67E24E70D86586]" Type="string" Action="write" />
+                <RegistryValue Root="HKCR" Key="CLSID\{05CD8265-FC45-3D74-B106-B5231D2BA1D4}\InprocServer32" Name="Class" Value="MyToolkit.MVVM.BaseViewModel" Type="string" Action="write" />
+                <RegistryValue Root="HKCR" Key="CLSID\{05CD8265-FC45-3D74-B106-B5231D2BA1D4}\InprocServer32" Name="Assembly" Value="MyToolkit, Version=2.5.12.0, Culture=neutral, PublicKeyToken=3e349a1360994d26" Type="string" Action="write" />
+                <RegistryValue Root="HKCR" Key="CLSID\{05CD8265-FC45-3D74-B106-B5231D2BA1D4}\InprocServer32" Name="RuntimeVersion" Value="v4.0.30319" Type="string" Action="write" />
+                <RegistryValue Root="HKCR" Key="CLSID\{05CD8265-FC45-3D74-B106-B5231D2BA1D4}\InprocServer32" Name="CodeBase" Value="file:///[#fil62CEF58587643A2DDA67E24E70D86586]" Type="string" Action="write" />
+                <RegistryValue Root="HKCR" Key="CLSID\{07268E7D-F4B2-3209-A664-D71F4E10867B}\Implemented Categories\{62C8FE65-4EBB-45e7-B440-6E39B2CDBF29}" Value="" Type="string" Action="write" />
+                <RegistryValue Root="HKCR" Key="CLSID\{07268E7D-F4B2-3209-A664-D71F4E10867B}\InprocServer32\2.5.12.0" Name="Class" Value="MyToolkit.IO.Utf8StringWriter" Type="string" Action="write" />
+                <RegistryValue Root="HKCR" Key="CLSID\{07268E7D-F4B2-3209-A664-D71F4E10867B}\InprocServer32\2.5.12.0" Name="Assembly" Value="MyToolkit, Version=2.5.12.0, Culture=neutral, PublicKeyToken=3e349a1360994d26" Type="string" Action="write" />
+                <RegistryValue Root="HKCR" Key="CLSID\{07268E7D-F4B2-3209-A664-D71F4E10867B}\InprocServer32\2.5.12.0" Name="RuntimeVersion" Value="v4.0.30319" Type="string" Action="write" />
+                <RegistryValue Root="HKCR" Key="CLSID\{07268E7D-F4B2-3209-A664-D71F4E10867B}\InprocServer32\2.5.12.0" Name="CodeBase" Value="file:///[#fil62CEF58587643A2DDA67E24E70D86586]" Type="string" Action="write" />
+                <RegistryValue Root="HKCR" Key="CLSID\{07268E7D-F4B2-3209-A664-D71F4E10867B}\InprocServer32" Name="Class" Value="MyToolkit.IO.Utf8StringWriter" Type="string" Action="write" />
+                <RegistryValue Root="HKCR" Key="CLSID\{07268E7D-F4B2-3209-A664-D71F4E10867B}\InprocServer32" Name="Assembly" Value="MyToolkit, Version=2.5.12.0, Culture=neutral, PublicKeyToken=3e349a1360994d26" Type="string" Action="write" />
+                <RegistryValue Root="HKCR" Key="CLSID\{07268E7D-F4B2-3209-A664-D71F4E10867B}\InprocServer32" Name="RuntimeVersion" Value="v4.0.30319" Type="string" Action="write" />
+                <RegistryValue Root="HKCR" Key="CLSID\{07268E7D-F4B2-3209-A664-D71F4E10867B}\InprocServer32" Name="CodeBase" Value="file:///[#fil62CEF58587643A2DDA67E24E70D86586]" Type="string" Action="write" />
+                <RegistryValue Root="HKCR" Key="CLSID\{21E1DEDB-740D-3C7C-8DFA-D9C8ABCD20CF}\Implemented Categories\{62C8FE65-4EBB-45e7-B440-6E39B2CDBF29}" Value="" Type="string" Action="write" />
+                <RegistryValue Root="HKCR" Key="CLSID\{21E1DEDB-740D-3C7C-8DFA-D9C8ABCD20CF}\InprocServer32\2.5.12.0" Name="Class" Value="MyToolkit.Utilities.CodeContractExtensions+ValidatedNotNullAttribute" Type="string" Action="write" />
+                <RegistryValue Root="HKCR" Key="CLSID\{21E1DEDB-740D-3C7C-8DFA-D9C8ABCD20CF}\InprocServer32\2.5.12.0" Name="Assembly" Value="MyToolkit, Version=2.5.12.0, Culture=neutral, PublicKeyToken=3e349a1360994d26" Type="string" Action="write" />
+                <RegistryValue Root="HKCR" Key="CLSID\{21E1DEDB-740D-3C7C-8DFA-D9C8ABCD20CF}\InprocServer32\2.5.12.0" Name="RuntimeVersion" Value="v4.0.30319" Type="string" Action="write" />
+                <RegistryValue Root="HKCR" Key="CLSID\{21E1DEDB-740D-3C7C-8DFA-D9C8ABCD20CF}\InprocServer32\2.5.12.0" Name="CodeBase" Value="file:///[#fil62CEF58587643A2DDA67E24E70D86586]" Type="string" Action="write" />
+                <RegistryValue Root="HKCR" Key="CLSID\{21E1DEDB-740D-3C7C-8DFA-D9C8ABCD20CF}\InprocServer32" Name="Class" Value="MyToolkit.Utilities.CodeContractExtensions+ValidatedNotNullAttribute" Type="string" Action="write" />
+                <RegistryValue Root="HKCR" Key="CLSID\{21E1DEDB-740D-3C7C-8DFA-D9C8ABCD20CF}\InprocServer32" Name="Assembly" Value="MyToolkit, Version=2.5.12.0, Culture=neutral, PublicKeyToken=3e349a1360994d26" Type="string" Action="write" />
+                <RegistryValue Root="HKCR" Key="CLSID\{21E1DEDB-740D-3C7C-8DFA-D9C8ABCD20CF}\InprocServer32" Name="RuntimeVersion" Value="v4.0.30319" Type="string" Action="write" />
+                <RegistryValue Root="HKCR" Key="CLSID\{21E1DEDB-740D-3C7C-8DFA-D9C8ABCD20CF}\InprocServer32" Name="CodeBase" Value="file:///[#fil62CEF58587643A2DDA67E24E70D86586]" Type="string" Action="write" />
+                <RegistryValue Root="HKCR" Key="CLSID\{2226E9A8-7B59-340B-B3C8-B20A429612CC}\Implemented Categories\{62C8FE65-4EBB-45e7-B440-6E39B2CDBF29}" Value="" Type="string" Action="write" />
+                <RegistryValue Root="HKCR" Key="CLSID\{2226E9A8-7B59-340B-B3C8-B20A429612CC}\InprocServer32\2.5.12.0" Name="Class" Value="MyToolkit.Model.AsyncValidatedObservableObject" Type="string" Action="write" />
+                <RegistryValue Root="HKCR" Key="CLSID\{2226E9A8-7B59-340B-B3C8-B20A429612CC}\InprocServer32\2.5.12.0" Name="Assembly" Value="MyToolkit, Version=2.5.12.0, Culture=neutral, PublicKeyToken=3e349a1360994d26" Type="string" Action="write" />
+                <RegistryValue Root="HKCR" Key="CLSID\{2226E9A8-7B59-340B-B3C8-B20A429612CC}\InprocServer32\2.5.12.0" Name="RuntimeVersion" Value="v4.0.30319" Type="string" Action="write" />
+                <RegistryValue Root="HKCR" Key="CLSID\{2226E9A8-7B59-340B-B3C8-B20A429612CC}\InprocServer32\2.5.12.0" Name="CodeBase" Value="file:///[#fil62CEF58587643A2DDA67E24E70D86586]" Type="string" Action="write" />
+                <RegistryValue Root="HKCR" Key="CLSID\{2226E9A8-7B59-340B-B3C8-B20A429612CC}\InprocServer32" Name="Class" Value="MyToolkit.Model.AsyncValidatedObservableObject" Type="string" Action="write" />
+                <RegistryValue Root="HKCR" Key="CLSID\{2226E9A8-7B59-340B-B3C8-B20A429612CC}\InprocServer32" Name="Assembly" Value="MyToolkit, Version=2.5.12.0, Culture=neutral, PublicKeyToken=3e349a1360994d26" Type="string" Action="write" />
+                <RegistryValue Root="HKCR" Key="CLSID\{2226E9A8-7B59-340B-B3C8-B20A429612CC}\InprocServer32" Name="RuntimeVersion" Value="v4.0.30319" Type="string" Action="write" />
+                <RegistryValue Root="HKCR" Key="CLSID\{2226E9A8-7B59-340B-B3C8-B20A429612CC}\InprocServer32" Name="CodeBase" Value="file:///[#fil62CEF58587643A2DDA67E24E70D86586]" Type="string" Action="write" />
+                <RegistryValue Root="HKCR" Key="CLSID\{2B4E7FF0-8929-3732-91B9-B0BDB77C4BAB}\Implemented Categories\{62C8FE65-4EBB-45e7-B440-6E39B2CDBF29}" Value="" Type="string" Action="write" />
+                <RegistryValue Root="HKCR" Key="CLSID\{2B4E7FF0-8929-3732-91B9-B0BDB77C4BAB}\InprocServer32\2.5.12.0" Name="Class" Value="MyToolkit.Utilities.ExpressionUtilities" Type="string" Action="write" />
+                <RegistryValue Root="HKCR" Key="CLSID\{2B4E7FF0-8929-3732-91B9-B0BDB77C4BAB}\InprocServer32\2.5.12.0" Name="Assembly" Value="MyToolkit, Version=2.5.12.0, Culture=neutral, PublicKeyToken=3e349a1360994d26" Type="string" Action="write" />
+                <RegistryValue Root="HKCR" Key="CLSID\{2B4E7FF0-8929-3732-91B9-B0BDB77C4BAB}\InprocServer32\2.5.12.0" Name="RuntimeVersion" Value="v4.0.30319" Type="string" Action="write" />
+                <RegistryValue Root="HKCR" Key="CLSID\{2B4E7FF0-8929-3732-91B9-B0BDB77C4BAB}\InprocServer32\2.5.12.0" Name="CodeBase" Value="file:///[#fil62CEF58587643A2DDA67E24E70D86586]" Type="string" Action="write" />
+                <RegistryValue Root="HKCR" Key="CLSID\{2B4E7FF0-8929-3732-91B9-B0BDB77C4BAB}\InprocServer32" Name="Class" Value="MyToolkit.Utilities.ExpressionUtilities" Type="string" Action="write" />
+                <RegistryValue Root="HKCR" Key="CLSID\{2B4E7FF0-8929-3732-91B9-B0BDB77C4BAB}\InprocServer32" Name="Assembly" Value="MyToolkit, Version=2.5.12.0, Culture=neutral, PublicKeyToken=3e349a1360994d26" Type="string" Action="write" />
+                <RegistryValue Root="HKCR" Key="CLSID\{2B4E7FF0-8929-3732-91B9-B0BDB77C4BAB}\InprocServer32" Name="RuntimeVersion" Value="v4.0.30319" Type="string" Action="write" />
+                <RegistryValue Root="HKCR" Key="CLSID\{2B4E7FF0-8929-3732-91B9-B0BDB77C4BAB}\InprocServer32" Name="CodeBase" Value="file:///[#fil62CEF58587643A2DDA67E24E70D86586]" Type="string" Action="write" />
+                <RegistryValue Root="HKCR" Key="CLSID\{37ED386E-3483-3B50-8B5F-1B9FAABC02D2}\Implemented Categories\{62C8FE65-4EBB-45e7-B440-6E39B2CDBF29}" Value="" Type="string" Action="write" />
+                <RegistryValue Root="HKCR" Key="CLSID\{37ED386E-3483-3B50-8B5F-1B9FAABC02D2}\InprocServer32\2.5.12.0" Name="Class" Value="MyToolkit.Messaging.Messenger" Type="string" Action="write" />
+                <RegistryValue Root="HKCR" Key="CLSID\{37ED386E-3483-3B50-8B5F-1B9FAABC02D2}\InprocServer32\2.5.12.0" Name="Assembly" Value="MyToolkit, Version=2.5.12.0, Culture=neutral, PublicKeyToken=3e349a1360994d26" Type="string" Action="write" />
+                <RegistryValue Root="HKCR" Key="CLSID\{37ED386E-3483-3B50-8B5F-1B9FAABC02D2}\InprocServer32\2.5.12.0" Name="RuntimeVersion" Value="v4.0.30319" Type="string" Action="write" />
+                <RegistryValue Root="HKCR" Key="CLSID\{37ED386E-3483-3B50-8B5F-1B9FAABC02D2}\InprocServer32\2.5.12.0" Name="CodeBase" Value="file:///[#fil62CEF58587643A2DDA67E24E70D86586]" Type="string" Action="write" />
+                <RegistryValue Root="HKCR" Key="CLSID\{37ED386E-3483-3B50-8B5F-1B9FAABC02D2}\InprocServer32" Name="Class" Value="MyToolkit.Messaging.Messenger" Type="string" Action="write" />
+                <RegistryValue Root="HKCR" Key="CLSID\{37ED386E-3483-3B50-8B5F-1B9FAABC02D2}\InprocServer32" Name="Assembly" Value="MyToolkit, Version=2.5.12.0, Culture=neutral, PublicKeyToken=3e349a1360994d26" Type="string" Action="write" />
+                <RegistryValue Root="HKCR" Key="CLSID\{37ED386E-3483-3B50-8B5F-1B9FAABC02D2}\InprocServer32" Name="RuntimeVersion" Value="v4.0.30319" Type="string" Action="write" />
+                <RegistryValue Root="HKCR" Key="CLSID\{37ED386E-3483-3B50-8B5F-1B9FAABC02D2}\InprocServer32" Name="CodeBase" Value="file:///[#fil62CEF58587643A2DDA67E24E70D86586]" Type="string" Action="write" />
+                <RegistryValue Root="HKCR" Key="CLSID\{393150D2-6F4D-3539-BD7C-B10CDC855DDB}\Implemented Categories\{62C8FE65-4EBB-45e7-B440-6E39B2CDBF29}" Value="" Type="string" Action="write" />
+                <RegistryValue Root="HKCR" Key="CLSID\{393150D2-6F4D-3539-BD7C-B10CDC855DDB}\InprocServer32\2.5.12.0" Name="Class" Value="MyToolkit.WorkflowEngine.Activities.EmptyAutomaticActivity" Type="string" Action="write" />
+                <RegistryValue Root="HKCR" Key="CLSID\{393150D2-6F4D-3539-BD7C-B10CDC855DDB}\InprocServer32\2.5.12.0" Name="Assembly" Value="MyToolkit, Version=2.5.12.0, Culture=neutral, PublicKeyToken=3e349a1360994d26" Type="string" Action="write" />
+                <RegistryValue Root="HKCR" Key="CLSID\{393150D2-6F4D-3539-BD7C-B10CDC855DDB}\InprocServer32\2.5.12.0" Name="RuntimeVersion" Value="v4.0.30319" Type="string" Action="write" />
+                <RegistryValue Root="HKCR" Key="CLSID\{393150D2-6F4D-3539-BD7C-B10CDC855DDB}\InprocServer32\2.5.12.0" Name="CodeBase" Value="file:///[#fil62CEF58587643A2DDA67E24E70D86586]" Type="string" Action="write" />
+                <RegistryValue Root="HKCR" Key="CLSID\{393150D2-6F4D-3539-BD7C-B10CDC855DDB}\InprocServer32" Name="Class" Value="MyToolkit.WorkflowEngine.Activities.EmptyAutomaticActivity" Type="string" Action="write" />
+                <RegistryValue Root="HKCR" Key="CLSID\{393150D2-6F4D-3539-BD7C-B10CDC855DDB}\InprocServer32" Name="Assembly" Value="MyToolkit, Version=2.5.12.0, Culture=neutral, PublicKeyToken=3e349a1360994d26" Type="string" Action="write" />
+                <RegistryValue Root="HKCR" Key="CLSID\{393150D2-6F4D-3539-BD7C-B10CDC855DDB}\InprocServer32" Name="RuntimeVersion" Value="v4.0.30319" Type="string" Action="write" />
+                <RegistryValue Root="HKCR" Key="CLSID\{393150D2-6F4D-3539-BD7C-B10CDC855DDB}\InprocServer32" Name="CodeBase" Value="file:///[#fil62CEF58587643A2DDA67E24E70D86586]" Type="string" Action="write" />
+                <RegistryValue Root="HKCR" Key="CLSID\{3ED8B2B5-8040-325F-B538-F780C4117F5E}\Implemented Categories\{62C8FE65-4EBB-45e7-B440-6E39B2CDBF29}" Value="" Type="string" Action="write" />
+                <RegistryValue Root="HKCR" Key="CLSID\{3ED8B2B5-8040-325F-B538-F780C4117F5E}\InprocServer32\2.5.12.0" Name="Class" Value="MyToolkit.Model.ExtendedObservableObject" Type="string" Action="write" />
+                <RegistryValue Root="HKCR" Key="CLSID\{3ED8B2B5-8040-325F-B538-F780C4117F5E}\InprocServer32\2.5.12.0" Name="Assembly" Value="MyToolkit, Version=2.5.12.0, Culture=neutral, PublicKeyToken=3e349a1360994d26" Type="string" Action="write" />
+                <RegistryValue Root="HKCR" Key="CLSID\{3ED8B2B5-8040-325F-B538-F780C4117F5E}\InprocServer32\2.5.12.0" Name="RuntimeVersion" Value="v4.0.30319" Type="string" Action="write" />
+                <RegistryValue Root="HKCR" Key="CLSID\{3ED8B2B5-8040-325F-B538-F780C4117F5E}\InprocServer32\2.5.12.0" Name="CodeBase" Value="file:///[#fil62CEF58587643A2DDA67E24E70D86586]" Type="string" Action="write" />
+                <RegistryValue Root="HKCR" Key="CLSID\{3ED8B2B5-8040-325F-B538-F780C4117F5E}\InprocServer32" Name="Class" Value="MyToolkit.Model.ExtendedObservableObject" Type="string" Action="write" />
+                <RegistryValue Root="HKCR" Key="CLSID\{3ED8B2B5-8040-325F-B538-F780C4117F5E}\InprocServer32" Name="Assembly" Value="MyToolkit, Version=2.5.12.0, Culture=neutral, PublicKeyToken=3e349a1360994d26" Type="string" Action="write" />
+                <RegistryValue Root="HKCR" Key="CLSID\{3ED8B2B5-8040-325F-B538-F780C4117F5E}\InprocServer32" Name="RuntimeVersion" Value="v4.0.30319" Type="string" Action="write" />
+                <RegistryValue Root="HKCR" Key="CLSID\{3ED8B2B5-8040-325F-B538-F780C4117F5E}\InprocServer32" Name="CodeBase" Value="file:///[#fil62CEF58587643A2DDA67E24E70D86586]" Type="string" Action="write" />
+                <RegistryValue Root="HKCR" Key="CLSID\{4008E0CE-2F0E-3D8F-801C-6B7333849FFD}\Implemented Categories\{62C8FE65-4EBB-45e7-B440-6E39B2CDBF29}" Value="" Type="string" Action="write" />
+                <RegistryValue Root="HKCR" Key="CLSID\{4008E0CE-2F0E-3D8F-801C-6B7333849FFD}\InprocServer32\2.5.12.0" Name="Class" Value="MyToolkit.Model.GraphObservableObject" Type="string" Action="write" />
+                <RegistryValue Root="HKCR" Key="CLSID\{4008E0CE-2F0E-3D8F-801C-6B7333849FFD}\InprocServer32\2.5.12.0" Name="Assembly" Value="MyToolkit, Version=2.5.12.0, Culture=neutral, PublicKeyToken=3e349a1360994d26" Type="string" Action="write" />
+                <RegistryValue Root="HKCR" Key="CLSID\{4008E0CE-2F0E-3D8F-801C-6B7333849FFD}\InprocServer32\2.5.12.0" Name="RuntimeVersion" Value="v4.0.30319" Type="string" Action="write" />
+                <RegistryValue Root="HKCR" Key="CLSID\{4008E0CE-2F0E-3D8F-801C-6B7333849FFD}\InprocServer32\2.5.12.0" Name="CodeBase" Value="file:///[#fil62CEF58587643A2DDA67E24E70D86586]" Type="string" Action="write" />
+                <RegistryValue Root="HKCR" Key="CLSID\{4008E0CE-2F0E-3D8F-801C-6B7333849FFD}\InprocServer32" Name="Class" Value="MyToolkit.Model.GraphObservableObject" Type="string" Action="write" />
+                <RegistryValue Root="HKCR" Key="CLSID\{4008E0CE-2F0E-3D8F-801C-6B7333849FFD}\InprocServer32" Name="Assembly" Value="MyToolkit, Version=2.5.12.0, Culture=neutral, PublicKeyToken=3e349a1360994d26" Type="string" Action="write" />
+                <RegistryValue Root="HKCR" Key="CLSID\{4008E0CE-2F0E-3D8F-801C-6B7333849FFD}\InprocServer32" Name="RuntimeVersion" Value="v4.0.30319" Type="string" Action="write" />
+                <RegistryValue Root="HKCR" Key="CLSID\{4008E0CE-2F0E-3D8F-801C-6B7333849FFD}\InprocServer32" Name="CodeBase" Value="file:///[#fil62CEF58587643A2DDA67E24E70D86586]" Type="string" Action="write" />
+                <RegistryValue Root="HKCR" Key="CLSID\{412A7C82-BE38-342F-AC84-EC5508839410}\Implemented Categories\{62C8FE65-4EBB-45e7-B440-6E39B2CDBF29}" Value="" Type="string" Action="write" />
+                <RegistryValue Root="HKCR" Key="CLSID\{412A7C82-BE38-342F-AC84-EC5508839410}\InprocServer32\2.5.12.0" Name="Class" Value="MyToolkit.Utilities.ReflectionUtilities" Type="string" Action="write" />
+                <RegistryValue Root="HKCR" Key="CLSID\{412A7C82-BE38-342F-AC84-EC5508839410}\InprocServer32\2.5.12.0" Name="Assembly" Value="MyToolkit, Version=2.5.12.0, Culture=neutral, PublicKeyToken=3e349a1360994d26" Type="string" Action="write" />
+                <RegistryValue Root="HKCR" Key="CLSID\{412A7C82-BE38-342F-AC84-EC5508839410}\InprocServer32\2.5.12.0" Name="RuntimeVersion" Value="v4.0.30319" Type="string" Action="write" />
+                <RegistryValue Root="HKCR" Key="CLSID\{412A7C82-BE38-342F-AC84-EC5508839410}\InprocServer32\2.5.12.0" Name="CodeBase" Value="file:///[#fil62CEF58587643A2DDA67E24E70D86586]" Type="string" Action="write" />
+                <RegistryValue Root="HKCR" Key="CLSID\{412A7C82-BE38-342F-AC84-EC5508839410}\InprocServer32" Name="Class" Value="MyToolkit.Utilities.ReflectionUtilities" Type="string" Action="write" />
+                <RegistryValue Root="HKCR" Key="CLSID\{412A7C82-BE38-342F-AC84-EC5508839410}\InprocServer32" Name="Assembly" Value="MyToolkit, Version=2.5.12.0, Culture=neutral, PublicKeyToken=3e349a1360994d26" Type="string" Action="write" />
+                <RegistryValue Root="HKCR" Key="CLSID\{412A7C82-BE38-342F-AC84-EC5508839410}\InprocServer32" Name="RuntimeVersion" Value="v4.0.30319" Type="string" Action="write" />
+                <RegistryValue Root="HKCR" Key="CLSID\{412A7C82-BE38-342F-AC84-EC5508839410}\InprocServer32" Name="CodeBase" Value="file:///[#fil62CEF58587643A2DDA67E24E70D86586]" Type="string" Action="write" />
+                <RegistryValue Root="HKCR" Key="CLSID\{4934E4F0-578A-3ACE-98EE-EEF6097589D4}\Implemented Categories\{62C8FE65-4EBB-45e7-B440-6E39B2CDBF29}" Value="" Type="string" Action="write" />
+                <RegistryValue Root="HKCR" Key="CLSID\{4934E4F0-578A-3ACE-98EE-EEF6097589D4}\InprocServer32\2.5.12.0" Name="Class" Value="MyToolkit.WorkflowEngine.Activities.ForkActivity" Type="string" Action="write" />
+                <RegistryValue Root="HKCR" Key="CLSID\{4934E4F0-578A-3ACE-98EE-EEF6097589D4}\InprocServer32\2.5.12.0" Name="Assembly" Value="MyToolkit, Version=2.5.12.0, Culture=neutral, PublicKeyToken=3e349a1360994d26" Type="string" Action="write" />
+                <RegistryValue Root="HKCR" Key="CLSID\{4934E4F0-578A-3ACE-98EE-EEF6097589D4}\InprocServer32\2.5.12.0" Name="RuntimeVersion" Value="v4.0.30319" Type="string" Action="write" />
+                <RegistryValue Root="HKCR" Key="CLSID\{4934E4F0-578A-3ACE-98EE-EEF6097589D4}\InprocServer32\2.5.12.0" Name="CodeBase" Value="file:///[#fil62CEF58587643A2DDA67E24E70D86586]" Type="string" Action="write" />
+                <RegistryValue Root="HKCR" Key="CLSID\{4934E4F0-578A-3ACE-98EE-EEF6097589D4}\InprocServer32" Name="Class" Value="MyToolkit.WorkflowEngine.Activities.ForkActivity" Type="string" Action="write" />
+                <RegistryValue Root="HKCR" Key="CLSID\{4934E4F0-578A-3ACE-98EE-EEF6097589D4}\InprocServer32" Name="Assembly" Value="MyToolkit, Version=2.5.12.0, Culture=neutral, PublicKeyToken=3e349a1360994d26" Type="string" Action="write" />
+                <RegistryValue Root="HKCR" Key="CLSID\{4934E4F0-578A-3ACE-98EE-EEF6097589D4}\InprocServer32" Name="RuntimeVersion" Value="v4.0.30319" Type="string" Action="write" />
+                <RegistryValue Root="HKCR" Key="CLSID\{4934E4F0-578A-3ACE-98EE-EEF6097589D4}\InprocServer32" Name="CodeBase" Value="file:///[#fil62CEF58587643A2DDA67E24E70D86586]" Type="string" Action="write" />
+                <RegistryValue Root="HKCR" Key="CLSID\{4ACC58A4-E0E6-38D1-9C92-7348F58C8C26}\Implemented Categories\{62C8FE65-4EBB-45e7-B440-6E39B2CDBF29}" Value="" Type="string" Action="write" />
+                <RegistryValue Root="HKCR" Key="CLSID\{4ACC58A4-E0E6-38D1-9C92-7348F58C8C26}\InprocServer32\2.5.12.0" Name="Class" Value="MyToolkit.MVVM.NotifyPropertyChanged" Type="string" Action="write" />
+                <RegistryValue Root="HKCR" Key="CLSID\{4ACC58A4-E0E6-38D1-9C92-7348F58C8C26}\InprocServer32\2.5.12.0" Name="Assembly" Value="MyToolkit, Version=2.5.12.0, Culture=neutral, PublicKeyToken=3e349a1360994d26" Type="string" Action="write" />
+                <RegistryValue Root="HKCR" Key="CLSID\{4ACC58A4-E0E6-38D1-9C92-7348F58C8C26}\InprocServer32\2.5.12.0" Name="RuntimeVersion" Value="v4.0.30319" Type="string" Action="write" />
+                <RegistryValue Root="HKCR" Key="CLSID\{4ACC58A4-E0E6-38D1-9C92-7348F58C8C26}\InprocServer32\2.5.12.0" Name="CodeBase" Value="file:///[#fil62CEF58587643A2DDA67E24E70D86586]" Type="string" Action="write" />
+                <RegistryValue Root="HKCR" Key="CLSID\{4ACC58A4-E0E6-38D1-9C92-7348F58C8C26}\InprocServer32" Name="Class" Value="MyToolkit.MVVM.NotifyPropertyChanged" Type="string" Action="write" />
+                <RegistryValue Root="HKCR" Key="CLSID\{4ACC58A4-E0E6-38D1-9C92-7348F58C8C26}\InprocServer32" Name="Assembly" Value="MyToolkit, Version=2.5.12.0, Culture=neutral, PublicKeyToken=3e349a1360994d26" Type="string" Action="write" />
+                <RegistryValue Root="HKCR" Key="CLSID\{4ACC58A4-E0E6-38D1-9C92-7348F58C8C26}\InprocServer32" Name="RuntimeVersion" Value="v4.0.30319" Type="string" Action="write" />
+                <RegistryValue Root="HKCR" Key="CLSID\{4ACC58A4-E0E6-38D1-9C92-7348F58C8C26}\InprocServer32" Name="CodeBase" Value="file:///[#fil62CEF58587643A2DDA67E24E70D86586]" Type="string" Action="write" />
+                <RegistryValue Root="HKCR" Key="CLSID\{54F5B93A-6FE4-3743-96E7-C13206FAE510}\Implemented Categories\{62C8FE65-4EBB-45e7-B440-6E39B2CDBF29}" Value="" Type="string" Action="write" />
+                <RegistryValue Root="HKCR" Key="CLSID\{54F5B93A-6FE4-3743-96E7-C13206FAE510}\InprocServer32\2.5.12.0" Name="Class" Value="MyToolkit.Mvvm.ViewModelBase" Type="string" Action="write" />
+                <RegistryValue Root="HKCR" Key="CLSID\{54F5B93A-6FE4-3743-96E7-C13206FAE510}\InprocServer32\2.5.12.0" Name="Assembly" Value="MyToolkit, Version=2.5.12.0, Culture=neutral, PublicKeyToken=3e349a1360994d26" Type="string" Action="write" />
+                <RegistryValue Root="HKCR" Key="CLSID\{54F5B93A-6FE4-3743-96E7-C13206FAE510}\InprocServer32\2.5.12.0" Name="RuntimeVersion" Value="v4.0.30319" Type="string" Action="write" />
+                <RegistryValue Root="HKCR" Key="CLSID\{54F5B93A-6FE4-3743-96E7-C13206FAE510}\InprocServer32\2.5.12.0" Name="CodeBase" Value="file:///[#fil62CEF58587643A2DDA67E24E70D86586]" Type="string" Action="write" />
+                <RegistryValue Root="HKCR" Key="CLSID\{54F5B93A-6FE4-3743-96E7-C13206FAE510}\InprocServer32" Name="Class" Value="MyToolkit.Mvvm.ViewModelBase" Type="string" Action="write" />
+                <RegistryValue Root="HKCR" Key="CLSID\{54F5B93A-6FE4-3743-96E7-C13206FAE510}\InprocServer32" Name="Assembly" Value="MyToolkit, Version=2.5.12.0, Culture=neutral, PublicKeyToken=3e349a1360994d26" Type="string" Action="write" />
+                <RegistryValue Root="HKCR" Key="CLSID\{54F5B93A-6FE4-3743-96E7-C13206FAE510}\InprocServer32" Name="RuntimeVersion" Value="v4.0.30319" Type="string" Action="write" />
+                <RegistryValue Root="HKCR" Key="CLSID\{54F5B93A-6FE4-3743-96E7-C13206FAE510}\InprocServer32" Name="CodeBase" Value="file:///[#fil62CEF58587643A2DDA67E24E70D86586]" Type="string" Action="write" />
+                <RegistryValue Root="HKCR" Key="CLSID\{6C65EE85-F8AD-3C14-842A-859B2A6D979C}\Implemented Categories\{62C8FE65-4EBB-45e7-B440-6E39B2CDBF29}" Value="" Type="string" Action="write" />
+                <RegistryValue Root="HKCR" Key="CLSID\{6C65EE85-F8AD-3C14-842A-859B2A6D979C}\InprocServer32\2.5.12.0" Name="Class" Value="MyToolkit.Events.EventUtilities" Type="string" Action="write" />
+                <RegistryValue Root="HKCR" Key="CLSID\{6C65EE85-F8AD-3C14-842A-859B2A6D979C}\InprocServer32\2.5.12.0" Name="Assembly" Value="MyToolkit, Version=2.5.12.0, Culture=neutral, PublicKeyToken=3e349a1360994d26" Type="string" Action="write" />
+                <RegistryValue Root="HKCR" Key="CLSID\{6C65EE85-F8AD-3C14-842A-859B2A6D979C}\InprocServer32\2.5.12.0" Name="RuntimeVersion" Value="v4.0.30319" Type="string" Action="write" />
+                <RegistryValue Root="HKCR" Key="CLSID\{6C65EE85-F8AD-3C14-842A-859B2A6D979C}\InprocServer32\2.5.12.0" Name="CodeBase" Value="file:///[#fil62CEF58587643A2DDA67E24E70D86586]" Type="string" Action="write" />
+                <RegistryValue Root="HKCR" Key="CLSID\{6C65EE85-F8AD-3C14-842A-859B2A6D979C}\InprocServer32" Name="Class" Value="MyToolkit.Events.EventUtilities" Type="string" Action="write" />
+                <RegistryValue Root="HKCR" Key="CLSID\{6C65EE85-F8AD-3C14-842A-859B2A6D979C}\InprocServer32" Name="Assembly" Value="MyToolkit, Version=2.5.12.0, Culture=neutral, PublicKeyToken=3e349a1360994d26" Type="string" Action="write" />
+                <RegistryValue Root="HKCR" Key="CLSID\{6C65EE85-F8AD-3C14-842A-859B2A6D979C}\InprocServer32" Name="RuntimeVersion" Value="v4.0.30319" Type="string" Action="write" />
+                <RegistryValue Root="HKCR" Key="CLSID\{6C65EE85-F8AD-3C14-842A-859B2A6D979C}\InprocServer32" Name="CodeBase" Value="file:///[#fil62CEF58587643A2DDA67E24E70D86586]" Type="string" Action="write" />
+                <RegistryValue Root="HKCR" Key="CLSID\{7BC16EF2-EFF1-34AD-8DAE-DD96B3E35AFF}\Implemented Categories\{62C8FE65-4EBB-45e7-B440-6E39B2CDBF29}" Value="" Type="string" Action="write" />
+                <RegistryValue Root="HKCR" Key="CLSID\{7BC16EF2-EFF1-34AD-8DAE-DD96B3E35AFF}\InprocServer32\2.5.12.0" Name="Class" Value="MyToolkit.Utilities.TaskSynchronizationScope" Type="string" Action="write" />
+                <RegistryValue Root="HKCR" Key="CLSID\{7BC16EF2-EFF1-34AD-8DAE-DD96B3E35AFF}\InprocServer32\2.5.12.0" Name="Assembly" Value="MyToolkit, Version=2.5.12.0, Culture=neutral, PublicKeyToken=3e349a1360994d26" Type="string" Action="write" />
+                <RegistryValue Root="HKCR" Key="CLSID\{7BC16EF2-EFF1-34AD-8DAE-DD96B3E35AFF}\InprocServer32\2.5.12.0" Name="RuntimeVersion" Value="v4.0.30319" Type="string" Action="write" />
+                <RegistryValue Root="HKCR" Key="CLSID\{7BC16EF2-EFF1-34AD-8DAE-DD96B3E35AFF}\InprocServer32\2.5.12.0" Name="CodeBase" Value="file:///[#fil62CEF58587643A2DDA67E24E70D86586]" Type="string" Action="write" />
+                <RegistryValue Root="HKCR" Key="CLSID\{7BC16EF2-EFF1-34AD-8DAE-DD96B3E35AFF}\InprocServer32" Name="Class" Value="MyToolkit.Utilities.TaskSynchronizationScope" Type="string" Action="write" />
+                <RegistryValue Root="HKCR" Key="CLSID\{7BC16EF2-EFF1-34AD-8DAE-DD96B3E35AFF}\InprocServer32" Name="Assembly" Value="MyToolkit, Version=2.5.12.0, Culture=neutral, PublicKeyToken=3e349a1360994d26" Type="string" Action="write" />
+                <RegistryValue Root="HKCR" Key="CLSID\{7BC16EF2-EFF1-34AD-8DAE-DD96B3E35AFF}\InprocServer32" Name="RuntimeVersion" Value="v4.0.30319" Type="string" Action="write" />
+                <RegistryValue Root="HKCR" Key="CLSID\{7BC16EF2-EFF1-34AD-8DAE-DD96B3E35AFF}\InprocServer32" Name="CodeBase" Value="file:///[#fil62CEF58587643A2DDA67E24E70D86586]" Type="string" Action="write" />
+                <RegistryValue Root="HKCR" Key="CLSID\{7E3BE05D-C608-3319-992F-9E4C98905194}\Implemented Categories\{62C8FE65-4EBB-45e7-B440-6E39B2CDBF29}" Value="" Type="string" Action="write" />
+                <RegistryValue Root="HKCR" Key="CLSID\{7E3BE05D-C608-3319-992F-9E4C98905194}\InprocServer32\2.5.12.0" Name="Class" Value="MyToolkit.Utilities.ExpressionHelper" Type="string" Action="write" />
+                <RegistryValue Root="HKCR" Key="CLSID\{7E3BE05D-C608-3319-992F-9E4C98905194}\InprocServer32\2.5.12.0" Name="Assembly" Value="MyToolkit, Version=2.5.12.0, Culture=neutral, PublicKeyToken=3e349a1360994d26" Type="string" Action="write" />
+                <RegistryValue Root="HKCR" Key="CLSID\{7E3BE05D-C608-3319-992F-9E4C98905194}\InprocServer32\2.5.12.0" Name="RuntimeVersion" Value="v4.0.30319" Type="string" Action="write" />
+                <RegistryValue Root="HKCR" Key="CLSID\{7E3BE05D-C608-3319-992F-9E4C98905194}\InprocServer32\2.5.12.0" Name="CodeBase" Value="file:///[#fil62CEF58587643A2DDA67E24E70D86586]" Type="string" Action="write" />
+                <RegistryValue Root="HKCR" Key="CLSID\{7E3BE05D-C608-3319-992F-9E4C98905194}\InprocServer32" Name="Class" Value="MyToolkit.Utilities.ExpressionHelper" Type="string" Action="write" />
+                <RegistryValue Root="HKCR" Key="CLSID\{7E3BE05D-C608-3319-992F-9E4C98905194}\InprocServer32" Name="Assembly" Value="MyToolkit, Version=2.5.12.0, Culture=neutral, PublicKeyToken=3e349a1360994d26" Type="string" Action="write" />
+                <RegistryValue Root="HKCR" Key="CLSID\{7E3BE05D-C608-3319-992F-9E4C98905194}\InprocServer32" Name="RuntimeVersion" Value="v4.0.30319" Type="string" Action="write" />
+                <RegistryValue Root="HKCR" Key="CLSID\{7E3BE05D-C608-3319-992F-9E4C98905194}\InprocServer32" Name="CodeBase" Value="file:///[#fil62CEF58587643A2DDA67E24E70D86586]" Type="string" Action="write" />
+                <RegistryValue Root="HKCR" Key="CLSID\{84493610-FF9B-3194-905D-0000D6691987}\Implemented Categories\{62C8FE65-4EBB-45e7-B440-6E39B2CDBF29}" Value="" Type="string" Action="write" />
+                <RegistryValue Root="HKCR" Key="CLSID\{84493610-FF9B-3194-905D-0000D6691987}\InprocServer32\2.5.12.0" Name="Class" Value="MyToolkit.Model.ObservableObject" Type="string" Action="write" />
+                <RegistryValue Root="HKCR" Key="CLSID\{84493610-FF9B-3194-905D-0000D6691987}\InprocServer32\2.5.12.0" Name="Assembly" Value="MyToolkit, Version=2.5.12.0, Culture=neutral, PublicKeyToken=3e349a1360994d26" Type="string" Action="write" />
+                <RegistryValue Root="HKCR" Key="CLSID\{84493610-FF9B-3194-905D-0000D6691987}\InprocServer32\2.5.12.0" Name="RuntimeVersion" Value="v4.0.30319" Type="string" Action="write" />
+                <RegistryValue Root="HKCR" Key="CLSID\{84493610-FF9B-3194-905D-0000D6691987}\InprocServer32\2.5.12.0" Name="CodeBase" Value="file:///[#fil62CEF58587643A2DDA67E24E70D86586]" Type="string" Action="write" />
+                <RegistryValue Root="HKCR" Key="CLSID\{84493610-FF9B-3194-905D-0000D6691987}\InprocServer32" Name="Class" Value="MyToolkit.Model.ObservableObject" Type="string" Action="write" />
+                <RegistryValue Root="HKCR" Key="CLSID\{84493610-FF9B-3194-905D-0000D6691987}\InprocServer32" Name="Assembly" Value="MyToolkit, Version=2.5.12.0, Culture=neutral, PublicKeyToken=3e349a1360994d26" Type="string" Action="write" />
+                <RegistryValue Root="HKCR" Key="CLSID\{84493610-FF9B-3194-905D-0000D6691987}\InprocServer32" Name="RuntimeVersion" Value="v4.0.30319" Type="string" Action="write" />
+                <RegistryValue Root="HKCR" Key="CLSID\{84493610-FF9B-3194-905D-0000D6691987}\InprocServer32" Name="CodeBase" Value="file:///[#fil62CEF58587643A2DDA67E24E70D86586]" Type="string" Action="write" />
+                <RegistryValue Root="HKCR" Key="CLSID\{861E6D22-0790-3955-930F-8D172DC30075}\Implemented Categories\{62C8FE65-4EBB-45e7-B440-6E39B2CDBF29}" Value="" Type="string" Action="write" />
+                <RegistryValue Root="HKCR" Key="CLSID\{861E6D22-0790-3955-930F-8D172DC30075}\InprocServer32\2.5.12.0" Name="Class" Value="MyToolkit.Composition.CompositionContext" Type="string" Action="write" />
+                <RegistryValue Root="HKCR" Key="CLSID\{861E6D22-0790-3955-930F-8D172DC30075}\InprocServer32\2.5.12.0" Name="Assembly" Value="MyToolkit, Version=2.5.12.0, Culture=neutral, PublicKeyToken=3e349a1360994d26" Type="string" Action="write" />
+                <RegistryValue Root="HKCR" Key="CLSID\{861E6D22-0790-3955-930F-8D172DC30075}\InprocServer32\2.5.12.0" Name="RuntimeVersion" Value="v4.0.30319" Type="string" Action="write" />
+                <RegistryValue Root="HKCR" Key="CLSID\{861E6D22-0790-3955-930F-8D172DC30075}\InprocServer32\2.5.12.0" Name="CodeBase" Value="file:///[#fil62CEF58587643A2DDA67E24E70D86586]" Type="string" Action="write" />
+                <RegistryValue Root="HKCR" Key="CLSID\{861E6D22-0790-3955-930F-8D172DC30075}\InprocServer32" Name="Class" Value="MyToolkit.Composition.CompositionContext" Type="string" Action="write" />
+                <RegistryValue Root="HKCR" Key="CLSID\{861E6D22-0790-3955-930F-8D172DC30075}\InprocServer32" Name="Assembly" Value="MyToolkit, Version=2.5.12.0, Culture=neutral, PublicKeyToken=3e349a1360994d26" Type="string" Action="write" />
+                <RegistryValue Root="HKCR" Key="CLSID\{861E6D22-0790-3955-930F-8D172DC30075}\InprocServer32" Name="RuntimeVersion" Value="v4.0.30319" Type="string" Action="write" />
+                <RegistryValue Root="HKCR" Key="CLSID\{861E6D22-0790-3955-930F-8D172DC30075}\InprocServer32" Name="CodeBase" Value="file:///[#fil62CEF58587643A2DDA67E24E70D86586]" Type="string" Action="write" />
+                <RegistryValue Root="HKCR" Key="CLSID\{8CD43C2B-457F-365B-9EAC-63998BBDE84B}\Implemented Categories\{62C8FE65-4EBB-45e7-B440-6E39B2CDBF29}" Value="" Type="string" Action="write" />
+                <RegistryValue Root="HKCR" Key="CLSID\{8CD43C2B-457F-365B-9EAC-63998BBDE84B}\InprocServer32\2.5.12.0" Name="Class" Value="MyToolkit.Composition.ServiceLocator" Type="string" Action="write" />
+                <RegistryValue Root="HKCR" Key="CLSID\{8CD43C2B-457F-365B-9EAC-63998BBDE84B}\InprocServer32\2.5.12.0" Name="Assembly" Value="MyToolkit, Version=2.5.12.0, Culture=neutral, PublicKeyToken=3e349a1360994d26" Type="string" Action="write" />
+                <RegistryValue Root="HKCR" Key="CLSID\{8CD43C2B-457F-365B-9EAC-63998BBDE84B}\InprocServer32\2.5.12.0" Name="RuntimeVersion" Value="v4.0.30319" Type="string" Action="write" />
+                <RegistryValue Root="HKCR" Key="CLSID\{8CD43C2B-457F-365B-9EAC-63998BBDE84B}\InprocServer32\2.5.12.0" Name="CodeBase" Value="file:///[#fil62CEF58587643A2DDA67E24E70D86586]" Type="string" Action="write" />
+                <RegistryValue Root="HKCR" Key="CLSID\{8CD43C2B-457F-365B-9EAC-63998BBDE84B}\InprocServer32" Name="Class" Value="MyToolkit.Composition.ServiceLocator" Type="string" Action="write" />
+                <RegistryValue Root="HKCR" Key="CLSID\{8CD43C2B-457F-365B-9EAC-63998BBDE84B}\InprocServer32" Name="Assembly" Value="MyToolkit, Version=2.5.12.0, Culture=neutral, PublicKeyToken=3e349a1360994d26" Type="string" Action="write" />
+                <RegistryValue Root="HKCR" Key="CLSID\{8CD43C2B-457F-365B-9EAC-63998BBDE84B}\InprocServer32" Name="RuntimeVersion" Value="v4.0.30319" Type="string" Action="write" />
+                <RegistryValue Root="HKCR" Key="CLSID\{8CD43C2B-457F-365B-9EAC-63998BBDE84B}\InprocServer32" Name="CodeBase" Value="file:///[#fil62CEF58587643A2DDA67E24E70D86586]" Type="string" Action="write" />
+                <RegistryValue Root="HKCR" Key="CLSID\{93F17911-8A13-3D61-A063-F6592B98F3B4}\Implemented Categories\{62C8FE65-4EBB-45e7-B440-6E39B2CDBF29}" Value="" Type="string" Action="write" />
+                <RegistryValue Root="HKCR" Key="CLSID\{93F17911-8A13-3D61-A063-F6592B98F3B4}\InprocServer32\2.5.12.0" Name="Class" Value="MyToolkit.WorkflowEngine.Activities.JoinActivity" Type="string" Action="write" />
+                <RegistryValue Root="HKCR" Key="CLSID\{93F17911-8A13-3D61-A063-F6592B98F3B4}\InprocServer32\2.5.12.0" Name="Assembly" Value="MyToolkit, Version=2.5.12.0, Culture=neutral, PublicKeyToken=3e349a1360994d26" Type="string" Action="write" />
+                <RegistryValue Root="HKCR" Key="CLSID\{93F17911-8A13-3D61-A063-F6592B98F3B4}\InprocServer32\2.5.12.0" Name="RuntimeVersion" Value="v4.0.30319" Type="string" Action="write" />
+                <RegistryValue Root="HKCR" Key="CLSID\{93F17911-8A13-3D61-A063-F6592B98F3B4}\InprocServer32\2.5.12.0" Name="CodeBase" Value="file:///[#fil62CEF58587643A2DDA67E24E70D86586]" Type="string" Action="write" />
+                <RegistryValue Root="HKCR" Key="CLSID\{93F17911-8A13-3D61-A063-F6592B98F3B4}\InprocServer32" Name="Class" Value="MyToolkit.WorkflowEngine.Activities.JoinActivity" Type="string" Action="write" />
+                <RegistryValue Root="HKCR" Key="CLSID\{93F17911-8A13-3D61-A063-F6592B98F3B4}\InprocServer32" Name="Assembly" Value="MyToolkit, Version=2.5.12.0, Culture=neutral, PublicKeyToken=3e349a1360994d26" Type="string" Action="write" />
+                <RegistryValue Root="HKCR" Key="CLSID\{93F17911-8A13-3D61-A063-F6592B98F3B4}\InprocServer32" Name="RuntimeVersion" Value="v4.0.30319" Type="string" Action="write" />
+                <RegistryValue Root="HKCR" Key="CLSID\{93F17911-8A13-3D61-A063-F6592B98F3B4}\InprocServer32" Name="CodeBase" Value="file:///[#fil62CEF58587643A2DDA67E24E70D86586]" Type="string" Action="write" />
+                <RegistryValue Root="HKCR" Key="CLSID\{9C9B9753-E2B7-377C-B22A-3536810C0378}\Implemented Categories\{62C8FE65-4EBB-45e7-B440-6E39B2CDBF29}" Value="" Type="string" Action="write" />
+                <RegistryValue Root="HKCR" Key="CLSID\{9C9B9753-E2B7-377C-B22A-3536810C0378}\InprocServer32\2.5.12.0" Name="Class" Value="MyToolkit.Model.ValidatedObservableObject" Type="string" Action="write" />
+                <RegistryValue Root="HKCR" Key="CLSID\{9C9B9753-E2B7-377C-B22A-3536810C0378}\InprocServer32\2.5.12.0" Name="Assembly" Value="MyToolkit, Version=2.5.12.0, Culture=neutral, PublicKeyToken=3e349a1360994d26" Type="string" Action="write" />
+                <RegistryValue Root="HKCR" Key="CLSID\{9C9B9753-E2B7-377C-B22A-3536810C0378}\InprocServer32\2.5.12.0" Name="RuntimeVersion" Value="v4.0.30319" Type="string" Action="write" />
+                <RegistryValue Root="HKCR" Key="CLSID\{9C9B9753-E2B7-377C-B22A-3536810C0378}\InprocServer32\2.5.12.0" Name="CodeBase" Value="file:///[#fil62CEF58587643A2DDA67E24E70D86586]" Type="string" Action="write" />
+                <RegistryValue Root="HKCR" Key="CLSID\{9C9B9753-E2B7-377C-B22A-3536810C0378}\InprocServer32" Name="Class" Value="MyToolkit.Model.ValidatedObservableObject" Type="string" Action="write" />
+                <RegistryValue Root="HKCR" Key="CLSID\{9C9B9753-E2B7-377C-B22A-3536810C0378}\InprocServer32" Name="Assembly" Value="MyToolkit, Version=2.5.12.0, Culture=neutral, PublicKeyToken=3e349a1360994d26" Type="string" Action="write" />
+                <RegistryValue Root="HKCR" Key="CLSID\{9C9B9753-E2B7-377C-B22A-3536810C0378}\InprocServer32" Name="RuntimeVersion" Value="v4.0.30319" Type="string" Action="write" />
+                <RegistryValue Root="HKCR" Key="CLSID\{9C9B9753-E2B7-377C-B22A-3536810C0378}\InprocServer32" Name="CodeBase" Value="file:///[#fil62CEF58587643A2DDA67E24E70D86586]" Type="string" Action="write" />
+                <RegistryValue Root="HKCR" Key="CLSID\{9CA24084-05FB-3C0D-972B-B97B869904AF}\Implemented Categories\{62C8FE65-4EBB-45e7-B440-6E39B2CDBF29}" Value="" Type="string" Action="write" />
+                <RegistryValue Root="HKCR" Key="CLSID\{9CA24084-05FB-3C0D-972B-B97B869904AF}\InprocServer32\2.5.12.0" Name="Class" Value="MyToolkit.WorkflowEngine.WorkflowTransition" Type="string" Action="write" />
+                <RegistryValue Root="HKCR" Key="CLSID\{9CA24084-05FB-3C0D-972B-B97B869904AF}\InprocServer32\2.5.12.0" Name="Assembly" Value="MyToolkit, Version=2.5.12.0, Culture=neutral, PublicKeyToken=3e349a1360994d26" Type="string" Action="write" />
+                <RegistryValue Root="HKCR" Key="CLSID\{9CA24084-05FB-3C0D-972B-B97B869904AF}\InprocServer32\2.5.12.0" Name="RuntimeVersion" Value="v4.0.30319" Type="string" Action="write" />
+                <RegistryValue Root="HKCR" Key="CLSID\{9CA24084-05FB-3C0D-972B-B97B869904AF}\InprocServer32\2.5.12.0" Name="CodeBase" Value="file:///[#fil62CEF58587643A2DDA67E24E70D86586]" Type="string" Action="write" />
+                <RegistryValue Root="HKCR" Key="CLSID\{9CA24084-05FB-3C0D-972B-B97B869904AF}\InprocServer32" Name="Class" Value="MyToolkit.WorkflowEngine.WorkflowTransition" Type="string" Action="write" />
+                <RegistryValue Root="HKCR" Key="CLSID\{9CA24084-05FB-3C0D-972B-B97B869904AF}\InprocServer32" Name="Assembly" Value="MyToolkit, Version=2.5.12.0, Culture=neutral, PublicKeyToken=3e349a1360994d26" Type="string" Action="write" />
+                <RegistryValue Root="HKCR" Key="CLSID\{9CA24084-05FB-3C0D-972B-B97B869904AF}\InprocServer32" Name="RuntimeVersion" Value="v4.0.30319" Type="string" Action="write" />
+                <RegistryValue Root="HKCR" Key="CLSID\{9CA24084-05FB-3C0D-972B-B97B869904AF}\InprocServer32" Name="CodeBase" Value="file:///[#fil62CEF58587643A2DDA67E24E70D86586]" Type="string" Action="write" />
+                <RegistryValue Root="HKCR" Key="CLSID\{9DA70F5B-4371-33AF-8C54-C668C69FB80E}\Implemented Categories\{62C8FE65-4EBB-45e7-B440-6E39B2CDBF29}" Value="" Type="string" Action="write" />
+                <RegistryValue Root="HKCR" Key="CLSID\{9DA70F5B-4371-33AF-8C54-C668C69FB80E}\InprocServer32\2.5.12.0" Name="Class" Value="MyToolkit.WorkflowEngine.CurrentActivitiesChangedEventArgs" Type="string" Action="write" />
+                <RegistryValue Root="HKCR" Key="CLSID\{9DA70F5B-4371-33AF-8C54-C668C69FB80E}\InprocServer32\2.5.12.0" Name="Assembly" Value="MyToolkit, Version=2.5.12.0, Culture=neutral, PublicKeyToken=3e349a1360994d26" Type="string" Action="write" />
+                <RegistryValue Root="HKCR" Key="CLSID\{9DA70F5B-4371-33AF-8C54-C668C69FB80E}\InprocServer32\2.5.12.0" Name="RuntimeVersion" Value="v4.0.30319" Type="string" Action="write" />
+                <RegistryValue Root="HKCR" Key="CLSID\{9DA70F5B-4371-33AF-8C54-C668C69FB80E}\InprocServer32\2.5.12.0" Name="CodeBase" Value="file:///[#fil62CEF58587643A2DDA67E24E70D86586]" Type="string" Action="write" />
+                <RegistryValue Root="HKCR" Key="CLSID\{9DA70F5B-4371-33AF-8C54-C668C69FB80E}\InprocServer32" Name="Class" Value="MyToolkit.WorkflowEngine.CurrentActivitiesChangedEventArgs" Type="string" Action="write" />
+                <RegistryValue Root="HKCR" Key="CLSID\{9DA70F5B-4371-33AF-8C54-C668C69FB80E}\InprocServer32" Name="Assembly" Value="MyToolkit, Version=2.5.12.0, Culture=neutral, PublicKeyToken=3e349a1360994d26" Type="string" Action="write" />
+                <RegistryValue Root="HKCR" Key="CLSID\{9DA70F5B-4371-33AF-8C54-C668C69FB80E}\InprocServer32" Name="RuntimeVersion" Value="v4.0.30319" Type="string" Action="write" />
+                <RegistryValue Root="HKCR" Key="CLSID\{9DA70F5B-4371-33AF-8C54-C668C69FB80E}\InprocServer32" Name="CodeBase" Value="file:///[#fil62CEF58587643A2DDA67E24E70D86586]" Type="string" Action="write" />
+                <RegistryValue Root="HKCR" Key="CLSID\{AA3FE3D4-5FA3-3ECF-9E1B-C5B8BDB0FCE5}\Implemented Categories\{62C8FE65-4EBB-45e7-B440-6E39B2CDBF29}" Value="" Type="string" Action="write" />
+                <RegistryValue Root="HKCR" Key="CLSID\{AA3FE3D4-5FA3-3ECF-9E1B-C5B8BDB0FCE5}\InprocServer32\2.5.12.0" Name="Class" Value="MyToolkit.Messaging.GoBackMessage" Type="string" Action="write" />
+                <RegistryValue Root="HKCR" Key="CLSID\{AA3FE3D4-5FA3-3ECF-9E1B-C5B8BDB0FCE5}\InprocServer32\2.5.12.0" Name="Assembly" Value="MyToolkit, Version=2.5.12.0, Culture=neutral, PublicKeyToken=3e349a1360994d26" Type="string" Action="write" />
+                <RegistryValue Root="HKCR" Key="CLSID\{AA3FE3D4-5FA3-3ECF-9E1B-C5B8BDB0FCE5}\InprocServer32\2.5.12.0" Name="RuntimeVersion" Value="v4.0.30319" Type="string" Action="write" />
+                <RegistryValue Root="HKCR" Key="CLSID\{AA3FE3D4-5FA3-3ECF-9E1B-C5B8BDB0FCE5}\InprocServer32\2.5.12.0" Name="CodeBase" Value="file:///[#fil62CEF58587643A2DDA67E24E70D86586]" Type="string" Action="write" />
+                <RegistryValue Root="HKCR" Key="CLSID\{AA3FE3D4-5FA3-3ECF-9E1B-C5B8BDB0FCE5}\InprocServer32" Name="Class" Value="MyToolkit.Messaging.GoBackMessage" Type="string" Action="write" />
+                <RegistryValue Root="HKCR" Key="CLSID\{AA3FE3D4-5FA3-3ECF-9E1B-C5B8BDB0FCE5}\InprocServer32" Name="Assembly" Value="MyToolkit, Version=2.5.12.0, Culture=neutral, PublicKeyToken=3e349a1360994d26" Type="string" Action="write" />
+                <RegistryValue Root="HKCR" Key="CLSID\{AA3FE3D4-5FA3-3ECF-9E1B-C5B8BDB0FCE5}\InprocServer32" Name="RuntimeVersion" Value="v4.0.30319" Type="string" Action="write" />
+                <RegistryValue Root="HKCR" Key="CLSID\{AA3FE3D4-5FA3-3ECF-9E1B-C5B8BDB0FCE5}\InprocServer32" Name="CodeBase" Value="file:///[#fil62CEF58587643A2DDA67E24E70D86586]" Type="string" Action="write" />
+                <RegistryValue Root="HKCR" Key="CLSID\{ACBC62F8-065B-379D-B5D3-65F7C8B44D8B}\Implemented Categories\{62C8FE65-4EBB-45e7-B440-6E39B2CDBF29}" Value="" Type="string" Action="write" />
+                <RegistryValue Root="HKCR" Key="CLSID\{ACBC62F8-065B-379D-B5D3-65F7C8B44D8B}\InprocServer32\2.5.12.0" Name="Class" Value="MyToolkit.WorkflowEngine.WorkflowActivityInput" Type="string" Action="write" />
+                <RegistryValue Root="HKCR" Key="CLSID\{ACBC62F8-065B-379D-B5D3-65F7C8B44D8B}\InprocServer32\2.5.12.0" Name="Assembly" Value="MyToolkit, Version=2.5.12.0, Culture=neutral, PublicKeyToken=3e349a1360994d26" Type="string" Action="write" />
+                <RegistryValue Root="HKCR" Key="CLSID\{ACBC62F8-065B-379D-B5D3-65F7C8B44D8B}\InprocServer32\2.5.12.0" Name="RuntimeVersion" Value="v4.0.30319" Type="string" Action="write" />
+                <RegistryValue Root="HKCR" Key="CLSID\{ACBC62F8-065B-379D-B5D3-65F7C8B44D8B}\InprocServer32\2.5.12.0" Name="CodeBase" Value="file:///[#fil62CEF58587643A2DDA67E24E70D86586]" Type="string" Action="write" />
+                <RegistryValue Root="HKCR" Key="CLSID\{ACBC62F8-065B-379D-B5D3-65F7C8B44D8B}\InprocServer32" Name="Class" Value="MyToolkit.WorkflowEngine.WorkflowActivityInput" Type="string" Action="write" />
+                <RegistryValue Root="HKCR" Key="CLSID\{ACBC62F8-065B-379D-B5D3-65F7C8B44D8B}\InprocServer32" Name="Assembly" Value="MyToolkit, Version=2.5.12.0, Culture=neutral, PublicKeyToken=3e349a1360994d26" Type="string" Action="write" />
+                <RegistryValue Root="HKCR" Key="CLSID\{ACBC62F8-065B-379D-B5D3-65F7C8B44D8B}\InprocServer32" Name="RuntimeVersion" Value="v4.0.30319" Type="string" Action="write" />
+                <RegistryValue Root="HKCR" Key="CLSID\{ACBC62F8-065B-379D-B5D3-65F7C8B44D8B}\InprocServer32" Name="CodeBase" Value="file:///[#fil62CEF58587643A2DDA67E24E70D86586]" Type="string" Action="write" />
+                <RegistryValue Root="HKCR" Key="CLSID\{C5F16AFD-60F4-3231-8517-8258286108C3}\Implemented Categories\{62C8FE65-4EBB-45e7-B440-6E39B2CDBF29}" Value="" Type="string" Action="write" />
+                <RegistryValue Root="HKCR" Key="CLSID\{C5F16AFD-60F4-3231-8517-8258286108C3}\InprocServer32\2.5.12.0" Name="Class" Value="MyToolkit.Utilities.CommandProcessor" Type="string" Action="write" />
+                <RegistryValue Root="HKCR" Key="CLSID\{C5F16AFD-60F4-3231-8517-8258286108C3}\InprocServer32\2.5.12.0" Name="Assembly" Value="MyToolkit, Version=2.5.12.0, Culture=neutral, PublicKeyToken=3e349a1360994d26" Type="string" Action="write" />
+                <RegistryValue Root="HKCR" Key="CLSID\{C5F16AFD-60F4-3231-8517-8258286108C3}\InprocServer32\2.5.12.0" Name="RuntimeVersion" Value="v4.0.30319" Type="string" Action="write" />
+                <RegistryValue Root="HKCR" Key="CLSID\{C5F16AFD-60F4-3231-8517-8258286108C3}\InprocServer32\2.5.12.0" Name="CodeBase" Value="file:///[#fil62CEF58587643A2DDA67E24E70D86586]" Type="string" Action="write" />
+                <RegistryValue Root="HKCR" Key="CLSID\{C5F16AFD-60F4-3231-8517-8258286108C3}\InprocServer32" Name="Class" Value="MyToolkit.Utilities.CommandProcessor" Type="string" Action="write" />
+                <RegistryValue Root="HKCR" Key="CLSID\{C5F16AFD-60F4-3231-8517-8258286108C3}\InprocServer32" Name="Assembly" Value="MyToolkit, Version=2.5.12.0, Culture=neutral, PublicKeyToken=3e349a1360994d26" Type="string" Action="write" />
+                <RegistryValue Root="HKCR" Key="CLSID\{C5F16AFD-60F4-3231-8517-8258286108C3}\InprocServer32" Name="RuntimeVersion" Value="v4.0.30319" Type="string" Action="write" />
+                <RegistryValue Root="HKCR" Key="CLSID\{C5F16AFD-60F4-3231-8517-8258286108C3}\InprocServer32" Name="CodeBase" Value="file:///[#fil62CEF58587643A2DDA67E24E70D86586]" Type="string" Action="write" />
+                <RegistryValue Root="HKCR" Key="CLSID\{CD6D5CFE-E1A8-31E2-AEC5-0FA3916C1645}\Implemented Categories\{62C8FE65-4EBB-45e7-B440-6E39B2CDBF29}" Value="" Type="string" Action="write" />
+                <RegistryValue Root="HKCR" Key="CLSID\{CD6D5CFE-E1A8-31E2-AEC5-0FA3916C1645}\InprocServer32\2.5.12.0" Name="Class" Value="MyToolkit.WorkflowEngine.WorkflowActivityBase" Type="string" Action="write" />
+                <RegistryValue Root="HKCR" Key="CLSID\{CD6D5CFE-E1A8-31E2-AEC5-0FA3916C1645}\InprocServer32\2.5.12.0" Name="Assembly" Value="MyToolkit, Version=2.5.12.0, Culture=neutral, PublicKeyToken=3e349a1360994d26" Type="string" Action="write" />
+                <RegistryValue Root="HKCR" Key="CLSID\{CD6D5CFE-E1A8-31E2-AEC5-0FA3916C1645}\InprocServer32\2.5.12.0" Name="RuntimeVersion" Value="v4.0.30319" Type="string" Action="write" />
+                <RegistryValue Root="HKCR" Key="CLSID\{CD6D5CFE-E1A8-31E2-AEC5-0FA3916C1645}\InprocServer32\2.5.12.0" Name="CodeBase" Value="file:///[#fil62CEF58587643A2DDA67E24E70D86586]" Type="string" Action="write" />
+                <RegistryValue Root="HKCR" Key="CLSID\{CD6D5CFE-E1A8-31E2-AEC5-0FA3916C1645}\InprocServer32" Name="Class" Value="MyToolkit.WorkflowEngine.WorkflowActivityBase" Type="string" Action="write" />
+                <RegistryValue Root="HKCR" Key="CLSID\{CD6D5CFE-E1A8-31E2-AEC5-0FA3916C1645}\InprocServer32" Name="Assembly" Value="MyToolkit, Version=2.5.12.0, Culture=neutral, PublicKeyToken=3e349a1360994d26" Type="string" Action="write" />
+                <RegistryValue Root="HKCR" Key="CLSID\{CD6D5CFE-E1A8-31E2-AEC5-0FA3916C1645}\InprocServer32" Name="RuntimeVersion" Value="v4.0.30319" Type="string" Action="write" />
+                <RegistryValue Root="HKCR" Key="CLSID\{CD6D5CFE-E1A8-31E2-AEC5-0FA3916C1645}\InprocServer32" Name="CodeBase" Value="file:///[#fil62CEF58587643A2DDA67E24E70D86586]" Type="string" Action="write" />
+                <RegistryValue Root="HKCR" Key="CLSID\{D57A4CAF-276B-3463-BBD2-FCA394BEA55E}\Implemented Categories\{62C8FE65-4EBB-45e7-B440-6E39B2CDBF29}" Value="" Type="string" Action="write" />
+                <RegistryValue Root="HKCR" Key="CLSID\{D57A4CAF-276B-3463-BBD2-FCA394BEA55E}\InprocServer32\2.5.12.0" Name="Class" Value="MyToolkit.WorkflowEngine.WorkflowActivityOutput" Type="string" Action="write" />
+                <RegistryValue Root="HKCR" Key="CLSID\{D57A4CAF-276B-3463-BBD2-FCA394BEA55E}\InprocServer32\2.5.12.0" Name="Assembly" Value="MyToolkit, Version=2.5.12.0, Culture=neutral, PublicKeyToken=3e349a1360994d26" Type="string" Action="write" />
+                <RegistryValue Root="HKCR" Key="CLSID\{D57A4CAF-276B-3463-BBD2-FCA394BEA55E}\InprocServer32\2.5.12.0" Name="RuntimeVersion" Value="v4.0.30319" Type="string" Action="write" />
+                <RegistryValue Root="HKCR" Key="CLSID\{D57A4CAF-276B-3463-BBD2-FCA394BEA55E}\InprocServer32\2.5.12.0" Name="CodeBase" Value="file:///[#fil62CEF58587643A2DDA67E24E70D86586]" Type="string" Action="write" />
+                <RegistryValue Root="HKCR" Key="CLSID\{D57A4CAF-276B-3463-BBD2-FCA394BEA55E}\InprocServer32" Name="Class" Value="MyToolkit.WorkflowEngine.WorkflowActivityOutput" Type="string" Action="write" />
+                <RegistryValue Root="HKCR" Key="CLSID\{D57A4CAF-276B-3463-BBD2-FCA394BEA55E}\InprocServer32" Name="Assembly" Value="MyToolkit, Version=2.5.12.0, Culture=neutral, PublicKeyToken=3e349a1360994d26" Type="string" Action="write" />
+                <RegistryValue Root="HKCR" Key="CLSID\{D57A4CAF-276B-3463-BBD2-FCA394BEA55E}\InprocServer32" Name="RuntimeVersion" Value="v4.0.30319" Type="string" Action="write" />
+                <RegistryValue Root="HKCR" Key="CLSID\{D57A4CAF-276B-3463-BBD2-FCA394BEA55E}\InprocServer32" Name="CodeBase" Value="file:///[#fil62CEF58587643A2DDA67E24E70D86586]" Type="string" Action="write" />
+                <RegistryValue Root="HKCR" Key="CLSID\{D9B7AE1A-757A-3D00-B356-57F2CE4A4BCD}\Implemented Categories\{62C8FE65-4EBB-45e7-B440-6E39B2CDBF29}" Value="" Type="string" Action="write" />
+                <RegistryValue Root="HKCR" Key="CLSID\{D9B7AE1A-757A-3D00-B356-57F2CE4A4BCD}\InprocServer32\2.5.12.0" Name="Class" Value="MyToolkit.WorkflowEngine.WorkflowDefinition" Type="string" Action="write" />
+                <RegistryValue Root="HKCR" Key="CLSID\{D9B7AE1A-757A-3D00-B356-57F2CE4A4BCD}\InprocServer32\2.5.12.0" Name="Assembly" Value="MyToolkit, Version=2.5.12.0, Culture=neutral, PublicKeyToken=3e349a1360994d26" Type="string" Action="write" />
+                <RegistryValue Root="HKCR" Key="CLSID\{D9B7AE1A-757A-3D00-B356-57F2CE4A4BCD}\InprocServer32\2.5.12.0" Name="RuntimeVersion" Value="v4.0.30319" Type="string" Action="write" />
+                <RegistryValue Root="HKCR" Key="CLSID\{D9B7AE1A-757A-3D00-B356-57F2CE4A4BCD}\InprocServer32\2.5.12.0" Name="CodeBase" Value="file:///[#fil62CEF58587643A2DDA67E24E70D86586]" Type="string" Action="write" />
+                <RegistryValue Root="HKCR" Key="CLSID\{D9B7AE1A-757A-3D00-B356-57F2CE4A4BCD}\InprocServer32" Name="Class" Value="MyToolkit.WorkflowEngine.WorkflowDefinition" Type="string" Action="write" />
+                <RegistryValue Root="HKCR" Key="CLSID\{D9B7AE1A-757A-3D00-B356-57F2CE4A4BCD}\InprocServer32" Name="Assembly" Value="MyToolkit, Version=2.5.12.0, Culture=neutral, PublicKeyToken=3e349a1360994d26" Type="string" Action="write" />
+                <RegistryValue Root="HKCR" Key="CLSID\{D9B7AE1A-757A-3D00-B356-57F2CE4A4BCD}\InprocServer32" Name="RuntimeVersion" Value="v4.0.30319" Type="string" Action="write" />
+                <RegistryValue Root="HKCR" Key="CLSID\{D9B7AE1A-757A-3D00-B356-57F2CE4A4BCD}\InprocServer32" Name="CodeBase" Value="file:///[#fil62CEF58587643A2DDA67E24E70D86586]" Type="string" Action="write" />
+                <RegistryValue Root="HKCR" Key="CLSID\{DE01293B-E36F-3A9A-A834-9D5A9996C138}\Implemented Categories\{62C8FE65-4EBB-45e7-B440-6E39B2CDBF29}" Value="" Type="string" Action="write" />
+                <RegistryValue Root="HKCR" Key="CLSID\{DE01293B-E36F-3A9A-A834-9D5A9996C138}\InprocServer32\2.5.12.0" Name="Class" Value="MyToolkit.WorkflowEngine.Activities.EmptyActivity" Type="string" Action="write" />
+                <RegistryValue Root="HKCR" Key="CLSID\{DE01293B-E36F-3A9A-A834-9D5A9996C138}\InprocServer32\2.5.12.0" Name="Assembly" Value="MyToolkit, Version=2.5.12.0, Culture=neutral, PublicKeyToken=3e349a1360994d26" Type="string" Action="write" />
+                <RegistryValue Root="HKCR" Key="CLSID\{DE01293B-E36F-3A9A-A834-9D5A9996C138}\InprocServer32\2.5.12.0" Name="RuntimeVersion" Value="v4.0.30319" Type="string" Action="write" />
+                <RegistryValue Root="HKCR" Key="CLSID\{DE01293B-E36F-3A9A-A834-9D5A9996C138}\InprocServer32\2.5.12.0" Name="CodeBase" Value="file:///[#fil62CEF58587643A2DDA67E24E70D86586]" Type="string" Action="write" />
+                <RegistryValue Root="HKCR" Key="CLSID\{DE01293B-E36F-3A9A-A834-9D5A9996C138}\InprocServer32" Name="Class" Value="MyToolkit.WorkflowEngine.Activities.EmptyActivity" Type="string" Action="write" />
+                <RegistryValue Root="HKCR" Key="CLSID\{DE01293B-E36F-3A9A-A834-9D5A9996C138}\InprocServer32" Name="Assembly" Value="MyToolkit, Version=2.5.12.0, Culture=neutral, PublicKeyToken=3e349a1360994d26" Type="string" Action="write" />
+                <RegistryValue Root="HKCR" Key="CLSID\{DE01293B-E36F-3A9A-A834-9D5A9996C138}\InprocServer32" Name="RuntimeVersion" Value="v4.0.30319" Type="string" Action="write" />
+                <RegistryValue Root="HKCR" Key="CLSID\{DE01293B-E36F-3A9A-A834-9D5A9996C138}\InprocServer32" Name="CodeBase" Value="file:///[#fil62CEF58587643A2DDA67E24E70D86586]" Type="string" Action="write" />
+                <RegistryValue Root="HKCR" Key="CLSID\{EDBA79F9-1B8D-312B-8D30-33EAED578E2B}\Implemented Categories\{62C8FE65-4EBB-45e7-B440-6E39B2CDBF29}" Value="" Type="string" Action="write" />
+                <RegistryValue Root="HKCR" Key="CLSID\{EDBA79F9-1B8D-312B-8D30-33EAED578E2B}\InprocServer32\2.5.12.0" Name="Class" Value="MyToolkit.WorkflowEngine.ActivityData" Type="string" Action="write" />
+                <RegistryValue Root="HKCR" Key="CLSID\{EDBA79F9-1B8D-312B-8D30-33EAED578E2B}\InprocServer32\2.5.12.0" Name="Assembly" Value="MyToolkit, Version=2.5.12.0, Culture=neutral, PublicKeyToken=3e349a1360994d26" Type="string" Action="write" />
+                <RegistryValue Root="HKCR" Key="CLSID\{EDBA79F9-1B8D-312B-8D30-33EAED578E2B}\InprocServer32\2.5.12.0" Name="RuntimeVersion" Value="v4.0.30319" Type="string" Action="write" />
+                <RegistryValue Root="HKCR" Key="CLSID\{EDBA79F9-1B8D-312B-8D30-33EAED578E2B}\InprocServer32\2.5.12.0" Name="CodeBase" Value="file:///[#fil62CEF58587643A2DDA67E24E70D86586]" Type="string" Action="write" />
+                <RegistryValue Root="HKCR" Key="CLSID\{EDBA79F9-1B8D-312B-8D30-33EAED578E2B}\InprocServer32" Name="Class" Value="MyToolkit.WorkflowEngine.ActivityData" Type="string" Action="write" />
+                <RegistryValue Root="HKCR" Key="CLSID\{EDBA79F9-1B8D-312B-8D30-33EAED578E2B}\InprocServer32" Name="Assembly" Value="MyToolkit, Version=2.5.12.0, Culture=neutral, PublicKeyToken=3e349a1360994d26" Type="string" Action="write" />
+                <RegistryValue Root="HKCR" Key="CLSID\{EDBA79F9-1B8D-312B-8D30-33EAED578E2B}\InprocServer32" Name="RuntimeVersion" Value="v4.0.30319" Type="string" Action="write" />
+                <RegistryValue Root="HKCR" Key="CLSID\{EDBA79F9-1B8D-312B-8D30-33EAED578E2B}\InprocServer32" Name="CodeBase" Value="file:///[#fil62CEF58587643A2DDA67E24E70D86586]" Type="string" Action="write" />
+                <RegistryValue Root="HKCR" Key="CLSID\{FC735444-C1F8-31DE-AD69-B8281950A3FD}\Implemented Categories\{62C8FE65-4EBB-45e7-B440-6E39B2CDBF29}" Value="" Type="string" Action="write" />
+                <RegistryValue Root="HKCR" Key="CLSID\{FC735444-C1F8-31DE-AD69-B8281950A3FD}\InprocServer32\2.5.12.0" Name="Class" Value="MyToolkit.Html.HtmlParser" Type="string" Action="write" />
+                <RegistryValue Root="HKCR" Key="CLSID\{FC735444-C1F8-31DE-AD69-B8281950A3FD}\InprocServer32\2.5.12.0" Name="Assembly" Value="MyToolkit, Version=2.5.12.0, Culture=neutral, PublicKeyToken=3e349a1360994d26" Type="string" Action="write" />
+                <RegistryValue Root="HKCR" Key="CLSID\{FC735444-C1F8-31DE-AD69-B8281950A3FD}\InprocServer32\2.5.12.0" Name="RuntimeVersion" Value="v4.0.30319" Type="string" Action="write" />
+                <RegistryValue Root="HKCR" Key="CLSID\{FC735444-C1F8-31DE-AD69-B8281950A3FD}\InprocServer32\2.5.12.0" Name="CodeBase" Value="file:///[#fil62CEF58587643A2DDA67E24E70D86586]" Type="string" Action="write" />
+                <RegistryValue Root="HKCR" Key="CLSID\{FC735444-C1F8-31DE-AD69-B8281950A3FD}\InprocServer32" Name="Class" Value="MyToolkit.Html.HtmlParser" Type="string" Action="write" />
+                <RegistryValue Root="HKCR" Key="CLSID\{FC735444-C1F8-31DE-AD69-B8281950A3FD}\InprocServer32" Name="Assembly" Value="MyToolkit, Version=2.5.12.0, Culture=neutral, PublicKeyToken=3e349a1360994d26" Type="string" Action="write" />
+                <RegistryValue Root="HKCR" Key="CLSID\{FC735444-C1F8-31DE-AD69-B8281950A3FD}\InprocServer32" Name="RuntimeVersion" Value="v4.0.30319" Type="string" Action="write" />
+                <RegistryValue Root="HKCR" Key="CLSID\{FC735444-C1F8-31DE-AD69-B8281950A3FD}\InprocServer32" Name="CodeBase" Value="file:///[#fil62CEF58587643A2DDA67E24E70D86586]" Type="string" Action="write" />
+                <RegistryValue Root="HKCR" Key="Record\{5E9A34B2-F7F7-38B8-AA21-B20818449BA7}\2.5.12.0" Name="Class" Value="MyToolkit.Messaging.MessageButton" Type="string" Action="write" />
+                <RegistryValue Root="HKCR" Key="Record\{5E9A34B2-F7F7-38B8-AA21-B20818449BA7}\2.5.12.0" Name="Assembly" Value="MyToolkit, Version=2.5.12.0, Culture=neutral, PublicKeyToken=3e349a1360994d26" Type="string" Action="write" />
+                <RegistryValue Root="HKCR" Key="Record\{5E9A34B2-F7F7-38B8-AA21-B20818449BA7}\2.5.12.0" Name="RuntimeVersion" Value="v4.0.30319" Type="string" Action="write" />
+                <RegistryValue Root="HKCR" Key="Record\{5E9A34B2-F7F7-38B8-AA21-B20818449BA7}\2.5.12.0" Name="CodeBase" Value="file:///[#fil62CEF58587643A2DDA67E24E70D86586]" Type="string" Action="write" />
+                <RegistryValue Root="HKCR" Key="Record\{B21F02CD-6EBE-3912-872E-BC3B93F3726B}\2.5.12.0" Name="Class" Value="MyToolkit.Messaging.MessageResult" Type="string" Action="write" />
+                <RegistryValue Root="HKCR" Key="Record\{B21F02CD-6EBE-3912-872E-BC3B93F3726B}\2.5.12.0" Name="Assembly" Value="MyToolkit, Version=2.5.12.0, Culture=neutral, PublicKeyToken=3e349a1360994d26" Type="string" Action="write" />
+                <RegistryValue Root="HKCR" Key="Record\{B21F02CD-6EBE-3912-872E-BC3B93F3726B}\2.5.12.0" Name="RuntimeVersion" Value="v4.0.30319" Type="string" Action="write" />
+                <RegistryValue Root="HKCR" Key="Record\{B21F02CD-6EBE-3912-872E-BC3B93F3726B}\2.5.12.0" Name="CodeBase" Value="file:///[#fil62CEF58587643A2DDA67E24E70D86586]" Type="string" Action="write" />
+            </Component>
+            <Component Id="cmpCED5B7488C31D594E13DDD9CAB74BFD8" Directory="RootDirectory" Guid="*">
+                <Class Id="{EBC25CF6-9120-4283-B972-0E5520D0000C}" Context="InprocServer32" Description="Ionic.Crc.CRC32" ThreadingModel="both" ForeignServer="mscoree.dll">
+                    <ProgId Id="Ionic.Crc.CRC32" Description="Ionic.Crc.CRC32" />
+                </Class>
+                <Class Id="{EBC25CF6-9120-4283-B972-0E5520D0000D}" Context="InprocServer32" Description="Ionic.Zlib.ZlibCodec" ThreadingModel="both" ForeignServer="mscoree.dll">
+                    <ProgId Id="Ionic.Zlib.ZlibCodec" Description="Ionic.Zlib.ZlibCodec" />
+                </Class>
+                <File Id="fil29681523F6C5F6494E9C0C2613364952" KeyPath="yes" Source="$(var.SourcePath)\MyToolkit.Extended.dll" />
+                <RegistryValue Root="HKCR" Key="CLSID\{EBC25CF6-9120-4283-B972-0E5520D0000C}\Implemented Categories\{62C8FE65-4EBB-45e7-B440-6E39B2CDBF29}" Value="" Type="string" Action="write" />
+                <RegistryValue Root="HKCR" Key="CLSID\{EBC25CF6-9120-4283-B972-0E5520D0000C}\InprocServer32\2.5.12.0" Name="Class" Value="Ionic.Crc.CRC32" Type="string" Action="write" />
+                <RegistryValue Root="HKCR" Key="CLSID\{EBC25CF6-9120-4283-B972-0E5520D0000C}\InprocServer32\2.5.12.0" Name="Assembly" Value="MyToolkit.Extended, Version=2.5.12.0, Culture=neutral, PublicKeyToken=3e349a1360994d26" Type="string" Action="write" />
+                <RegistryValue Root="HKCR" Key="CLSID\{EBC25CF6-9120-4283-B972-0E5520D0000C}\InprocServer32\2.5.12.0" Name="RuntimeVersion" Value="v4.0.30319" Type="string" Action="write" />
+                <RegistryValue Root="HKCR" Key="CLSID\{EBC25CF6-9120-4283-B972-0E5520D0000C}\InprocServer32\2.5.12.0" Name="CodeBase" Value="file:///[#fil29681523F6C5F6494E9C0C2613364952]" Type="string" Action="write" />
+                <RegistryValue Root="HKCR" Key="CLSID\{EBC25CF6-9120-4283-B972-0E5520D0000C}\InprocServer32" Name="Class" Value="Ionic.Crc.CRC32" Type="string" Action="write" />
+                <RegistryValue Root="HKCR" Key="CLSID\{EBC25CF6-9120-4283-B972-0E5520D0000C}\InprocServer32" Name="Assembly" Value="MyToolkit.Extended, Version=2.5.12.0, Culture=neutral, PublicKeyToken=3e349a1360994d26" Type="string" Action="write" />
+                <RegistryValue Root="HKCR" Key="CLSID\{EBC25CF6-9120-4283-B972-0E5520D0000C}\InprocServer32" Name="RuntimeVersion" Value="v4.0.30319" Type="string" Action="write" />
+                <RegistryValue Root="HKCR" Key="CLSID\{EBC25CF6-9120-4283-B972-0E5520D0000C}\InprocServer32" Name="CodeBase" Value="file:///[#fil29681523F6C5F6494E9C0C2613364952]" Type="string" Action="write" />
+                <RegistryValue Root="HKCR" Key="CLSID\{EBC25CF6-9120-4283-B972-0E5520D0000D}\Implemented Categories\{62C8FE65-4EBB-45e7-B440-6E39B2CDBF29}" Value="" Type="string" Action="write" />
+                <RegistryValue Root="HKCR" Key="CLSID\{EBC25CF6-9120-4283-B972-0E5520D0000D}\InprocServer32\2.5.12.0" Name="Class" Value="Ionic.Zlib.ZlibCodec" Type="string" Action="write" />
+                <RegistryValue Root="HKCR" Key="CLSID\{EBC25CF6-9120-4283-B972-0E5520D0000D}\InprocServer32\2.5.12.0" Name="Assembly" Value="MyToolkit.Extended, Version=2.5.12.0, Culture=neutral, PublicKeyToken=3e349a1360994d26" Type="string" Action="write" />
+                <RegistryValue Root="HKCR" Key="CLSID\{EBC25CF6-9120-4283-B972-0E5520D0000D}\InprocServer32\2.5.12.0" Name="RuntimeVersion" Value="v4.0.30319" Type="string" Action="write" />
+                <RegistryValue Root="HKCR" Key="CLSID\{EBC25CF6-9120-4283-B972-0E5520D0000D}\InprocServer32\2.5.12.0" Name="CodeBase" Value="file:///[#fil29681523F6C5F6494E9C0C2613364952]" Type="string" Action="write" />
+                <RegistryValue Root="HKCR" Key="CLSID\{EBC25CF6-9120-4283-B972-0E5520D0000D}\InprocServer32" Name="Class" Value="Ionic.Zlib.ZlibCodec" Type="string" Action="write" />
+                <RegistryValue Root="HKCR" Key="CLSID\{EBC25CF6-9120-4283-B972-0E5520D0000D}\InprocServer32" Name="Assembly" Value="MyToolkit.Extended, Version=2.5.12.0, Culture=neutral, PublicKeyToken=3e349a1360994d26" Type="string" Action="write" />
+                <RegistryValue Root="HKCR" Key="CLSID\{EBC25CF6-9120-4283-B972-0E5520D0000D}\InprocServer32" Name="RuntimeVersion" Value="v4.0.30319" Type="string" Action="write" />
+                <RegistryValue Root="HKCR" Key="CLSID\{EBC25CF6-9120-4283-B972-0E5520D0000D}\InprocServer32" Name="CodeBase" Value="file:///[#fil29681523F6C5F6494E9C0C2613364952]" Type="string" Action="write" />
+            </Component>
+            <Component Id="cmp5DA04D879E472CDB59610C78E2C06D67" Directory="RootDirectory" Guid="*">
+                <File Id="fil9DE1E33FF998D56AD5CDDBB114A9D14E" KeyPath="yes" Source="$(var.SourcePath)\MyToolkit.Extended.xml" />
+            </Component>
+            <Component Id="cmp31D065AFFB2F9C455FBCDC62BD6A0282" Directory="RootDirectory" Guid="*">
+                <File Id="fil2E9070A107598B8FB198EFBCF6062E75" KeyPath="yes" Source="$(var.SourcePath)\MyToolkit.xml" />
+            </Component>
+            <Component Id="cmpAA23E95C15845F50DC0B637F446EC20F" Directory="RootDirectory" Guid="*">
+                <Class Id="{92B30EAB-1E98-3E1C-91A9-0D304F6A1E56}" Context="InprocServer32" Description="NConsole.HelpCommand" ThreadingModel="both" ForeignServer="mscoree.dll">
+                    <ProgId Id="NConsole.HelpCommand" Description="NConsole.HelpCommand" />
+                </Class>
+                <Class Id="{9F64C28D-1E9C-33B2-8FBD-3DFCFCC670CA}" Context="InprocServer32" Description="NConsole.ArgumentAttribute" ThreadingModel="both" ForeignServer="mscoree.dll">
+                    <ProgId Id="NConsole.ArgumentAttribute" Description="NConsole.ArgumentAttribute" />
+                </Class>
+                <Class Id="{D1E139A6-D69B-3F43-9A89-9EBD502D718F}" Context="InprocServer32" Description="NConsole.SwitchAttribute" ThreadingModel="both" ForeignServer="mscoree.dll">
+                    <ProgId Id="NConsole.SwitchAttribute" Description="NConsole.SwitchAttribute" />
+                </Class>
+                <Class Id="{EE687D33-D440-389B-9935-09DD6A114FB3}" Context="InprocServer32" Description="NConsole.ConsoleHost" ThreadingModel="both" ForeignServer="mscoree.dll">
+                    <ProgId Id="NConsole.ConsoleHost" Description="NConsole.ConsoleHost" />
+                </Class>
+                <File Id="filEA326544F4E25C02E5E5DC3144171768" KeyPath="yes" Source="$(var.SourcePath)\NConsole.dll" />
+                <RegistryValue Root="HKCR" Key="CLSID\{92B30EAB-1E98-3E1C-91A9-0D304F6A1E56}\Implemented Categories\{62C8FE65-4EBB-45e7-B440-6E39B2CDBF29}" Value="" Type="string" Action="write" />
+                <RegistryValue Root="HKCR" Key="CLSID\{92B30EAB-1E98-3E1C-91A9-0D304F6A1E56}\InprocServer32\1.3.5963.27533" Name="Class" Value="NConsole.HelpCommand" Type="string" Action="write" />
+                <RegistryValue Root="HKCR" Key="CLSID\{92B30EAB-1E98-3E1C-91A9-0D304F6A1E56}\InprocServer32\1.3.5963.27533" Name="Assembly" Value="NConsole, Version=1.3.5963.27533, Culture=neutral, PublicKeyToken=0f839b9a5b9cbd65" Type="string" Action="write" />
+                <RegistryValue Root="HKCR" Key="CLSID\{92B30EAB-1E98-3E1C-91A9-0D304F6A1E56}\InprocServer32\1.3.5963.27533" Name="RuntimeVersion" Value="v4.0.30319" Type="string" Action="write" />
+                <RegistryValue Root="HKCR" Key="CLSID\{92B30EAB-1E98-3E1C-91A9-0D304F6A1E56}\InprocServer32\1.3.5963.27533" Name="CodeBase" Value="file:///[#filEA326544F4E25C02E5E5DC3144171768]" Type="string" Action="write" />
+                <RegistryValue Root="HKCR" Key="CLSID\{92B30EAB-1E98-3E1C-91A9-0D304F6A1E56}\InprocServer32" Name="Class" Value="NConsole.HelpCommand" Type="string" Action="write" />
+                <RegistryValue Root="HKCR" Key="CLSID\{92B30EAB-1E98-3E1C-91A9-0D304F6A1E56}\InprocServer32" Name="Assembly" Value="NConsole, Version=1.3.5963.27533, Culture=neutral, PublicKeyToken=0f839b9a5b9cbd65" Type="string" Action="write" />
+                <RegistryValue Root="HKCR" Key="CLSID\{92B30EAB-1E98-3E1C-91A9-0D304F6A1E56}\InprocServer32" Name="RuntimeVersion" Value="v4.0.30319" Type="string" Action="write" />
+                <RegistryValue Root="HKCR" Key="CLSID\{92B30EAB-1E98-3E1C-91A9-0D304F6A1E56}\InprocServer32" Name="CodeBase" Value="file:///[#filEA326544F4E25C02E5E5DC3144171768]" Type="string" Action="write" />
+                <RegistryValue Root="HKCR" Key="CLSID\{9F64C28D-1E9C-33B2-8FBD-3DFCFCC670CA}\Implemented Categories\{62C8FE65-4EBB-45e7-B440-6E39B2CDBF29}" Value="" Type="string" Action="write" />
+                <RegistryValue Root="HKCR" Key="CLSID\{9F64C28D-1E9C-33B2-8FBD-3DFCFCC670CA}\InprocServer32\1.3.5963.27533" Name="Class" Value="NConsole.ArgumentAttribute" Type="string" Action="write" />
+                <RegistryValue Root="HKCR" Key="CLSID\{9F64C28D-1E9C-33B2-8FBD-3DFCFCC670CA}\InprocServer32\1.3.5963.27533" Name="Assembly" Value="NConsole, Version=1.3.5963.27533, Culture=neutral, PublicKeyToken=0f839b9a5b9cbd65" Type="string" Action="write" />
+                <RegistryValue Root="HKCR" Key="CLSID\{9F64C28D-1E9C-33B2-8FBD-3DFCFCC670CA}\InprocServer32\1.3.5963.27533" Name="RuntimeVersion" Value="v4.0.30319" Type="string" Action="write" />
+                <RegistryValue Root="HKCR" Key="CLSID\{9F64C28D-1E9C-33B2-8FBD-3DFCFCC670CA}\InprocServer32\1.3.5963.27533" Name="CodeBase" Value="file:///[#filEA326544F4E25C02E5E5DC3144171768]" Type="string" Action="write" />
+                <RegistryValue Root="HKCR" Key="CLSID\{9F64C28D-1E9C-33B2-8FBD-3DFCFCC670CA}\InprocServer32" Name="Class" Value="NConsole.ArgumentAttribute" Type="string" Action="write" />
+                <RegistryValue Root="HKCR" Key="CLSID\{9F64C28D-1E9C-33B2-8FBD-3DFCFCC670CA}\InprocServer32" Name="Assembly" Value="NConsole, Version=1.3.5963.27533, Culture=neutral, PublicKeyToken=0f839b9a5b9cbd65" Type="string" Action="write" />
+                <RegistryValue Root="HKCR" Key="CLSID\{9F64C28D-1E9C-33B2-8FBD-3DFCFCC670CA}\InprocServer32" Name="RuntimeVersion" Value="v4.0.30319" Type="string" Action="write" />
+                <RegistryValue Root="HKCR" Key="CLSID\{9F64C28D-1E9C-33B2-8FBD-3DFCFCC670CA}\InprocServer32" Name="CodeBase" Value="file:///[#filEA326544F4E25C02E5E5DC3144171768]" Type="string" Action="write" />
+                <RegistryValue Root="HKCR" Key="CLSID\{D1E139A6-D69B-3F43-9A89-9EBD502D718F}\Implemented Categories\{62C8FE65-4EBB-45e7-B440-6E39B2CDBF29}" Value="" Type="string" Action="write" />
+                <RegistryValue Root="HKCR" Key="CLSID\{D1E139A6-D69B-3F43-9A89-9EBD502D718F}\InprocServer32\1.3.5963.27533" Name="Class" Value="NConsole.SwitchAttribute" Type="string" Action="write" />
+                <RegistryValue Root="HKCR" Key="CLSID\{D1E139A6-D69B-3F43-9A89-9EBD502D718F}\InprocServer32\1.3.5963.27533" Name="Assembly" Value="NConsole, Version=1.3.5963.27533, Culture=neutral, PublicKeyToken=0f839b9a5b9cbd65" Type="string" Action="write" />
+                <RegistryValue Root="HKCR" Key="CLSID\{D1E139A6-D69B-3F43-9A89-9EBD502D718F}\InprocServer32\1.3.5963.27533" Name="RuntimeVersion" Value="v4.0.30319" Type="string" Action="write" />
+                <RegistryValue Root="HKCR" Key="CLSID\{D1E139A6-D69B-3F43-9A89-9EBD502D718F}\InprocServer32\1.3.5963.27533" Name="CodeBase" Value="file:///[#filEA326544F4E25C02E5E5DC3144171768]" Type="string" Action="write" />
+                <RegistryValue Root="HKCR" Key="CLSID\{D1E139A6-D69B-3F43-9A89-9EBD502D718F}\InprocServer32" Name="Class" Value="NConsole.SwitchAttribute" Type="string" Action="write" />
+                <RegistryValue Root="HKCR" Key="CLSID\{D1E139A6-D69B-3F43-9A89-9EBD502D718F}\InprocServer32" Name="Assembly" Value="NConsole, Version=1.3.5963.27533, Culture=neutral, PublicKeyToken=0f839b9a5b9cbd65" Type="string" Action="write" />
+                <RegistryValue Root="HKCR" Key="CLSID\{D1E139A6-D69B-3F43-9A89-9EBD502D718F}\InprocServer32" Name="RuntimeVersion" Value="v4.0.30319" Type="string" Action="write" />
+                <RegistryValue Root="HKCR" Key="CLSID\{D1E139A6-D69B-3F43-9A89-9EBD502D718F}\InprocServer32" Name="CodeBase" Value="file:///[#filEA326544F4E25C02E5E5DC3144171768]" Type="string" Action="write" />
+                <RegistryValue Root="HKCR" Key="CLSID\{EE687D33-D440-389B-9935-09DD6A114FB3}\Implemented Categories\{62C8FE65-4EBB-45e7-B440-6E39B2CDBF29}" Value="" Type="string" Action="write" />
+                <RegistryValue Root="HKCR" Key="CLSID\{EE687D33-D440-389B-9935-09DD6A114FB3}\InprocServer32\1.3.5963.27533" Name="Class" Value="NConsole.ConsoleHost" Type="string" Action="write" />
+                <RegistryValue Root="HKCR" Key="CLSID\{EE687D33-D440-389B-9935-09DD6A114FB3}\InprocServer32\1.3.5963.27533" Name="Assembly" Value="NConsole, Version=1.3.5963.27533, Culture=neutral, PublicKeyToken=0f839b9a5b9cbd65" Type="string" Action="write" />
+                <RegistryValue Root="HKCR" Key="CLSID\{EE687D33-D440-389B-9935-09DD6A114FB3}\InprocServer32\1.3.5963.27533" Name="RuntimeVersion" Value="v4.0.30319" Type="string" Action="write" />
+                <RegistryValue Root="HKCR" Key="CLSID\{EE687D33-D440-389B-9935-09DD6A114FB3}\InprocServer32\1.3.5963.27533" Name="CodeBase" Value="file:///[#filEA326544F4E25C02E5E5DC3144171768]" Type="string" Action="write" />
+                <RegistryValue Root="HKCR" Key="CLSID\{EE687D33-D440-389B-9935-09DD6A114FB3}\InprocServer32" Name="Class" Value="NConsole.ConsoleHost" Type="string" Action="write" />
+                <RegistryValue Root="HKCR" Key="CLSID\{EE687D33-D440-389B-9935-09DD6A114FB3}\InprocServer32" Name="Assembly" Value="NConsole, Version=1.3.5963.27533, Culture=neutral, PublicKeyToken=0f839b9a5b9cbd65" Type="string" Action="write" />
+                <RegistryValue Root="HKCR" Key="CLSID\{EE687D33-D440-389B-9935-09DD6A114FB3}\InprocServer32" Name="RuntimeVersion" Value="v4.0.30319" Type="string" Action="write" />
+                <RegistryValue Root="HKCR" Key="CLSID\{EE687D33-D440-389B-9935-09DD6A114FB3}\InprocServer32" Name="CodeBase" Value="file:///[#filEA326544F4E25C02E5E5DC3144171768]" Type="string" Action="write" />
+            </Component>
+            <Component Id="cmp4EF681E940C9E20EA080DB3DA5BFF531" Directory="RootDirectory" Guid="*">
+                <File Id="filE1465DA3401877B048DC334009AB18B4" KeyPath="yes" Source="$(var.SourcePath)\NConsole.xml" />
+            </Component>
+            <Component Id="cmp6F0300C5B63980FD2F1566987FE7F216" Directory="RootDirectory" Guid="*">
+                <File Id="filCCECE5841B510C7D3FCB3A6E246AE174" KeyPath="yes" Source="$(var.SourcePath)\Newtonsoft.Json.dll" />
+            </Component>
+            <Component Id="cmp20174E0C694A4A5926FFFA07E361BA39" Directory="RootDirectory" Guid="*">
+                <File Id="filEABCE0C3E6A9FBB38D59A1965E694418" KeyPath="yes" Source="$(var.SourcePath)\Newtonsoft.Json.xml" />
+            </Component>
+            <Component Id="cmpDB0E1E99867094F8CB9FF5C59686A391" Directory="RootDirectory" Guid="*">
+                <Class Id="{13F3C576-FE16-3EB1-8445-C739D9977DAD}" Context="InprocServer32" Description="NJsonSchema.CodeGeneration.TypeGeneratorResult" ThreadingModel="both" ForeignServer="mscoree.dll">
+                    <ProgId Id="NJsonSchema.CodeGeneration.TypeGeneratorResult" Description="NJsonSchema.CodeGeneration.TypeGeneratorResult" />
+                </Class>
+                <Class Id="{2391FA37-4E2B-3EFD-A5A4-FB117FDCABC9}" Context="InprocServer32" Description="NJsonSchema.CodeGeneration.CSharp.CSharpGeneratorSettings" ThreadingModel="both" ForeignServer="mscoree.dll">
+                    <ProgId Id="NJsonSchema.CodeGeneration.CSharp.CSharpGeneratorSettings" Description="NJsonSchema.CodeGeneration.CSharp.CSharpGeneratorSettings" />
+                </Class>
+                <Class Id="{2F246296-E0C2-3527-9BAE-958FAA14B11C}" Context="InprocServer32" Description="NJsonSchema.CodeGeneration.EnumerationEntry" ThreadingModel="both" ForeignServer="mscoree.dll">
+                    <ProgId Id="NJsonSchema.CodeGeneration.EnumerationEntry" Description="NJsonSchema.CodeGeneration.EnumerationEntry" />
+                </Class>
+                <Class Id="{42E35D99-9441-3F33-9C78-9971D4772C74}" Context="InprocServer32" Description="NJsonSchema.CodeGeneration.TypeScript.TypeScriptGeneratorSettings" ThreadingModel="both" ForeignServer="mscoree.dll">
+                    <ProgId Id="NJsonSchema.CodeGeneration.TypeScript.TypeScriptGeneratorSettings" Description="NJsonSchema.CodeGeneration.TypeScript.TypeScriptGeneratorSettings" />
+                </Class>
+                <File Id="fil69E69326265A56E58AABD23A6FA13906" KeyPath="yes" Source="$(var.SourcePath)\NJsonSchema.CodeGeneration.dll" />
+                <ProgId Id="Record" />
+                <RegistryValue Root="HKCR" Key="CLSID\{13F3C576-FE16-3EB1-8445-C739D9977DAD}\Implemented Categories\{62C8FE65-4EBB-45e7-B440-6E39B2CDBF29}" Value="" Type="string" Action="write" />
+                <RegistryValue Root="HKCR" Key="CLSID\{13F3C576-FE16-3EB1-8445-C739D9977DAD}\InprocServer32\2.21.5981.35959" Name="Class" Value="NJsonSchema.CodeGeneration.TypeGeneratorResult" Type="string" Action="write" />
+                <RegistryValue Root="HKCR" Key="CLSID\{13F3C576-FE16-3EB1-8445-C739D9977DAD}\InprocServer32\2.21.5981.35959" Name="Assembly" Value="NJsonSchema.CodeGeneration, Version=2.21.5981.35959, Culture=neutral, PublicKeyToken=null" Type="string" Action="write" />
+                <RegistryValue Root="HKCR" Key="CLSID\{13F3C576-FE16-3EB1-8445-C739D9977DAD}\InprocServer32\2.21.5981.35959" Name="RuntimeVersion" Value="v4.0.30319" Type="string" Action="write" />
+                <RegistryValue Root="HKCR" Key="CLSID\{13F3C576-FE16-3EB1-8445-C739D9977DAD}\InprocServer32\2.21.5981.35959" Name="CodeBase" Value="file:///[#fil69E69326265A56E58AABD23A6FA13906]" Type="string" Action="write" />
+                <RegistryValue Root="HKCR" Key="CLSID\{13F3C576-FE16-3EB1-8445-C739D9977DAD}\InprocServer32" Name="Class" Value="NJsonSchema.CodeGeneration.TypeGeneratorResult" Type="string" Action="write" />
+                <RegistryValue Root="HKCR" Key="CLSID\{13F3C576-FE16-3EB1-8445-C739D9977DAD}\InprocServer32" Name="Assembly" Value="NJsonSchema.CodeGeneration, Version=2.21.5981.35959, Culture=neutral, PublicKeyToken=null" Type="string" Action="write" />
+                <RegistryValue Root="HKCR" Key="CLSID\{13F3C576-FE16-3EB1-8445-C739D9977DAD}\InprocServer32" Name="RuntimeVersion" Value="v4.0.30319" Type="string" Action="write" />
+                <RegistryValue Root="HKCR" Key="CLSID\{13F3C576-FE16-3EB1-8445-C739D9977DAD}\InprocServer32" Name="CodeBase" Value="file:///[#fil69E69326265A56E58AABD23A6FA13906]" Type="string" Action="write" />
+                <RegistryValue Root="HKCR" Key="CLSID\{2391FA37-4E2B-3EFD-A5A4-FB117FDCABC9}\Implemented Categories\{62C8FE65-4EBB-45e7-B440-6E39B2CDBF29}" Value="" Type="string" Action="write" />
+                <RegistryValue Root="HKCR" Key="CLSID\{2391FA37-4E2B-3EFD-A5A4-FB117FDCABC9}\InprocServer32\2.21.5981.35959" Name="Class" Value="NJsonSchema.CodeGeneration.CSharp.CSharpGeneratorSettings" Type="string" Action="write" />
+                <RegistryValue Root="HKCR" Key="CLSID\{2391FA37-4E2B-3EFD-A5A4-FB117FDCABC9}\InprocServer32\2.21.5981.35959" Name="Assembly" Value="NJsonSchema.CodeGeneration, Version=2.21.5981.35959, Culture=neutral, PublicKeyToken=null" Type="string" Action="write" />
+                <RegistryValue Root="HKCR" Key="CLSID\{2391FA37-4E2B-3EFD-A5A4-FB117FDCABC9}\InprocServer32\2.21.5981.35959" Name="RuntimeVersion" Value="v4.0.30319" Type="string" Action="write" />
+                <RegistryValue Root="HKCR" Key="CLSID\{2391FA37-4E2B-3EFD-A5A4-FB117FDCABC9}\InprocServer32\2.21.5981.35959" Name="CodeBase" Value="file:///[#fil69E69326265A56E58AABD23A6FA13906]" Type="string" Action="write" />
+                <RegistryValue Root="HKCR" Key="CLSID\{2391FA37-4E2B-3EFD-A5A4-FB117FDCABC9}\InprocServer32" Name="Class" Value="NJsonSchema.CodeGeneration.CSharp.CSharpGeneratorSettings" Type="string" Action="write" />
+                <RegistryValue Root="HKCR" Key="CLSID\{2391FA37-4E2B-3EFD-A5A4-FB117FDCABC9}\InprocServer32" Name="Assembly" Value="NJsonSchema.CodeGeneration, Version=2.21.5981.35959, Culture=neutral, PublicKeyToken=null" Type="string" Action="write" />
+                <RegistryValue Root="HKCR" Key="CLSID\{2391FA37-4E2B-3EFD-A5A4-FB117FDCABC9}\InprocServer32" Name="RuntimeVersion" Value="v4.0.30319" Type="string" Action="write" />
+                <RegistryValue Root="HKCR" Key="CLSID\{2391FA37-4E2B-3EFD-A5A4-FB117FDCABC9}\InprocServer32" Name="CodeBase" Value="file:///[#fil69E69326265A56E58AABD23A6FA13906]" Type="string" Action="write" />
+                <RegistryValue Root="HKCR" Key="CLSID\{2F246296-E0C2-3527-9BAE-958FAA14B11C}\Implemented Categories\{62C8FE65-4EBB-45e7-B440-6E39B2CDBF29}" Value="" Type="string" Action="write" />
+                <RegistryValue Root="HKCR" Key="CLSID\{2F246296-E0C2-3527-9BAE-958FAA14B11C}\InprocServer32\2.21.5981.35959" Name="Class" Value="NJsonSchema.CodeGeneration.EnumerationEntry" Type="string" Action="write" />
+                <RegistryValue Root="HKCR" Key="CLSID\{2F246296-E0C2-3527-9BAE-958FAA14B11C}\InprocServer32\2.21.5981.35959" Name="Assembly" Value="NJsonSchema.CodeGeneration, Version=2.21.5981.35959, Culture=neutral, PublicKeyToken=null" Type="string" Action="write" />
+                <RegistryValue Root="HKCR" Key="CLSID\{2F246296-E0C2-3527-9BAE-958FAA14B11C}\InprocServer32\2.21.5981.35959" Name="RuntimeVersion" Value="v4.0.30319" Type="string" Action="write" />
+                <RegistryValue Root="HKCR" Key="CLSID\{2F246296-E0C2-3527-9BAE-958FAA14B11C}\InprocServer32\2.21.5981.35959" Name="CodeBase" Value="file:///[#fil69E69326265A56E58AABD23A6FA13906]" Type="string" Action="write" />
+                <RegistryValue Root="HKCR" Key="CLSID\{2F246296-E0C2-3527-9BAE-958FAA14B11C}\InprocServer32" Name="Class" Value="NJsonSchema.CodeGeneration.EnumerationEntry" Type="string" Action="write" />
+                <RegistryValue Root="HKCR" Key="CLSID\{2F246296-E0C2-3527-9BAE-958FAA14B11C}\InprocServer32" Name="Assembly" Value="NJsonSchema.CodeGeneration, Version=2.21.5981.35959, Culture=neutral, PublicKeyToken=null" Type="string" Action="write" />
+                <RegistryValue Root="HKCR" Key="CLSID\{2F246296-E0C2-3527-9BAE-958FAA14B11C}\InprocServer32" Name="RuntimeVersion" Value="v4.0.30319" Type="string" Action="write" />
+                <RegistryValue Root="HKCR" Key="CLSID\{2F246296-E0C2-3527-9BAE-958FAA14B11C}\InprocServer32" Name="CodeBase" Value="file:///[#fil69E69326265A56E58AABD23A6FA13906]" Type="string" Action="write" />
+                <RegistryValue Root="HKCR" Key="CLSID\{42E35D99-9441-3F33-9C78-9971D4772C74}\Implemented Categories\{62C8FE65-4EBB-45e7-B440-6E39B2CDBF29}" Value="" Type="string" Action="write" />
+                <RegistryValue Root="HKCR" Key="CLSID\{42E35D99-9441-3F33-9C78-9971D4772C74}\InprocServer32\2.21.5981.35959" Name="Class" Value="NJsonSchema.CodeGeneration.TypeScript.TypeScriptGeneratorSettings" Type="string" Action="write" />
+                <RegistryValue Root="HKCR" Key="CLSID\{42E35D99-9441-3F33-9C78-9971D4772C74}\InprocServer32\2.21.5981.35959" Name="Assembly" Value="NJsonSchema.CodeGeneration, Version=2.21.5981.35959, Culture=neutral, PublicKeyToken=null" Type="string" Action="write" />
+                <RegistryValue Root="HKCR" Key="CLSID\{42E35D99-9441-3F33-9C78-9971D4772C74}\InprocServer32\2.21.5981.35959" Name="RuntimeVersion" Value="v4.0.30319" Type="string" Action="write" />
+                <RegistryValue Root="HKCR" Key="CLSID\{42E35D99-9441-3F33-9C78-9971D4772C74}\InprocServer32\2.21.5981.35959" Name="CodeBase" Value="file:///[#fil69E69326265A56E58AABD23A6FA13906]" Type="string" Action="write" />
+                <RegistryValue Root="HKCR" Key="CLSID\{42E35D99-9441-3F33-9C78-9971D4772C74}\InprocServer32" Name="Class" Value="NJsonSchema.CodeGeneration.TypeScript.TypeScriptGeneratorSettings" Type="string" Action="write" />
+                <RegistryValue Root="HKCR" Key="CLSID\{42E35D99-9441-3F33-9C78-9971D4772C74}\InprocServer32" Name="Assembly" Value="NJsonSchema.CodeGeneration, Version=2.21.5981.35959, Culture=neutral, PublicKeyToken=null" Type="string" Action="write" />
+                <RegistryValue Root="HKCR" Key="CLSID\{42E35D99-9441-3F33-9C78-9971D4772C74}\InprocServer32" Name="RuntimeVersion" Value="v4.0.30319" Type="string" Action="write" />
+                <RegistryValue Root="HKCR" Key="CLSID\{42E35D99-9441-3F33-9C78-9971D4772C74}\InprocServer32" Name="CodeBase" Value="file:///[#fil69E69326265A56E58AABD23A6FA13906]" Type="string" Action="write" />
+                <RegistryValue Root="HKCR" Key="Record\{42FC37AE-8DFD-39A5-AA43-9C080CA51CAF}\2.21.5981.35959" Name="Class" Value="NJsonSchema.CodeGeneration.CSharp.CSharpClassStyle" Type="string" Action="write" />
+                <RegistryValue Root="HKCR" Key="Record\{42FC37AE-8DFD-39A5-AA43-9C080CA51CAF}\2.21.5981.35959" Name="Assembly" Value="NJsonSchema.CodeGeneration, Version=2.21.5981.35959, Culture=neutral, PublicKeyToken=null" Type="string" Action="write" />
+                <RegistryValue Root="HKCR" Key="Record\{42FC37AE-8DFD-39A5-AA43-9C080CA51CAF}\2.21.5981.35959" Name="RuntimeVersion" Value="v4.0.30319" Type="string" Action="write" />
+                <RegistryValue Root="HKCR" Key="Record\{42FC37AE-8DFD-39A5-AA43-9C080CA51CAF}\2.21.5981.35959" Name="CodeBase" Value="file:///[#fil69E69326265A56E58AABD23A6FA13906]" Type="string" Action="write" />
+                <RegistryValue Root="HKCR" Key="Record\{E45BA634-98FC-39EA-8ABE-2B4D912AA422}\2.21.5981.35959" Name="Class" Value="NJsonSchema.CodeGeneration.TypeScript.TypeScriptTypeStyle" Type="string" Action="write" />
+                <RegistryValue Root="HKCR" Key="Record\{E45BA634-98FC-39EA-8ABE-2B4D912AA422}\2.21.5981.35959" Name="Assembly" Value="NJsonSchema.CodeGeneration, Version=2.21.5981.35959, Culture=neutral, PublicKeyToken=null" Type="string" Action="write" />
+                <RegistryValue Root="HKCR" Key="Record\{E45BA634-98FC-39EA-8ABE-2B4D912AA422}\2.21.5981.35959" Name="RuntimeVersion" Value="v4.0.30319" Type="string" Action="write" />
+                <RegistryValue Root="HKCR" Key="Record\{E45BA634-98FC-39EA-8ABE-2B4D912AA422}\2.21.5981.35959" Name="CodeBase" Value="file:///[#fil69E69326265A56E58AABD23A6FA13906]" Type="string" Action="write" />
+            </Component>
+            <Component Id="cmp19FE2E6712C318DF128B0BEEEAC96FAD" Directory="RootDirectory" Guid="*">
+                <File Id="filC0CB432EEDC939D89C8438BACBC5F227" KeyPath="yes" Source="$(var.SourcePath)\NJsonSchema.CodeGeneration.xml" />
+            </Component>
+            <Component Id="cmpCFDF9B03906A160A23B423DF1D391540" Directory="RootDirectory" Guid="*">
+                <Class Id="{6D6D5C06-5480-34B4-82AA-5B699090200F}" Context="InprocServer32" Description="NJsonSchema.JsonProperty" ThreadingModel="both" ForeignServer="mscoree.dll">
+                    <ProgId Id="NJsonSchema.JsonProperty" Description="NJsonSchema.JsonProperty" />
+                </Class>
+                <Class Id="{92AEA4D6-3ECE-35EE-9796-91A81058BAC2}" Context="InprocServer32" Description="NJsonSchema.JsonSchemaDefinitionAppender" ThreadingModel="both" ForeignServer="mscoree.dll">
+                    <ProgId Id="NJsonSchema.JsonSchemaDefinitionAppender" Description="NJsonSchema.JsonSchemaDefinitionAppender" />
+                </Class>
+                <Class Id="{A4313A71-7B44-355C-8369-68DE943617AB}" Context="InprocServer32" Description="NJsonSchema.Generation.JsonSchemaGeneratorSettings" ThreadingModel="both" ForeignServer="mscoree.dll">
+                    <ProgId Id="NJsonSchema.Generation.JsonSchemaGeneratorSettings" Description="NJsonSchema.Generation.JsonSchemaGeneratorSettings" />
+                </Class>
+                <Class Id="{B51C81B3-6C51-363A-AED0-F20EDFD7BFB2}" Context="InprocServer32" Description="NJsonSchema.SchemaResolver" ThreadingModel="both" ForeignServer="mscoree.dll">
+                    <ProgId Id="NJsonSchema.SchemaResolver" Description="NJsonSchema.SchemaResolver" />
+                </Class>
+                <Class Id="{BD410A73-44AE-3873-B4AF-E44CCA3A0FEB}" Context="InprocServer32" Description="NJsonSchema.Annotations.JsonSchemaAttribute" ThreadingModel="both" ForeignServer="mscoree.dll">
+                    <ProgId Id="NJsonSchema.Annotations.JsonSchemaAttribute" Description="NJsonSchema.Annotations.JsonSchemaAttribute" />
+                </Class>
+                <Class Id="{BD468B5C-6F5E-30C0-B6A8-F2018748AC05}" Context="InprocServer32" Description="NJsonSchema.JsonSchema4" ThreadingModel="both" ForeignServer="mscoree.dll">
+                    <ProgId Id="NJsonSchema.JsonSchema4" Description="NJsonSchema.JsonSchema4" />
+                </Class>
+                <File Id="filE7D2BAF36BE70670FE414AAABB6765E1" KeyPath="yes" Source="$(var.SourcePath)\NJsonSchema.dll" />
+                <ProgId Id="Record" />
+                <RegistryValue Root="HKCR" Key="CLSID\{6D6D5C06-5480-34B4-82AA-5B699090200F}\Implemented Categories\{62C8FE65-4EBB-45e7-B440-6E39B2CDBF29}" Value="" Type="string" Action="write" />
+                <RegistryValue Root="HKCR" Key="CLSID\{6D6D5C06-5480-34B4-82AA-5B699090200F}\InprocServer32\2.21.5981.35957" Name="Class" Value="NJsonSchema.JsonProperty" Type="string" Action="write" />
+                <RegistryValue Root="HKCR" Key="CLSID\{6D6D5C06-5480-34B4-82AA-5B699090200F}\InprocServer32\2.21.5981.35957" Name="Assembly" Value="NJsonSchema, Version=2.21.5981.35957, Culture=neutral, PublicKeyToken=c2f9c3bdfae56102" Type="string" Action="write" />
+                <RegistryValue Root="HKCR" Key="CLSID\{6D6D5C06-5480-34B4-82AA-5B699090200F}\InprocServer32\2.21.5981.35957" Name="RuntimeVersion" Value="v4.0.30319" Type="string" Action="write" />
+                <RegistryValue Root="HKCR" Key="CLSID\{6D6D5C06-5480-34B4-82AA-5B699090200F}\InprocServer32\2.21.5981.35957" Name="CodeBase" Value="file:///[#filE7D2BAF36BE70670FE414AAABB6765E1]" Type="string" Action="write" />
+                <RegistryValue Root="HKCR" Key="CLSID\{6D6D5C06-5480-34B4-82AA-5B699090200F}\InprocServer32" Name="Class" Value="NJsonSchema.JsonProperty" Type="string" Action="write" />
+                <RegistryValue Root="HKCR" Key="CLSID\{6D6D5C06-5480-34B4-82AA-5B699090200F}\InprocServer32" Name="Assembly" Value="NJsonSchema, Version=2.21.5981.35957, Culture=neutral, PublicKeyToken=c2f9c3bdfae56102" Type="string" Action="write" />
+                <RegistryValue Root="HKCR" Key="CLSID\{6D6D5C06-5480-34B4-82AA-5B699090200F}\InprocServer32" Name="RuntimeVersion" Value="v4.0.30319" Type="string" Action="write" />
+                <RegistryValue Root="HKCR" Key="CLSID\{6D6D5C06-5480-34B4-82AA-5B699090200F}\InprocServer32" Name="CodeBase" Value="file:///[#filE7D2BAF36BE70670FE414AAABB6765E1]" Type="string" Action="write" />
+                <RegistryValue Root="HKCR" Key="CLSID\{92AEA4D6-3ECE-35EE-9796-91A81058BAC2}\Implemented Categories\{62C8FE65-4EBB-45e7-B440-6E39B2CDBF29}" Value="" Type="string" Action="write" />
+                <RegistryValue Root="HKCR" Key="CLSID\{92AEA4D6-3ECE-35EE-9796-91A81058BAC2}\InprocServer32\2.21.5981.35957" Name="Class" Value="NJsonSchema.JsonSchemaDefinitionAppender" Type="string" Action="write" />
+                <RegistryValue Root="HKCR" Key="CLSID\{92AEA4D6-3ECE-35EE-9796-91A81058BAC2}\InprocServer32\2.21.5981.35957" Name="Assembly" Value="NJsonSchema, Version=2.21.5981.35957, Culture=neutral, PublicKeyToken=c2f9c3bdfae56102" Type="string" Action="write" />
+                <RegistryValue Root="HKCR" Key="CLSID\{92AEA4D6-3ECE-35EE-9796-91A81058BAC2}\InprocServer32\2.21.5981.35957" Name="RuntimeVersion" Value="v4.0.30319" Type="string" Action="write" />
+                <RegistryValue Root="HKCR" Key="CLSID\{92AEA4D6-3ECE-35EE-9796-91A81058BAC2}\InprocServer32\2.21.5981.35957" Name="CodeBase" Value="file:///[#filE7D2BAF36BE70670FE414AAABB6765E1]" Type="string" Action="write" />
+                <RegistryValue Root="HKCR" Key="CLSID\{92AEA4D6-3ECE-35EE-9796-91A81058BAC2}\InprocServer32" Name="Class" Value="NJsonSchema.JsonSchemaDefinitionAppender" Type="string" Action="write" />
+                <RegistryValue Root="HKCR" Key="CLSID\{92AEA4D6-3ECE-35EE-9796-91A81058BAC2}\InprocServer32" Name="Assembly" Value="NJsonSchema, Version=2.21.5981.35957, Culture=neutral, PublicKeyToken=c2f9c3bdfae56102" Type="string" Action="write" />
+                <RegistryValue Root="HKCR" Key="CLSID\{92AEA4D6-3ECE-35EE-9796-91A81058BAC2}\InprocServer32" Name="RuntimeVersion" Value="v4.0.30319" Type="string" Action="write" />
+                <RegistryValue Root="HKCR" Key="CLSID\{92AEA4D6-3ECE-35EE-9796-91A81058BAC2}\InprocServer32" Name="CodeBase" Value="file:///[#filE7D2BAF36BE70670FE414AAABB6765E1]" Type="string" Action="write" />
+                <RegistryValue Root="HKCR" Key="CLSID\{A4313A71-7B44-355C-8369-68DE943617AB}\Implemented Categories\{62C8FE65-4EBB-45e7-B440-6E39B2CDBF29}" Value="" Type="string" Action="write" />
+                <RegistryValue Root="HKCR" Key="CLSID\{A4313A71-7B44-355C-8369-68DE943617AB}\InprocServer32\2.21.5981.35957" Name="Class" Value="NJsonSchema.Generation.JsonSchemaGeneratorSettings" Type="string" Action="write" />
+                <RegistryValue Root="HKCR" Key="CLSID\{A4313A71-7B44-355C-8369-68DE943617AB}\InprocServer32\2.21.5981.35957" Name="Assembly" Value="NJsonSchema, Version=2.21.5981.35957, Culture=neutral, PublicKeyToken=c2f9c3bdfae56102" Type="string" Action="write" />
+                <RegistryValue Root="HKCR" Key="CLSID\{A4313A71-7B44-355C-8369-68DE943617AB}\InprocServer32\2.21.5981.35957" Name="RuntimeVersion" Value="v4.0.30319" Type="string" Action="write" />
+                <RegistryValue Root="HKCR" Key="CLSID\{A4313A71-7B44-355C-8369-68DE943617AB}\InprocServer32\2.21.5981.35957" Name="CodeBase" Value="file:///[#filE7D2BAF36BE70670FE414AAABB6765E1]" Type="string" Action="write" />
+                <RegistryValue Root="HKCR" Key="CLSID\{A4313A71-7B44-355C-8369-68DE943617AB}\InprocServer32" Name="Class" Value="NJsonSchema.Generation.JsonSchemaGeneratorSettings" Type="string" Action="write" />
+                <RegistryValue Root="HKCR" Key="CLSID\{A4313A71-7B44-355C-8369-68DE943617AB}\InprocServer32" Name="Assembly" Value="NJsonSchema, Version=2.21.5981.35957, Culture=neutral, PublicKeyToken=c2f9c3bdfae56102" Type="string" Action="write" />
+                <RegistryValue Root="HKCR" Key="CLSID\{A4313A71-7B44-355C-8369-68DE943617AB}\InprocServer32" Name="RuntimeVersion" Value="v4.0.30319" Type="string" Action="write" />
+                <RegistryValue Root="HKCR" Key="CLSID\{A4313A71-7B44-355C-8369-68DE943617AB}\InprocServer32" Name="CodeBase" Value="file:///[#filE7D2BAF36BE70670FE414AAABB6765E1]" Type="string" Action="write" />
+                <RegistryValue Root="HKCR" Key="CLSID\{B51C81B3-6C51-363A-AED0-F20EDFD7BFB2}\Implemented Categories\{62C8FE65-4EBB-45e7-B440-6E39B2CDBF29}" Value="" Type="string" Action="write" />
+                <RegistryValue Root="HKCR" Key="CLSID\{B51C81B3-6C51-363A-AED0-F20EDFD7BFB2}\InprocServer32\2.21.5981.35957" Name="Class" Value="NJsonSchema.SchemaResolver" Type="string" Action="write" />
+                <RegistryValue Root="HKCR" Key="CLSID\{B51C81B3-6C51-363A-AED0-F20EDFD7BFB2}\InprocServer32\2.21.5981.35957" Name="Assembly" Value="NJsonSchema, Version=2.21.5981.35957, Culture=neutral, PublicKeyToken=c2f9c3bdfae56102" Type="string" Action="write" />
+                <RegistryValue Root="HKCR" Key="CLSID\{B51C81B3-6C51-363A-AED0-F20EDFD7BFB2}\InprocServer32\2.21.5981.35957" Name="RuntimeVersion" Value="v4.0.30319" Type="string" Action="write" />
+                <RegistryValue Root="HKCR" Key="CLSID\{B51C81B3-6C51-363A-AED0-F20EDFD7BFB2}\InprocServer32\2.21.5981.35957" Name="CodeBase" Value="file:///[#filE7D2BAF36BE70670FE414AAABB6765E1]" Type="string" Action="write" />
+                <RegistryValue Root="HKCR" Key="CLSID\{B51C81B3-6C51-363A-AED0-F20EDFD7BFB2}\InprocServer32" Name="Class" Value="NJsonSchema.SchemaResolver" Type="string" Action="write" />
+                <RegistryValue Root="HKCR" Key="CLSID\{B51C81B3-6C51-363A-AED0-F20EDFD7BFB2}\InprocServer32" Name="Assembly" Value="NJsonSchema, Version=2.21.5981.35957, Culture=neutral, PublicKeyToken=c2f9c3bdfae56102" Type="string" Action="write" />
+                <RegistryValue Root="HKCR" Key="CLSID\{B51C81B3-6C51-363A-AED0-F20EDFD7BFB2}\InprocServer32" Name="RuntimeVersion" Value="v4.0.30319" Type="string" Action="write" />
+                <RegistryValue Root="HKCR" Key="CLSID\{B51C81B3-6C51-363A-AED0-F20EDFD7BFB2}\InprocServer32" Name="CodeBase" Value="file:///[#filE7D2BAF36BE70670FE414AAABB6765E1]" Type="string" Action="write" />
+                <RegistryValue Root="HKCR" Key="CLSID\{BD410A73-44AE-3873-B4AF-E44CCA3A0FEB}\Implemented Categories\{62C8FE65-4EBB-45e7-B440-6E39B2CDBF29}" Value="" Type="string" Action="write" />
+                <RegistryValue Root="HKCR" Key="CLSID\{BD410A73-44AE-3873-B4AF-E44CCA3A0FEB}\InprocServer32\2.21.5981.35957" Name="Class" Value="NJsonSchema.Annotations.JsonSchemaAttribute" Type="string" Action="write" />
+                <RegistryValue Root="HKCR" Key="CLSID\{BD410A73-44AE-3873-B4AF-E44CCA3A0FEB}\InprocServer32\2.21.5981.35957" Name="Assembly" Value="NJsonSchema, Version=2.21.5981.35957, Culture=neutral, PublicKeyToken=c2f9c3bdfae56102" Type="string" Action="write" />
+                <RegistryValue Root="HKCR" Key="CLSID\{BD410A73-44AE-3873-B4AF-E44CCA3A0FEB}\InprocServer32\2.21.5981.35957" Name="RuntimeVersion" Value="v4.0.30319" Type="string" Action="write" />
+                <RegistryValue Root="HKCR" Key="CLSID\{BD410A73-44AE-3873-B4AF-E44CCA3A0FEB}\InprocServer32\2.21.5981.35957" Name="CodeBase" Value="file:///[#filE7D2BAF36BE70670FE414AAABB6765E1]" Type="string" Action="write" />
+                <RegistryValue Root="HKCR" Key="CLSID\{BD410A73-44AE-3873-B4AF-E44CCA3A0FEB}\InprocServer32" Name="Class" Value="NJsonSchema.Annotations.JsonSchemaAttribute" Type="string" Action="write" />
+                <RegistryValue Root="HKCR" Key="CLSID\{BD410A73-44AE-3873-B4AF-E44CCA3A0FEB}\InprocServer32" Name="Assembly" Value="NJsonSchema, Version=2.21.5981.35957, Culture=neutral, PublicKeyToken=c2f9c3bdfae56102" Type="string" Action="write" />
+                <RegistryValue Root="HKCR" Key="CLSID\{BD410A73-44AE-3873-B4AF-E44CCA3A0FEB}\InprocServer32" Name="RuntimeVersion" Value="v4.0.30319" Type="string" Action="write" />
+                <RegistryValue Root="HKCR" Key="CLSID\{BD410A73-44AE-3873-B4AF-E44CCA3A0FEB}\InprocServer32" Name="CodeBase" Value="file:///[#filE7D2BAF36BE70670FE414AAABB6765E1]" Type="string" Action="write" />
+                <RegistryValue Root="HKCR" Key="CLSID\{BD468B5C-6F5E-30C0-B6A8-F2018748AC05}\Implemented Categories\{62C8FE65-4EBB-45e7-B440-6E39B2CDBF29}" Value="" Type="string" Action="write" />
+                <RegistryValue Root="HKCR" Key="CLSID\{BD468B5C-6F5E-30C0-B6A8-F2018748AC05}\InprocServer32\2.21.5981.35957" Name="Class" Value="NJsonSchema.JsonSchema4" Type="string" Action="write" />
+                <RegistryValue Root="HKCR" Key="CLSID\{BD468B5C-6F5E-30C0-B6A8-F2018748AC05}\InprocServer32\2.21.5981.35957" Name="Assembly" Value="NJsonSchema, Version=2.21.5981.35957, Culture=neutral, PublicKeyToken=c2f9c3bdfae56102" Type="string" Action="write" />
+                <RegistryValue Root="HKCR" Key="CLSID\{BD468B5C-6F5E-30C0-B6A8-F2018748AC05}\InprocServer32\2.21.5981.35957" Name="RuntimeVersion" Value="v4.0.30319" Type="string" Action="write" />
+                <RegistryValue Root="HKCR" Key="CLSID\{BD468B5C-6F5E-30C0-B6A8-F2018748AC05}\InprocServer32\2.21.5981.35957" Name="CodeBase" Value="file:///[#filE7D2BAF36BE70670FE414AAABB6765E1]" Type="string" Action="write" />
+                <RegistryValue Root="HKCR" Key="CLSID\{BD468B5C-6F5E-30C0-B6A8-F2018748AC05}\InprocServer32" Name="Class" Value="NJsonSchema.JsonSchema4" Type="string" Action="write" />
+                <RegistryValue Root="HKCR" Key="CLSID\{BD468B5C-6F5E-30C0-B6A8-F2018748AC05}\InprocServer32" Name="Assembly" Value="NJsonSchema, Version=2.21.5981.35957, Culture=neutral, PublicKeyToken=c2f9c3bdfae56102" Type="string" Action="write" />
+                <RegistryValue Root="HKCR" Key="CLSID\{BD468B5C-6F5E-30C0-B6A8-F2018748AC05}\InprocServer32" Name="RuntimeVersion" Value="v4.0.30319" Type="string" Action="write" />
+                <RegistryValue Root="HKCR" Key="CLSID\{BD468B5C-6F5E-30C0-B6A8-F2018748AC05}\InprocServer32" Name="CodeBase" Value="file:///[#filE7D2BAF36BE70670FE414AAABB6765E1]" Type="string" Action="write" />
+                <RegistryValue Root="HKCR" Key="Record\{21EC405E-0630-3994-A04F-7BC5F137DEAD}\2.21.5981.35957" Name="Class" Value="NJsonSchema.EnumHandling" Type="string" Action="write" />
+                <RegistryValue Root="HKCR" Key="Record\{21EC405E-0630-3994-A04F-7BC5F137DEAD}\2.21.5981.35957" Name="Assembly" Value="NJsonSchema, Version=2.21.5981.35957, Culture=neutral, PublicKeyToken=c2f9c3bdfae56102" Type="string" Action="write" />
+                <RegistryValue Root="HKCR" Key="Record\{21EC405E-0630-3994-A04F-7BC5F137DEAD}\2.21.5981.35957" Name="RuntimeVersion" Value="v4.0.30319" Type="string" Action="write" />
+                <RegistryValue Root="HKCR" Key="Record\{21EC405E-0630-3994-A04F-7BC5F137DEAD}\2.21.5981.35957" Name="CodeBase" Value="file:///[#filE7D2BAF36BE70670FE414AAABB6765E1]" Type="string" Action="write" />
+                <RegistryValue Root="HKCR" Key="Record\{5D5593A6-9DA4-3B44-9824-519D798ED157}\2.21.5981.35957" Name="Class" Value="NJsonSchema.Validation.ValidationErrorKind" Type="string" Action="write" />
+                <RegistryValue Root="HKCR" Key="Record\{5D5593A6-9DA4-3B44-9824-519D798ED157}\2.21.5981.35957" Name="Assembly" Value="NJsonSchema, Version=2.21.5981.35957, Culture=neutral, PublicKeyToken=c2f9c3bdfae56102" Type="string" Action="write" />
+                <RegistryValue Root="HKCR" Key="Record\{5D5593A6-9DA4-3B44-9824-519D798ED157}\2.21.5981.35957" Name="RuntimeVersion" Value="v4.0.30319" Type="string" Action="write" />
+                <RegistryValue Root="HKCR" Key="Record\{5D5593A6-9DA4-3B44-9824-519D798ED157}\2.21.5981.35957" Name="CodeBase" Value="file:///[#filE7D2BAF36BE70670FE414AAABB6765E1]" Type="string" Action="write" />
+                <RegistryValue Root="HKCR" Key="Record\{E4671D11-275D-3053-A62C-CD28030AF5DF}\2.21.5981.35957" Name="Class" Value="NJsonSchema.JsonObjectType" Type="string" Action="write" />
+                <RegistryValue Root="HKCR" Key="Record\{E4671D11-275D-3053-A62C-CD28030AF5DF}\2.21.5981.35957" Name="Assembly" Value="NJsonSchema, Version=2.21.5981.35957, Culture=neutral, PublicKeyToken=c2f9c3bdfae56102" Type="string" Action="write" />
+                <RegistryValue Root="HKCR" Key="Record\{E4671D11-275D-3053-A62C-CD28030AF5DF}\2.21.5981.35957" Name="RuntimeVersion" Value="v4.0.30319" Type="string" Action="write" />
+                <RegistryValue Root="HKCR" Key="Record\{E4671D11-275D-3053-A62C-CD28030AF5DF}\2.21.5981.35957" Name="CodeBase" Value="file:///[#filE7D2BAF36BE70670FE414AAABB6765E1]" Type="string" Action="write" />
+            </Component>
+            <Component Id="cmp1C1136F93E85EEFA43E6D2D9FFB0B6F2" Directory="RootDirectory" Guid="*">
+                <File Id="filD695A73671F7C09A8F5F9B000178428E" KeyPath="yes" Source="$(var.SourcePath)\NJsonSchema.xml" />
+            </Component>
+            <Component Id="cmp2A11D8A82847C4B7D0ED546235187238" Directory="RootDirectory" Guid="*">
+                <Class Id="{16A1E18C-808F-31F4-B887-459FB78ED9DE}" Context="InprocServer32" Description="NSwag.CodeGeneration.SwaggerGenerators.WebApi.WebApiAssemblyToSwaggerGeneratorSettings" ThreadingModel="both" ForeignServer="mscoree.dll">
+                    <ProgId Id="NSwag.CodeGeneration.SwaggerGenerators.WebApi.WebApiAssemblyToSwaggerGeneratorSettings" Description="NSwag.CodeGeneration.SwaggerGenerators.WebApi.WebApiAssemblyToSwaggerGeneratorSettings" />
+                </Class>
+                <Class Id="{C02A05F6-0555-37E0-ACF1-7DED67BB3E61}" Context="InprocServer32" Description="NSwag.CodeGeneration.SwaggerGenerators.AssemblyTypeToSwaggerGeneratorSettings" ThreadingModel="both" ForeignServer="mscoree.dll">
+                    <ProgId Id="NSwag.CodeGeneration.SwaggerGenerators.AssemblyTypeToSwaggerGeneratorSettings" Description="NSwag.CodeGeneration.SwaggerGenerators.AssemblyTypeToSwaggerGeneratorSettings" />
+                </Class>
+                <File Id="fil7FA595FCBA45D1489A6A9227BF9C07D1" KeyPath="yes" Source="$(var.SourcePath)\NSwag.AssemblyLoader.dll" />
+                <RegistryValue Root="HKCR" Key="CLSID\{16A1E18C-808F-31F4-B887-459FB78ED9DE}\Implemented Categories\{62C8FE65-4EBB-45e7-B440-6E39B2CDBF29}" Value="" Type="string" Action="write" />
+                <RegistryValue Root="HKCR" Key="CLSID\{16A1E18C-808F-31F4-B887-459FB78ED9DE}\InprocServer32\2.25.5982.31036" Name="Class" Value="NSwag.CodeGeneration.SwaggerGenerators.WebApi.WebApiAssemblyToSwaggerGeneratorSettings" Type="string" Action="write" />
+                <RegistryValue Root="HKCR" Key="CLSID\{16A1E18C-808F-31F4-B887-459FB78ED9DE}\InprocServer32\2.25.5982.31036" Name="Assembly" Value="NSwag.AssemblyLoader, Version=2.25.5982.31036, Culture=neutral, PublicKeyToken=null" Type="string" Action="write" />
+                <RegistryValue Root="HKCR" Key="CLSID\{16A1E18C-808F-31F4-B887-459FB78ED9DE}\InprocServer32\2.25.5982.31036" Name="RuntimeVersion" Value="v4.0.30319" Type="string" Action="write" />
+                <RegistryValue Root="HKCR" Key="CLSID\{16A1E18C-808F-31F4-B887-459FB78ED9DE}\InprocServer32\2.25.5982.31036" Name="CodeBase" Value="file:///[#fil7FA595FCBA45D1489A6A9227BF9C07D1]" Type="string" Action="write" />
+                <RegistryValue Root="HKCR" Key="CLSID\{16A1E18C-808F-31F4-B887-459FB78ED9DE}\InprocServer32" Name="Class" Value="NSwag.CodeGeneration.SwaggerGenerators.WebApi.WebApiAssemblyToSwaggerGeneratorSettings" Type="string" Action="write" />
+                <RegistryValue Root="HKCR" Key="CLSID\{16A1E18C-808F-31F4-B887-459FB78ED9DE}\InprocServer32" Name="Assembly" Value="NSwag.AssemblyLoader, Version=2.25.5982.31036, Culture=neutral, PublicKeyToken=null" Type="string" Action="write" />
+                <RegistryValue Root="HKCR" Key="CLSID\{16A1E18C-808F-31F4-B887-459FB78ED9DE}\InprocServer32" Name="RuntimeVersion" Value="v4.0.30319" Type="string" Action="write" />
+                <RegistryValue Root="HKCR" Key="CLSID\{16A1E18C-808F-31F4-B887-459FB78ED9DE}\InprocServer32" Name="CodeBase" Value="file:///[#fil7FA595FCBA45D1489A6A9227BF9C07D1]" Type="string" Action="write" />
+                <RegistryValue Root="HKCR" Key="CLSID\{C02A05F6-0555-37E0-ACF1-7DED67BB3E61}\Implemented Categories\{62C8FE65-4EBB-45e7-B440-6E39B2CDBF29}" Value="" Type="string" Action="write" />
+                <RegistryValue Root="HKCR" Key="CLSID\{C02A05F6-0555-37E0-ACF1-7DED67BB3E61}\InprocServer32\2.25.5982.31036" Name="Class" Value="NSwag.CodeGeneration.SwaggerGenerators.AssemblyTypeToSwaggerGeneratorSettings" Type="string" Action="write" />
+                <RegistryValue Root="HKCR" Key="CLSID\{C02A05F6-0555-37E0-ACF1-7DED67BB3E61}\InprocServer32\2.25.5982.31036" Name="Assembly" Value="NSwag.AssemblyLoader, Version=2.25.5982.31036, Culture=neutral, PublicKeyToken=null" Type="string" Action="write" />
+                <RegistryValue Root="HKCR" Key="CLSID\{C02A05F6-0555-37E0-ACF1-7DED67BB3E61}\InprocServer32\2.25.5982.31036" Name="RuntimeVersion" Value="v4.0.30319" Type="string" Action="write" />
+                <RegistryValue Root="HKCR" Key="CLSID\{C02A05F6-0555-37E0-ACF1-7DED67BB3E61}\InprocServer32\2.25.5982.31036" Name="CodeBase" Value="file:///[#fil7FA595FCBA45D1489A6A9227BF9C07D1]" Type="string" Action="write" />
+                <RegistryValue Root="HKCR" Key="CLSID\{C02A05F6-0555-37E0-ACF1-7DED67BB3E61}\InprocServer32" Name="Class" Value="NSwag.CodeGeneration.SwaggerGenerators.AssemblyTypeToSwaggerGeneratorSettings" Type="string" Action="write" />
+                <RegistryValue Root="HKCR" Key="CLSID\{C02A05F6-0555-37E0-ACF1-7DED67BB3E61}\InprocServer32" Name="Assembly" Value="NSwag.AssemblyLoader, Version=2.25.5982.31036, Culture=neutral, PublicKeyToken=null" Type="string" Action="write" />
+                <RegistryValue Root="HKCR" Key="CLSID\{C02A05F6-0555-37E0-ACF1-7DED67BB3E61}\InprocServer32" Name="RuntimeVersion" Value="v4.0.30319" Type="string" Action="write" />
+                <RegistryValue Root="HKCR" Key="CLSID\{C02A05F6-0555-37E0-ACF1-7DED67BB3E61}\InprocServer32" Name="CodeBase" Value="file:///[#fil7FA595FCBA45D1489A6A9227BF9C07D1]" Type="string" Action="write" />
+            </Component>
+            <Component Id="cmp799D3BDCF2987042CF5269EAFE86BF97" Directory="RootDirectory" Guid="*">
+                <File Id="fil785C94CCEE2966FF09CD86E2859A2F7F" KeyPath="yes" Source="$(var.SourcePath)\NSwag.AssemblyLoader.pdb" />
+            </Component>
+            <Component Id="cmp0A392689D7757F098A52295647E88BD8" Directory="RootDirectory" Guid="*">
+                <File Id="filAA0C1EB82ED63F8F72DE0B86161E790C" KeyPath="yes" Source="$(var.SourcePath)\NSwag.AssemblyLoader.xml" />
+            </Component>
+            <Component Id="cmpD433CB41F7E59DBB651203A1637871EF" Directory="RootDirectory" Guid="*">
+                <Class Id="{2B4CEF50-8BE1-36AE-A4B7-5D54B2E348A0}" Context="InprocServer32" Description="NSwag.CodeGeneration.CodeGenerators.TypeScript.SwaggerToTypeScriptClientGeneratorSettings" ThreadingModel="both" ForeignServer="mscoree.dll">
+                    <ProgId Id="NSwag.CodeGeneration.CodeGenerators.TypeScript.SwaggerToTypeScriptClientGeneratorSettings" Description="NSwag.CodeGeneration.CodeGenerators.TypeScript.SwaggerToTypeScriptClientGeneratorSettings" />
+                </Class>
+                <Class Id="{55A7DA1D-939A-352E-B9EE-F7A045A90061}" Context="InprocServer32" Description="NSwag.CodeGeneration.CodeGenerators.OperationNameGenerators.MultipleClientsFromOperationIdOperationNameGenerator" ThreadingModel="both" ForeignServer="mscoree.dll">
+                    <ProgId Id="NSwag.CodeGeneration.CodeGenerators.OperationNameGenerators.MultipleClientsFromOperationIdOperationNameGenerator" Description="NSwag.CodeGeneration.CodeGenerators.OperationNameGenerators.MultipleClientsFromOperationIdOperationNameGenerator" />
+                </Class>
+                <Class Id="{692403CA-8643-3301-BB75-02F45A485310}" Context="InprocServer32" Description="NSwag.CodeGeneration.CodeGenerators.CSharp.SwaggerToCSharpClientGeneratorSettings" ThreadingModel="both" ForeignServer="mscoree.dll">
+                    <ProgId Id="NSwag.CodeGeneration.CodeGenerators.CSharp.SwaggerToCSharpClientGeneratorSettings" Description="NSwag.CodeGeneration.CodeGenerators.CSharp.SwaggerToCSharpClientGeneratorSettings" />
+                </Class>
+                <Class Id="{7CCFE8E4-F11C-38DD-9296-67839FB81BD2}" Context="InprocServer32" Description="NSwag.CodeGeneration.SwaggerGenerators.WebApi.WebApiToSwaggerGeneratorSettings" ThreadingModel="both" ForeignServer="mscoree.dll">
+                    <ProgId Id="NSwag.CodeGeneration.SwaggerGenerators.WebApi.WebApiToSwaggerGeneratorSettings" Description="NSwag.CodeGeneration.SwaggerGenerators.WebApi.WebApiToSwaggerGeneratorSettings" />
+                </Class>
+                <Class Id="{A85E74DB-5557-366B-9DFE-EE9BDD9CC8C8}" Context="InprocServer32" Description="NSwag.CodeGeneration.CodeGenerators.CSharp.SwaggerToCSharpWebApiControllerGeneratorSettings" ThreadingModel="both" ForeignServer="mscoree.dll">
+                    <ProgId Id="NSwag.CodeGeneration.CodeGenerators.CSharp.SwaggerToCSharpWebApiControllerGeneratorSettings" Description="NSwag.CodeGeneration.CodeGenerators.CSharp.SwaggerToCSharpWebApiControllerGeneratorSettings" />
+                </Class>
+                <Class Id="{BD83B284-1E03-3A8A-97EE-E8AF62DCC497}" Context="InprocServer32" Description="NSwag.CodeGeneration.CodeGenerators.OperationNameGenerators.SingleClientFromOperationIdOperationNameGenerator" ThreadingModel="both" ForeignServer="mscoree.dll">
+                    <ProgId Id="NSwag.CodeGeneration.CodeGenerators.OperationNameGenerators.SingleClientFromOperationIdOperationNameGenerator" Description="NSwag.CodeGeneration.CodeGenerators.OperationNameGenerators.SingleClientFromOperationIdOperationNameGenerator" />
+                </Class>
+                <Class Id="{CB86C2D3-2DF7-3AA6-B46D-274034125AC9}" Context="InprocServer32" Description="NSwag.CodeGeneration.CodeGenerators.OperationNameGenerators.MultipleClientsFromPathSegmentsOperationNameGenerator" ThreadingModel="both" ForeignServer="mscoree.dll">
+                    <ProgId Id="NSwag.CodeGeneration.CodeGenerators.OperationNameGenerators.MultipleClientsFromPathSegmentsOperationNameGenerator" Description="NSwag.CodeGeneration.CodeGenerators.OperationNameGenerators.MultipleClientsFromPathSegmentsOperationNameGenerator" />
+                </Class>
+                <Class Id="{D40B99D8-9F54-3C1F-B854-554A1FDCF3AC}" Context="InprocServer32" Description="NSwag.CodeGeneration.CodeGenerators.ClientGeneratorBaseSettings" ThreadingModel="both" ForeignServer="mscoree.dll">
+                    <ProgId Id="NSwag.CodeGeneration.CodeGenerators.ClientGeneratorBaseSettings" Description="NSwag.CodeGeneration.CodeGenerators.ClientGeneratorBaseSettings" />
+                </Class>
+                <Class Id="{D538A0CC-014F-30B6-BF16-E529CC327B47}" Context="InprocServer32" Description="NSwag.CodeGeneration.CodeGenerators.ControllerGeneratorBaseSettings" ThreadingModel="both" ForeignServer="mscoree.dll">
+                    <ProgId Id="NSwag.CodeGeneration.CodeGenerators.ControllerGeneratorBaseSettings" Description="NSwag.CodeGeneration.CodeGenerators.ControllerGeneratorBaseSettings" />
+                </Class>
+                <File Id="filDC94E2DB0A7DAD32A328930C80E6419C" KeyPath="yes" Source="$(var.SourcePath)\NSwag.CodeGeneration.dll" />
+                <ProgId Id="Record" />
+                <RegistryValue Root="HKCR" Key="CLSID\{2B4CEF50-8BE1-36AE-A4B7-5D54B2E348A0}\Implemented Categories\{62C8FE65-4EBB-45e7-B440-6E39B2CDBF29}" Value="" Type="string" Action="write" />
+                <RegistryValue Root="HKCR" Key="CLSID\{2B4CEF50-8BE1-36AE-A4B7-5D54B2E348A0}\InprocServer32\2.25.5982.31036" Name="Class" Value="NSwag.CodeGeneration.CodeGenerators.TypeScript.SwaggerToTypeScriptClientGeneratorSettings" Type="string" Action="write" />
+                <RegistryValue Root="HKCR" Key="CLSID\{2B4CEF50-8BE1-36AE-A4B7-5D54B2E348A0}\InprocServer32\2.25.5982.31036" Name="Assembly" Value="NSwag.CodeGeneration, Version=2.25.5982.31036, Culture=neutral, PublicKeyToken=null" Type="string" Action="write" />
+                <RegistryValue Root="HKCR" Key="CLSID\{2B4CEF50-8BE1-36AE-A4B7-5D54B2E348A0}\InprocServer32\2.25.5982.31036" Name="RuntimeVersion" Value="v4.0.30319" Type="string" Action="write" />
+                <RegistryValue Root="HKCR" Key="CLSID\{2B4CEF50-8BE1-36AE-A4B7-5D54B2E348A0}\InprocServer32\2.25.5982.31036" Name="CodeBase" Value="file:///[#filDC94E2DB0A7DAD32A328930C80E6419C]" Type="string" Action="write" />
+                <RegistryValue Root="HKCR" Key="CLSID\{2B4CEF50-8BE1-36AE-A4B7-5D54B2E348A0}\InprocServer32" Name="Class" Value="NSwag.CodeGeneration.CodeGenerators.TypeScript.SwaggerToTypeScriptClientGeneratorSettings" Type="string" Action="write" />
+                <RegistryValue Root="HKCR" Key="CLSID\{2B4CEF50-8BE1-36AE-A4B7-5D54B2E348A0}\InprocServer32" Name="Assembly" Value="NSwag.CodeGeneration, Version=2.25.5982.31036, Culture=neutral, PublicKeyToken=null" Type="string" Action="write" />
+                <RegistryValue Root="HKCR" Key="CLSID\{2B4CEF50-8BE1-36AE-A4B7-5D54B2E348A0}\InprocServer32" Name="RuntimeVersion" Value="v4.0.30319" Type="string" Action="write" />
+                <RegistryValue Root="HKCR" Key="CLSID\{2B4CEF50-8BE1-36AE-A4B7-5D54B2E348A0}\InprocServer32" Name="CodeBase" Value="file:///[#filDC94E2DB0A7DAD32A328930C80E6419C]" Type="string" Action="write" />
+                <RegistryValue Root="HKCR" Key="CLSID\{55A7DA1D-939A-352E-B9EE-F7A045A90061}\Implemented Categories\{62C8FE65-4EBB-45e7-B440-6E39B2CDBF29}" Value="" Type="string" Action="write" />
+                <RegistryValue Root="HKCR" Key="CLSID\{55A7DA1D-939A-352E-B9EE-F7A045A90061}\InprocServer32\2.25.5982.31036" Name="Class" Value="NSwag.CodeGeneration.CodeGenerators.OperationNameGenerators.MultipleClientsFromOperationIdOperationNameGenerator" Type="string" Action="write" />
+                <RegistryValue Root="HKCR" Key="CLSID\{55A7DA1D-939A-352E-B9EE-F7A045A90061}\InprocServer32\2.25.5982.31036" Name="Assembly" Value="NSwag.CodeGeneration, Version=2.25.5982.31036, Culture=neutral, PublicKeyToken=null" Type="string" Action="write" />
+                <RegistryValue Root="HKCR" Key="CLSID\{55A7DA1D-939A-352E-B9EE-F7A045A90061}\InprocServer32\2.25.5982.31036" Name="RuntimeVersion" Value="v4.0.30319" Type="string" Action="write" />
+                <RegistryValue Root="HKCR" Key="CLSID\{55A7DA1D-939A-352E-B9EE-F7A045A90061}\InprocServer32\2.25.5982.31036" Name="CodeBase" Value="file:///[#filDC94E2DB0A7DAD32A328930C80E6419C]" Type="string" Action="write" />
+                <RegistryValue Root="HKCR" Key="CLSID\{55A7DA1D-939A-352E-B9EE-F7A045A90061}\InprocServer32" Name="Class" Value="NSwag.CodeGeneration.CodeGenerators.OperationNameGenerators.MultipleClientsFromOperationIdOperationNameGenerator" Type="string" Action="write" />
+                <RegistryValue Root="HKCR" Key="CLSID\{55A7DA1D-939A-352E-B9EE-F7A045A90061}\InprocServer32" Name="Assembly" Value="NSwag.CodeGeneration, Version=2.25.5982.31036, Culture=neutral, PublicKeyToken=null" Type="string" Action="write" />
+                <RegistryValue Root="HKCR" Key="CLSID\{55A7DA1D-939A-352E-B9EE-F7A045A90061}\InprocServer32" Name="RuntimeVersion" Value="v4.0.30319" Type="string" Action="write" />
+                <RegistryValue Root="HKCR" Key="CLSID\{55A7DA1D-939A-352E-B9EE-F7A045A90061}\InprocServer32" Name="CodeBase" Value="file:///[#filDC94E2DB0A7DAD32A328930C80E6419C]" Type="string" Action="write" />
+                <RegistryValue Root="HKCR" Key="CLSID\{692403CA-8643-3301-BB75-02F45A485310}\Implemented Categories\{62C8FE65-4EBB-45e7-B440-6E39B2CDBF29}" Value="" Type="string" Action="write" />
+                <RegistryValue Root="HKCR" Key="CLSID\{692403CA-8643-3301-BB75-02F45A485310}\InprocServer32\2.25.5982.31036" Name="Class" Value="NSwag.CodeGeneration.CodeGenerators.CSharp.SwaggerToCSharpClientGeneratorSettings" Type="string" Action="write" />
+                <RegistryValue Root="HKCR" Key="CLSID\{692403CA-8643-3301-BB75-02F45A485310}\InprocServer32\2.25.5982.31036" Name="Assembly" Value="NSwag.CodeGeneration, Version=2.25.5982.31036, Culture=neutral, PublicKeyToken=null" Type="string" Action="write" />
+                <RegistryValue Root="HKCR" Key="CLSID\{692403CA-8643-3301-BB75-02F45A485310}\InprocServer32\2.25.5982.31036" Name="RuntimeVersion" Value="v4.0.30319" Type="string" Action="write" />
+                <RegistryValue Root="HKCR" Key="CLSID\{692403CA-8643-3301-BB75-02F45A485310}\InprocServer32\2.25.5982.31036" Name="CodeBase" Value="file:///[#filDC94E2DB0A7DAD32A328930C80E6419C]" Type="string" Action="write" />
+                <RegistryValue Root="HKCR" Key="CLSID\{692403CA-8643-3301-BB75-02F45A485310}\InprocServer32" Name="Class" Value="NSwag.CodeGeneration.CodeGenerators.CSharp.SwaggerToCSharpClientGeneratorSettings" Type="string" Action="write" />
+                <RegistryValue Root="HKCR" Key="CLSID\{692403CA-8643-3301-BB75-02F45A485310}\InprocServer32" Name="Assembly" Value="NSwag.CodeGeneration, Version=2.25.5982.31036, Culture=neutral, PublicKeyToken=null" Type="string" Action="write" />
+                <RegistryValue Root="HKCR" Key="CLSID\{692403CA-8643-3301-BB75-02F45A485310}\InprocServer32" Name="RuntimeVersion" Value="v4.0.30319" Type="string" Action="write" />
+                <RegistryValue Root="HKCR" Key="CLSID\{692403CA-8643-3301-BB75-02F45A485310}\InprocServer32" Name="CodeBase" Value="file:///[#filDC94E2DB0A7DAD32A328930C80E6419C]" Type="string" Action="write" />
+                <RegistryValue Root="HKCR" Key="CLSID\{7CCFE8E4-F11C-38DD-9296-67839FB81BD2}\Implemented Categories\{62C8FE65-4EBB-45e7-B440-6E39B2CDBF29}" Value="" Type="string" Action="write" />
+                <RegistryValue Root="HKCR" Key="CLSID\{7CCFE8E4-F11C-38DD-9296-67839FB81BD2}\InprocServer32\2.25.5982.31036" Name="Class" Value="NSwag.CodeGeneration.SwaggerGenerators.WebApi.WebApiToSwaggerGeneratorSettings" Type="string" Action="write" />
+                <RegistryValue Root="HKCR" Key="CLSID\{7CCFE8E4-F11C-38DD-9296-67839FB81BD2}\InprocServer32\2.25.5982.31036" Name="Assembly" Value="NSwag.CodeGeneration, Version=2.25.5982.31036, Culture=neutral, PublicKeyToken=null" Type="string" Action="write" />
+                <RegistryValue Root="HKCR" Key="CLSID\{7CCFE8E4-F11C-38DD-9296-67839FB81BD2}\InprocServer32\2.25.5982.31036" Name="RuntimeVersion" Value="v4.0.30319" Type="string" Action="write" />
+                <RegistryValue Root="HKCR" Key="CLSID\{7CCFE8E4-F11C-38DD-9296-67839FB81BD2}\InprocServer32\2.25.5982.31036" Name="CodeBase" Value="file:///[#filDC94E2DB0A7DAD32A328930C80E6419C]" Type="string" Action="write" />
+                <RegistryValue Root="HKCR" Key="CLSID\{7CCFE8E4-F11C-38DD-9296-67839FB81BD2}\InprocServer32" Name="Class" Value="NSwag.CodeGeneration.SwaggerGenerators.WebApi.WebApiToSwaggerGeneratorSettings" Type="string" Action="write" />
+                <RegistryValue Root="HKCR" Key="CLSID\{7CCFE8E4-F11C-38DD-9296-67839FB81BD2}\InprocServer32" Name="Assembly" Value="NSwag.CodeGeneration, Version=2.25.5982.31036, Culture=neutral, PublicKeyToken=null" Type="string" Action="write" />
+                <RegistryValue Root="HKCR" Key="CLSID\{7CCFE8E4-F11C-38DD-9296-67839FB81BD2}\InprocServer32" Name="RuntimeVersion" Value="v4.0.30319" Type="string" Action="write" />
+                <RegistryValue Root="HKCR" Key="CLSID\{7CCFE8E4-F11C-38DD-9296-67839FB81BD2}\InprocServer32" Name="CodeBase" Value="file:///[#filDC94E2DB0A7DAD32A328930C80E6419C]" Type="string" Action="write" />
+                <RegistryValue Root="HKCR" Key="CLSID\{A85E74DB-5557-366B-9DFE-EE9BDD9CC8C8}\Implemented Categories\{62C8FE65-4EBB-45e7-B440-6E39B2CDBF29}" Value="" Type="string" Action="write" />
+                <RegistryValue Root="HKCR" Key="CLSID\{A85E74DB-5557-366B-9DFE-EE9BDD9CC8C8}\InprocServer32\2.25.5982.31036" Name="Class" Value="NSwag.CodeGeneration.CodeGenerators.CSharp.SwaggerToCSharpWebApiControllerGeneratorSettings" Type="string" Action="write" />
+                <RegistryValue Root="HKCR" Key="CLSID\{A85E74DB-5557-366B-9DFE-EE9BDD9CC8C8}\InprocServer32\2.25.5982.31036" Name="Assembly" Value="NSwag.CodeGeneration, Version=2.25.5982.31036, Culture=neutral, PublicKeyToken=null" Type="string" Action="write" />
+                <RegistryValue Root="HKCR" Key="CLSID\{A85E74DB-5557-366B-9DFE-EE9BDD9CC8C8}\InprocServer32\2.25.5982.31036" Name="RuntimeVersion" Value="v4.0.30319" Type="string" Action="write" />
+                <RegistryValue Root="HKCR" Key="CLSID\{A85E74DB-5557-366B-9DFE-EE9BDD9CC8C8}\InprocServer32\2.25.5982.31036" Name="CodeBase" Value="file:///[#filDC94E2DB0A7DAD32A328930C80E6419C]" Type="string" Action="write" />
+                <RegistryValue Root="HKCR" Key="CLSID\{A85E74DB-5557-366B-9DFE-EE9BDD9CC8C8}\InprocServer32" Name="Class" Value="NSwag.CodeGeneration.CodeGenerators.CSharp.SwaggerToCSharpWebApiControllerGeneratorSettings" Type="string" Action="write" />
+                <RegistryValue Root="HKCR" Key="CLSID\{A85E74DB-5557-366B-9DFE-EE9BDD9CC8C8}\InprocServer32" Name="Assembly" Value="NSwag.CodeGeneration, Version=2.25.5982.31036, Culture=neutral, PublicKeyToken=null" Type="string" Action="write" />
+                <RegistryValue Root="HKCR" Key="CLSID\{A85E74DB-5557-366B-9DFE-EE9BDD9CC8C8}\InprocServer32" Name="RuntimeVersion" Value="v4.0.30319" Type="string" Action="write" />
+                <RegistryValue Root="HKCR" Key="CLSID\{A85E74DB-5557-366B-9DFE-EE9BDD9CC8C8}\InprocServer32" Name="CodeBase" Value="file:///[#filDC94E2DB0A7DAD32A328930C80E6419C]" Type="string" Action="write" />
+                <RegistryValue Root="HKCR" Key="CLSID\{BD83B284-1E03-3A8A-97EE-E8AF62DCC497}\Implemented Categories\{62C8FE65-4EBB-45e7-B440-6E39B2CDBF29}" Value="" Type="string" Action="write" />
+                <RegistryValue Root="HKCR" Key="CLSID\{BD83B284-1E03-3A8A-97EE-E8AF62DCC497}\InprocServer32\2.25.5982.31036" Name="Class" Value="NSwag.CodeGeneration.CodeGenerators.OperationNameGenerators.SingleClientFromOperationIdOperationNameGenerator" Type="string" Action="write" />
+                <RegistryValue Root="HKCR" Key="CLSID\{BD83B284-1E03-3A8A-97EE-E8AF62DCC497}\InprocServer32\2.25.5982.31036" Name="Assembly" Value="NSwag.CodeGeneration, Version=2.25.5982.31036, Culture=neutral, PublicKeyToken=null" Type="string" Action="write" />
+                <RegistryValue Root="HKCR" Key="CLSID\{BD83B284-1E03-3A8A-97EE-E8AF62DCC497}\InprocServer32\2.25.5982.31036" Name="RuntimeVersion" Value="v4.0.30319" Type="string" Action="write" />
+                <RegistryValue Root="HKCR" Key="CLSID\{BD83B284-1E03-3A8A-97EE-E8AF62DCC497}\InprocServer32\2.25.5982.31036" Name="CodeBase" Value="file:///[#filDC94E2DB0A7DAD32A328930C80E6419C]" Type="string" Action="write" />
+                <RegistryValue Root="HKCR" Key="CLSID\{BD83B284-1E03-3A8A-97EE-E8AF62DCC497}\InprocServer32" Name="Class" Value="NSwag.CodeGeneration.CodeGenerators.OperationNameGenerators.SingleClientFromOperationIdOperationNameGenerator" Type="string" Action="write" />
+                <RegistryValue Root="HKCR" Key="CLSID\{BD83B284-1E03-3A8A-97EE-E8AF62DCC497}\InprocServer32" Name="Assembly" Value="NSwag.CodeGeneration, Version=2.25.5982.31036, Culture=neutral, PublicKeyToken=null" Type="string" Action="write" />
+                <RegistryValue Root="HKCR" Key="CLSID\{BD83B284-1E03-3A8A-97EE-E8AF62DCC497}\InprocServer32" Name="RuntimeVersion" Value="v4.0.30319" Type="string" Action="write" />
+                <RegistryValue Root="HKCR" Key="CLSID\{BD83B284-1E03-3A8A-97EE-E8AF62DCC497}\InprocServer32" Name="CodeBase" Value="file:///[#filDC94E2DB0A7DAD32A328930C80E6419C]" Type="string" Action="write" />
+                <RegistryValue Root="HKCR" Key="CLSID\{CB86C2D3-2DF7-3AA6-B46D-274034125AC9}\Implemented Categories\{62C8FE65-4EBB-45e7-B440-6E39B2CDBF29}" Value="" Type="string" Action="write" />
+                <RegistryValue Root="HKCR" Key="CLSID\{CB86C2D3-2DF7-3AA6-B46D-274034125AC9}\InprocServer32\2.25.5982.31036" Name="Class" Value="NSwag.CodeGeneration.CodeGenerators.OperationNameGenerators.MultipleClientsFromPathSegmentsOperationNameGenerator" Type="string" Action="write" />
+                <RegistryValue Root="HKCR" Key="CLSID\{CB86C2D3-2DF7-3AA6-B46D-274034125AC9}\InprocServer32\2.25.5982.31036" Name="Assembly" Value="NSwag.CodeGeneration, Version=2.25.5982.31036, Culture=neutral, PublicKeyToken=null" Type="string" Action="write" />
+                <RegistryValue Root="HKCR" Key="CLSID\{CB86C2D3-2DF7-3AA6-B46D-274034125AC9}\InprocServer32\2.25.5982.31036" Name="RuntimeVersion" Value="v4.0.30319" Type="string" Action="write" />
+                <RegistryValue Root="HKCR" Key="CLSID\{CB86C2D3-2DF7-3AA6-B46D-274034125AC9}\InprocServer32\2.25.5982.31036" Name="CodeBase" Value="file:///[#filDC94E2DB0A7DAD32A328930C80E6419C]" Type="string" Action="write" />
+                <RegistryValue Root="HKCR" Key="CLSID\{CB86C2D3-2DF7-3AA6-B46D-274034125AC9}\InprocServer32" Name="Class" Value="NSwag.CodeGeneration.CodeGenerators.OperationNameGenerators.MultipleClientsFromPathSegmentsOperationNameGenerator" Type="string" Action="write" />
+                <RegistryValue Root="HKCR" Key="CLSID\{CB86C2D3-2DF7-3AA6-B46D-274034125AC9}\InprocServer32" Name="Assembly" Value="NSwag.CodeGeneration, Version=2.25.5982.31036, Culture=neutral, PublicKeyToken=null" Type="string" Action="write" />
+                <RegistryValue Root="HKCR" Key="CLSID\{CB86C2D3-2DF7-3AA6-B46D-274034125AC9}\InprocServer32" Name="RuntimeVersion" Value="v4.0.30319" Type="string" Action="write" />
+                <RegistryValue Root="HKCR" Key="CLSID\{CB86C2D3-2DF7-3AA6-B46D-274034125AC9}\InprocServer32" Name="CodeBase" Value="file:///[#filDC94E2DB0A7DAD32A328930C80E6419C]" Type="string" Action="write" />
+                <RegistryValue Root="HKCR" Key="CLSID\{D40B99D8-9F54-3C1F-B854-554A1FDCF3AC}\Implemented Categories\{62C8FE65-4EBB-45e7-B440-6E39B2CDBF29}" Value="" Type="string" Action="write" />
+                <RegistryValue Root="HKCR" Key="CLSID\{D40B99D8-9F54-3C1F-B854-554A1FDCF3AC}\InprocServer32\2.25.5982.31036" Name="Class" Value="NSwag.CodeGeneration.CodeGenerators.ClientGeneratorBaseSettings" Type="string" Action="write" />
+                <RegistryValue Root="HKCR" Key="CLSID\{D40B99D8-9F54-3C1F-B854-554A1FDCF3AC}\InprocServer32\2.25.5982.31036" Name="Assembly" Value="NSwag.CodeGeneration, Version=2.25.5982.31036, Culture=neutral, PublicKeyToken=null" Type="string" Action="write" />
+                <RegistryValue Root="HKCR" Key="CLSID\{D40B99D8-9F54-3C1F-B854-554A1FDCF3AC}\InprocServer32\2.25.5982.31036" Name="RuntimeVersion" Value="v4.0.30319" Type="string" Action="write" />
+                <RegistryValue Root="HKCR" Key="CLSID\{D40B99D8-9F54-3C1F-B854-554A1FDCF3AC}\InprocServer32\2.25.5982.31036" Name="CodeBase" Value="file:///[#filDC94E2DB0A7DAD32A328930C80E6419C]" Type="string" Action="write" />
+                <RegistryValue Root="HKCR" Key="CLSID\{D40B99D8-9F54-3C1F-B854-554A1FDCF3AC}\InprocServer32" Name="Class" Value="NSwag.CodeGeneration.CodeGenerators.ClientGeneratorBaseSettings" Type="string" Action="write" />
+                <RegistryValue Root="HKCR" Key="CLSID\{D40B99D8-9F54-3C1F-B854-554A1FDCF3AC}\InprocServer32" Name="Assembly" Value="NSwag.CodeGeneration, Version=2.25.5982.31036, Culture=neutral, PublicKeyToken=null" Type="string" Action="write" />
+                <RegistryValue Root="HKCR" Key="CLSID\{D40B99D8-9F54-3C1F-B854-554A1FDCF3AC}\InprocServer32" Name="RuntimeVersion" Value="v4.0.30319" Type="string" Action="write" />
+                <RegistryValue Root="HKCR" Key="CLSID\{D40B99D8-9F54-3C1F-B854-554A1FDCF3AC}\InprocServer32" Name="CodeBase" Value="file:///[#filDC94E2DB0A7DAD32A328930C80E6419C]" Type="string" Action="write" />
+                <RegistryValue Root="HKCR" Key="CLSID\{D538A0CC-014F-30B6-BF16-E529CC327B47}\Implemented Categories\{62C8FE65-4EBB-45e7-B440-6E39B2CDBF29}" Value="" Type="string" Action="write" />
+                <RegistryValue Root="HKCR" Key="CLSID\{D538A0CC-014F-30B6-BF16-E529CC327B47}\InprocServer32\2.25.5982.31036" Name="Class" Value="NSwag.CodeGeneration.CodeGenerators.ControllerGeneratorBaseSettings" Type="string" Action="write" />
+                <RegistryValue Root="HKCR" Key="CLSID\{D538A0CC-014F-30B6-BF16-E529CC327B47}\InprocServer32\2.25.5982.31036" Name="Assembly" Value="NSwag.CodeGeneration, Version=2.25.5982.31036, Culture=neutral, PublicKeyToken=null" Type="string" Action="write" />
+                <RegistryValue Root="HKCR" Key="CLSID\{D538A0CC-014F-30B6-BF16-E529CC327B47}\InprocServer32\2.25.5982.31036" Name="RuntimeVersion" Value="v4.0.30319" Type="string" Action="write" />
+                <RegistryValue Root="HKCR" Key="CLSID\{D538A0CC-014F-30B6-BF16-E529CC327B47}\InprocServer32\2.25.5982.31036" Name="CodeBase" Value="file:///[#filDC94E2DB0A7DAD32A328930C80E6419C]" Type="string" Action="write" />
+                <RegistryValue Root="HKCR" Key="CLSID\{D538A0CC-014F-30B6-BF16-E529CC327B47}\InprocServer32" Name="Class" Value="NSwag.CodeGeneration.CodeGenerators.ControllerGeneratorBaseSettings" Type="string" Action="write" />
+                <RegistryValue Root="HKCR" Key="CLSID\{D538A0CC-014F-30B6-BF16-E529CC327B47}\InprocServer32" Name="Assembly" Value="NSwag.CodeGeneration, Version=2.25.5982.31036, Culture=neutral, PublicKeyToken=null" Type="string" Action="write" />
+                <RegistryValue Root="HKCR" Key="CLSID\{D538A0CC-014F-30B6-BF16-E529CC327B47}\InprocServer32" Name="RuntimeVersion" Value="v4.0.30319" Type="string" Action="write" />
+                <RegistryValue Root="HKCR" Key="CLSID\{D538A0CC-014F-30B6-BF16-E529CC327B47}\InprocServer32" Name="CodeBase" Value="file:///[#filDC94E2DB0A7DAD32A328930C80E6419C]" Type="string" Action="write" />
+                <RegistryValue Root="HKCR" Key="Record\{7FD2F01D-0A61-3F2B-B11D-F641D49E0C7F}\2.25.5982.31036" Name="Class" Value="NSwag.CodeGeneration.CodeGenerators.TypeScript.PromiseType" Type="string" Action="write" />
+                <RegistryValue Root="HKCR" Key="Record\{7FD2F01D-0A61-3F2B-B11D-F641D49E0C7F}\2.25.5982.31036" Name="Assembly" Value="NSwag.CodeGeneration, Version=2.25.5982.31036, Culture=neutral, PublicKeyToken=null" Type="string" Action="write" />
+                <RegistryValue Root="HKCR" Key="Record\{7FD2F01D-0A61-3F2B-B11D-F641D49E0C7F}\2.25.5982.31036" Name="RuntimeVersion" Value="v4.0.30319" Type="string" Action="write" />
+                <RegistryValue Root="HKCR" Key="Record\{7FD2F01D-0A61-3F2B-B11D-F641D49E0C7F}\2.25.5982.31036" Name="CodeBase" Value="file:///[#filDC94E2DB0A7DAD32A328930C80E6419C]" Type="string" Action="write" />
+                <RegistryValue Root="HKCR" Key="Record\{DE6DE672-1B14-3F42-9E58-12A780C9BE4E}\2.25.5982.31036" Name="Class" Value="NSwag.CodeGeneration.CodeGenerators.TypeScript.TypeScriptTemplate" Type="string" Action="write" />
+                <RegistryValue Root="HKCR" Key="Record\{DE6DE672-1B14-3F42-9E58-12A780C9BE4E}\2.25.5982.31036" Name="Assembly" Value="NSwag.CodeGeneration, Version=2.25.5982.31036, Culture=neutral, PublicKeyToken=null" Type="string" Action="write" />
+                <RegistryValue Root="HKCR" Key="Record\{DE6DE672-1B14-3F42-9E58-12A780C9BE4E}\2.25.5982.31036" Name="RuntimeVersion" Value="v4.0.30319" Type="string" Action="write" />
+                <RegistryValue Root="HKCR" Key="Record\{DE6DE672-1B14-3F42-9E58-12A780C9BE4E}\2.25.5982.31036" Name="CodeBase" Value="file:///[#filDC94E2DB0A7DAD32A328930C80E6419C]" Type="string" Action="write" />
+                <RegistryValue Root="HKCR" Key="Record\{F86BDFE7-0B77-3B18-A846-1EE8E07E6DF1}\2.25.5982.31036" Name="Class" Value="NSwag.CodeGeneration.CodeGenerators.OperationGenerationMode" Type="string" Action="write" />
+                <RegistryValue Root="HKCR" Key="Record\{F86BDFE7-0B77-3B18-A846-1EE8E07E6DF1}\2.25.5982.31036" Name="Assembly" Value="NSwag.CodeGeneration, Version=2.25.5982.31036, Culture=neutral, PublicKeyToken=null" Type="string" Action="write" />
+                <RegistryValue Root="HKCR" Key="Record\{F86BDFE7-0B77-3B18-A846-1EE8E07E6DF1}\2.25.5982.31036" Name="RuntimeVersion" Value="v4.0.30319" Type="string" Action="write" />
+                <RegistryValue Root="HKCR" Key="Record\{F86BDFE7-0B77-3B18-A846-1EE8E07E6DF1}\2.25.5982.31036" Name="CodeBase" Value="file:///[#filDC94E2DB0A7DAD32A328930C80E6419C]" Type="string" Action="write" />
+            </Component>
+            <Component Id="cmp1949BC3177C07B75094A9C221E194BD5" Directory="RootDirectory" Guid="*">
+                <File Id="fil8177F0D8741FF80180BD236FBACDF05F" KeyPath="yes" Source="$(var.SourcePath)\NSwag.CodeGeneration.pdb" />
+            </Component>
+            <Component Id="cmp467981A375B9C9BD9836444143038D95" Directory="RootDirectory" Guid="*">
+                <File Id="filA0B38857D48FC4AADA41CEA9DCA0BED9" KeyPath="yes" Source="$(var.SourcePath)\NSwag.CodeGeneration.xml" />
+            </Component>
+            <Component Id="cmpAAFA37AAF0733BDB6A158E6D1B46BBE6" Directory="RootDirectory" Guid="*">
+                <Class Id="{05CBC0D1-7AA9-3017-B715-7F02F11AE5E2}" Context="InprocServer32" Description="NSwag.SwaggerHeaders" ThreadingModel="both" ForeignServer="mscoree.dll">
+                    <ProgId Id="NSwag.SwaggerHeaders" Description="NSwag.SwaggerHeaders" />
+                </Class>
+                <Class Id="{09D74CA5-316B-3BD8-A1E2-4DB821D1D778}" Context="InprocServer32" Description="NSwag.SwaggerContact" ThreadingModel="both" ForeignServer="mscoree.dll">
+                    <ProgId Id="NSwag.SwaggerContact" Description="NSwag.SwaggerContact" />
+                </Class>
+                <Class Id="{20444870-8ACE-35FA-91E2-EE0DDB5952A9}" Context="InprocServer32" Description="NSwag.SwaggerExternalDocumentation" ThreadingModel="both" ForeignServer="mscoree.dll">
+                    <ProgId Id="NSwag.SwaggerExternalDocumentation" Description="NSwag.SwaggerExternalDocumentation" />
+                </Class>
+                <Class Id="{236C0FD0-E703-31EF-9707-9CC0BE4E7884}" Context="InprocServer32" Description="NSwag.SwaggerSecurityRequirement" ThreadingModel="both" ForeignServer="mscoree.dll">
+                    <ProgId Id="NSwag.SwaggerSecurityRequirement" Description="NSwag.SwaggerSecurityRequirement" />
+                </Class>
+                <Class Id="{2BC04FDA-6188-375F-9E2C-8FD9F8170B4C}" Context="InprocServer32" Description="NSwag.SwaggerService" ThreadingModel="both" ForeignServer="mscoree.dll">
+                    <ProgId Id="NSwag.SwaggerService" Description="NSwag.SwaggerService" />
+                </Class>
+                <Class Id="{34E6F8D2-7AD4-36D3-A4A3-51702883E9A0}" Context="InprocServer32" Description="NSwag.SwaggerLicense" ThreadingModel="both" ForeignServer="mscoree.dll">
+                    <ProgId Id="NSwag.SwaggerLicense" Description="NSwag.SwaggerLicense" />
+                </Class>
+                <Class Id="{5691969D-1373-3096-AF48-B48EB011038A}" Context="InprocServer32" Description="NSwag.SwaggerResponses" ThreadingModel="both" ForeignServer="mscoree.dll">
+                    <ProgId Id="NSwag.SwaggerResponses" Description="NSwag.SwaggerResponses" />
+                </Class>
+                <Class Id="{5962016F-E4F3-3600-8E1F-89CEB62A65E9}" Context="InprocServer32" Description="NSwag.SwaggerResponse" ThreadingModel="both" ForeignServer="mscoree.dll">
+                    <ProgId Id="NSwag.SwaggerResponse" Description="NSwag.SwaggerResponse" />
+                </Class>
+                <Class Id="{5B2AD243-71C4-3720-8054-E841DD4A6FEE}" Context="InprocServer32" Description="NSwag.SwaggerInfo" ThreadingModel="both" ForeignServer="mscoree.dll">
+                    <ProgId Id="NSwag.SwaggerInfo" Description="NSwag.SwaggerInfo" />
+                </Class>
+                <Class Id="{63E45B66-C1FC-3E0A-AA95-DBE3180D5A42}" Context="InprocServer32" Description="NSwag.SwaggerSecurityScheme" ThreadingModel="both" ForeignServer="mscoree.dll">
+                    <ProgId Id="NSwag.SwaggerSecurityScheme" Description="NSwag.SwaggerSecurityScheme" />
+                </Class>
+                <Class Id="{6B572252-107E-342E-ABBC-EC6DE86B1FBC}" Context="InprocServer32" Description="NSwag.SwaggerOperationDescription" ThreadingModel="both" ForeignServer="mscoree.dll">
+                    <ProgId Id="NSwag.SwaggerOperationDescription" Description="NSwag.SwaggerOperationDescription" />
+                </Class>
+                <Class Id="{C56204DE-2D98-3A7E-B1FB-E3856C5D4428}" Context="InprocServer32" Description="NSwag.SwaggerTag" ThreadingModel="both" ForeignServer="mscoree.dll">
+                    <ProgId Id="NSwag.SwaggerTag" Description="NSwag.SwaggerTag" />
+                </Class>
+                <Class Id="{D9613A00-730A-3504-9088-19D7DDEDD600}" Context="InprocServer32" Description="NSwag.SwaggerParameter" ThreadingModel="both" ForeignServer="mscoree.dll">
+                    <ProgId Id="NSwag.SwaggerParameter" Description="NSwag.SwaggerParameter" />
+                </Class>
+                <Class Id="{E4D68339-0EC0-326B-A432-5F1EE900111D}" Context="InprocServer32" Description="NSwag.SwaggerOperation" ThreadingModel="both" ForeignServer="mscoree.dll">
+                    <ProgId Id="NSwag.SwaggerOperation" Description="NSwag.SwaggerOperation" />
+                </Class>
+                <Class Id="{EFD6EFA7-A376-32A5-851F-C87D9D77FAD5}" Context="InprocServer32" Description="NSwag.SwaggerOperations" ThreadingModel="both" ForeignServer="mscoree.dll">
+                    <ProgId Id="NSwag.SwaggerOperations" Description="NSwag.SwaggerOperations" />
+                </Class>
+                <File Id="fil3F4437F772041EF18E21178330FB07F9" KeyPath="yes" Source="$(var.SourcePath)\NSwag.Core.dll" />
+                <ProgId Id="Record" />
+                <RegistryValue Root="HKCR" Key="CLSID\{05CBC0D1-7AA9-3017-B715-7F02F11AE5E2}\Implemented Categories\{62C8FE65-4EBB-45e7-B440-6E39B2CDBF29}" Value="" Type="string" Action="write" />
+                <RegistryValue Root="HKCR" Key="CLSID\{05CBC0D1-7AA9-3017-B715-7F02F11AE5E2}\InprocServer32\2.25.5982.23164" Name="Class" Value="NSwag.SwaggerHeaders" Type="string" Action="write" />
+                <RegistryValue Root="HKCR" Key="CLSID\{05CBC0D1-7AA9-3017-B715-7F02F11AE5E2}\InprocServer32\2.25.5982.23164" Name="Assembly" Value="NSwag.Core, Version=2.25.5982.23164, Culture=neutral, PublicKeyToken=c2d88086e098d109" Type="string" Action="write" />
+                <RegistryValue Root="HKCR" Key="CLSID\{05CBC0D1-7AA9-3017-B715-7F02F11AE5E2}\InprocServer32\2.25.5982.23164" Name="RuntimeVersion" Value="v4.0.30319" Type="string" Action="write" />
+                <RegistryValue Root="HKCR" Key="CLSID\{05CBC0D1-7AA9-3017-B715-7F02F11AE5E2}\InprocServer32\2.25.5982.23164" Name="CodeBase" Value="file:///[#fil3F4437F772041EF18E21178330FB07F9]" Type="string" Action="write" />
+                <RegistryValue Root="HKCR" Key="CLSID\{05CBC0D1-7AA9-3017-B715-7F02F11AE5E2}\InprocServer32" Name="Class" Value="NSwag.SwaggerHeaders" Type="string" Action="write" />
+                <RegistryValue Root="HKCR" Key="CLSID\{05CBC0D1-7AA9-3017-B715-7F02F11AE5E2}\InprocServer32" Name="Assembly" Value="NSwag.Core, Version=2.25.5982.23164, Culture=neutral, PublicKeyToken=c2d88086e098d109" Type="string" Action="write" />
+                <RegistryValue Root="HKCR" Key="CLSID\{05CBC0D1-7AA9-3017-B715-7F02F11AE5E2}\InprocServer32" Name="RuntimeVersion" Value="v4.0.30319" Type="string" Action="write" />
+                <RegistryValue Root="HKCR" Key="CLSID\{05CBC0D1-7AA9-3017-B715-7F02F11AE5E2}\InprocServer32" Name="CodeBase" Value="file:///[#fil3F4437F772041EF18E21178330FB07F9]" Type="string" Action="write" />
+                <RegistryValue Root="HKCR" Key="CLSID\{09D74CA5-316B-3BD8-A1E2-4DB821D1D778}\Implemented Categories\{62C8FE65-4EBB-45e7-B440-6E39B2CDBF29}" Value="" Type="string" Action="write" />
+                <RegistryValue Root="HKCR" Key="CLSID\{09D74CA5-316B-3BD8-A1E2-4DB821D1D778}\InprocServer32\2.25.5982.23164" Name="Class" Value="NSwag.SwaggerContact" Type="string" Action="write" />
+                <RegistryValue Root="HKCR" Key="CLSID\{09D74CA5-316B-3BD8-A1E2-4DB821D1D778}\InprocServer32\2.25.5982.23164" Name="Assembly" Value="NSwag.Core, Version=2.25.5982.23164, Culture=neutral, PublicKeyToken=c2d88086e098d109" Type="string" Action="write" />
+                <RegistryValue Root="HKCR" Key="CLSID\{09D74CA5-316B-3BD8-A1E2-4DB821D1D778}\InprocServer32\2.25.5982.23164" Name="RuntimeVersion" Value="v4.0.30319" Type="string" Action="write" />
+                <RegistryValue Root="HKCR" Key="CLSID\{09D74CA5-316B-3BD8-A1E2-4DB821D1D778}\InprocServer32\2.25.5982.23164" Name="CodeBase" Value="file:///[#fil3F4437F772041EF18E21178330FB07F9]" Type="string" Action="write" />
+                <RegistryValue Root="HKCR" Key="CLSID\{09D74CA5-316B-3BD8-A1E2-4DB821D1D778}\InprocServer32" Name="Class" Value="NSwag.SwaggerContact" Type="string" Action="write" />
+                <RegistryValue Root="HKCR" Key="CLSID\{09D74CA5-316B-3BD8-A1E2-4DB821D1D778}\InprocServer32" Name="Assembly" Value="NSwag.Core, Version=2.25.5982.23164, Culture=neutral, PublicKeyToken=c2d88086e098d109" Type="string" Action="write" />
+                <RegistryValue Root="HKCR" Key="CLSID\{09D74CA5-316B-3BD8-A1E2-4DB821D1D778}\InprocServer32" Name="RuntimeVersion" Value="v4.0.30319" Type="string" Action="write" />
+                <RegistryValue Root="HKCR" Key="CLSID\{09D74CA5-316B-3BD8-A1E2-4DB821D1D778}\InprocServer32" Name="CodeBase" Value="file:///[#fil3F4437F772041EF18E21178330FB07F9]" Type="string" Action="write" />
+                <RegistryValue Root="HKCR" Key="CLSID\{20444870-8ACE-35FA-91E2-EE0DDB5952A9}\Implemented Categories\{62C8FE65-4EBB-45e7-B440-6E39B2CDBF29}" Value="" Type="string" Action="write" />
+                <RegistryValue Root="HKCR" Key="CLSID\{20444870-8ACE-35FA-91E2-EE0DDB5952A9}\InprocServer32\2.25.5982.23164" Name="Class" Value="NSwag.SwaggerExternalDocumentation" Type="string" Action="write" />
+                <RegistryValue Root="HKCR" Key="CLSID\{20444870-8ACE-35FA-91E2-EE0DDB5952A9}\InprocServer32\2.25.5982.23164" Name="Assembly" Value="NSwag.Core, Version=2.25.5982.23164, Culture=neutral, PublicKeyToken=c2d88086e098d109" Type="string" Action="write" />
+                <RegistryValue Root="HKCR" Key="CLSID\{20444870-8ACE-35FA-91E2-EE0DDB5952A9}\InprocServer32\2.25.5982.23164" Name="RuntimeVersion" Value="v4.0.30319" Type="string" Action="write" />
+                <RegistryValue Root="HKCR" Key="CLSID\{20444870-8ACE-35FA-91E2-EE0DDB5952A9}\InprocServer32\2.25.5982.23164" Name="CodeBase" Value="file:///[#fil3F4437F772041EF18E21178330FB07F9]" Type="string" Action="write" />
+                <RegistryValue Root="HKCR" Key="CLSID\{20444870-8ACE-35FA-91E2-EE0DDB5952A9}\InprocServer32" Name="Class" Value="NSwag.SwaggerExternalDocumentation" Type="string" Action="write" />
+                <RegistryValue Root="HKCR" Key="CLSID\{20444870-8ACE-35FA-91E2-EE0DDB5952A9}\InprocServer32" Name="Assembly" Value="NSwag.Core, Version=2.25.5982.23164, Culture=neutral, PublicKeyToken=c2d88086e098d109" Type="string" Action="write" />
+                <RegistryValue Root="HKCR" Key="CLSID\{20444870-8ACE-35FA-91E2-EE0DDB5952A9}\InprocServer32" Name="RuntimeVersion" Value="v4.0.30319" Type="string" Action="write" />
+                <RegistryValue Root="HKCR" Key="CLSID\{20444870-8ACE-35FA-91E2-EE0DDB5952A9}\InprocServer32" Name="CodeBase" Value="file:///[#fil3F4437F772041EF18E21178330FB07F9]" Type="string" Action="write" />
+                <RegistryValue Root="HKCR" Key="CLSID\{236C0FD0-E703-31EF-9707-9CC0BE4E7884}\Implemented Categories\{62C8FE65-4EBB-45e7-B440-6E39B2CDBF29}" Value="" Type="string" Action="write" />
+                <RegistryValue Root="HKCR" Key="CLSID\{236C0FD0-E703-31EF-9707-9CC0BE4E7884}\InprocServer32\2.25.5982.23164" Name="Class" Value="NSwag.SwaggerSecurityRequirement" Type="string" Action="write" />
+                <RegistryValue Root="HKCR" Key="CLSID\{236C0FD0-E703-31EF-9707-9CC0BE4E7884}\InprocServer32\2.25.5982.23164" Name="Assembly" Value="NSwag.Core, Version=2.25.5982.23164, Culture=neutral, PublicKeyToken=c2d88086e098d109" Type="string" Action="write" />
+                <RegistryValue Root="HKCR" Key="CLSID\{236C0FD0-E703-31EF-9707-9CC0BE4E7884}\InprocServer32\2.25.5982.23164" Name="RuntimeVersion" Value="v4.0.30319" Type="string" Action="write" />
+                <RegistryValue Root="HKCR" Key="CLSID\{236C0FD0-E703-31EF-9707-9CC0BE4E7884}\InprocServer32\2.25.5982.23164" Name="CodeBase" Value="file:///[#fil3F4437F772041EF18E21178330FB07F9]" Type="string" Action="write" />
+                <RegistryValue Root="HKCR" Key="CLSID\{236C0FD0-E703-31EF-9707-9CC0BE4E7884}\InprocServer32" Name="Class" Value="NSwag.SwaggerSecurityRequirement" Type="string" Action="write" />
+                <RegistryValue Root="HKCR" Key="CLSID\{236C0FD0-E703-31EF-9707-9CC0BE4E7884}\InprocServer32" Name="Assembly" Value="NSwag.Core, Version=2.25.5982.23164, Culture=neutral, PublicKeyToken=c2d88086e098d109" Type="string" Action="write" />
+                <RegistryValue Root="HKCR" Key="CLSID\{236C0FD0-E703-31EF-9707-9CC0BE4E7884}\InprocServer32" Name="RuntimeVersion" Value="v4.0.30319" Type="string" Action="write" />
+                <RegistryValue Root="HKCR" Key="CLSID\{236C0FD0-E703-31EF-9707-9CC0BE4E7884}\InprocServer32" Name="CodeBase" Value="file:///[#fil3F4437F772041EF18E21178330FB07F9]" Type="string" Action="write" />
+                <RegistryValue Root="HKCR" Key="CLSID\{2BC04FDA-6188-375F-9E2C-8FD9F8170B4C}\Implemented Categories\{62C8FE65-4EBB-45e7-B440-6E39B2CDBF29}" Value="" Type="string" Action="write" />
+                <RegistryValue Root="HKCR" Key="CLSID\{2BC04FDA-6188-375F-9E2C-8FD9F8170B4C}\InprocServer32\2.25.5982.23164" Name="Class" Value="NSwag.SwaggerService" Type="string" Action="write" />
+                <RegistryValue Root="HKCR" Key="CLSID\{2BC04FDA-6188-375F-9E2C-8FD9F8170B4C}\InprocServer32\2.25.5982.23164" Name="Assembly" Value="NSwag.Core, Version=2.25.5982.23164, Culture=neutral, PublicKeyToken=c2d88086e098d109" Type="string" Action="write" />
+                <RegistryValue Root="HKCR" Key="CLSID\{2BC04FDA-6188-375F-9E2C-8FD9F8170B4C}\InprocServer32\2.25.5982.23164" Name="RuntimeVersion" Value="v4.0.30319" Type="string" Action="write" />
+                <RegistryValue Root="HKCR" Key="CLSID\{2BC04FDA-6188-375F-9E2C-8FD9F8170B4C}\InprocServer32\2.25.5982.23164" Name="CodeBase" Value="file:///[#fil3F4437F772041EF18E21178330FB07F9]" Type="string" Action="write" />
+                <RegistryValue Root="HKCR" Key="CLSID\{2BC04FDA-6188-375F-9E2C-8FD9F8170B4C}\InprocServer32" Name="Class" Value="NSwag.SwaggerService" Type="string" Action="write" />
+                <RegistryValue Root="HKCR" Key="CLSID\{2BC04FDA-6188-375F-9E2C-8FD9F8170B4C}\InprocServer32" Name="Assembly" Value="NSwag.Core, Version=2.25.5982.23164, Culture=neutral, PublicKeyToken=c2d88086e098d109" Type="string" Action="write" />
+                <RegistryValue Root="HKCR" Key="CLSID\{2BC04FDA-6188-375F-9E2C-8FD9F8170B4C}\InprocServer32" Name="RuntimeVersion" Value="v4.0.30319" Type="string" Action="write" />
+                <RegistryValue Root="HKCR" Key="CLSID\{2BC04FDA-6188-375F-9E2C-8FD9F8170B4C}\InprocServer32" Name="CodeBase" Value="file:///[#fil3F4437F772041EF18E21178330FB07F9]" Type="string" Action="write" />
+                <RegistryValue Root="HKCR" Key="CLSID\{34E6F8D2-7AD4-36D3-A4A3-51702883E9A0}\Implemented Categories\{62C8FE65-4EBB-45e7-B440-6E39B2CDBF29}" Value="" Type="string" Action="write" />
+                <RegistryValue Root="HKCR" Key="CLSID\{34E6F8D2-7AD4-36D3-A4A3-51702883E9A0}\InprocServer32\2.25.5982.23164" Name="Class" Value="NSwag.SwaggerLicense" Type="string" Action="write" />
+                <RegistryValue Root="HKCR" Key="CLSID\{34E6F8D2-7AD4-36D3-A4A3-51702883E9A0}\InprocServer32\2.25.5982.23164" Name="Assembly" Value="NSwag.Core, Version=2.25.5982.23164, Culture=neutral, PublicKeyToken=c2d88086e098d109" Type="string" Action="write" />
+                <RegistryValue Root="HKCR" Key="CLSID\{34E6F8D2-7AD4-36D3-A4A3-51702883E9A0}\InprocServer32\2.25.5982.23164" Name="RuntimeVersion" Value="v4.0.30319" Type="string" Action="write" />
+                <RegistryValue Root="HKCR" Key="CLSID\{34E6F8D2-7AD4-36D3-A4A3-51702883E9A0}\InprocServer32\2.25.5982.23164" Name="CodeBase" Value="file:///[#fil3F4437F772041EF18E21178330FB07F9]" Type="string" Action="write" />
+                <RegistryValue Root="HKCR" Key="CLSID\{34E6F8D2-7AD4-36D3-A4A3-51702883E9A0}\InprocServer32" Name="Class" Value="NSwag.SwaggerLicense" Type="string" Action="write" />
+                <RegistryValue Root="HKCR" Key="CLSID\{34E6F8D2-7AD4-36D3-A4A3-51702883E9A0}\InprocServer32" Name="Assembly" Value="NSwag.Core, Version=2.25.5982.23164, Culture=neutral, PublicKeyToken=c2d88086e098d109" Type="string" Action="write" />
+                <RegistryValue Root="HKCR" Key="CLSID\{34E6F8D2-7AD4-36D3-A4A3-51702883E9A0}\InprocServer32" Name="RuntimeVersion" Value="v4.0.30319" Type="string" Action="write" />
+                <RegistryValue Root="HKCR" Key="CLSID\{34E6F8D2-7AD4-36D3-A4A3-51702883E9A0}\InprocServer32" Name="CodeBase" Value="file:///[#fil3F4437F772041EF18E21178330FB07F9]" Type="string" Action="write" />
+                <RegistryValue Root="HKCR" Key="CLSID\{5691969D-1373-3096-AF48-B48EB011038A}\Implemented Categories\{62C8FE65-4EBB-45e7-B440-6E39B2CDBF29}" Value="" Type="string" Action="write" />
+                <RegistryValue Root="HKCR" Key="CLSID\{5691969D-1373-3096-AF48-B48EB011038A}\InprocServer32\2.25.5982.23164" Name="Class" Value="NSwag.SwaggerResponses" Type="string" Action="write" />
+                <RegistryValue Root="HKCR" Key="CLSID\{5691969D-1373-3096-AF48-B48EB011038A}\InprocServer32\2.25.5982.23164" Name="Assembly" Value="NSwag.Core, Version=2.25.5982.23164, Culture=neutral, PublicKeyToken=c2d88086e098d109" Type="string" Action="write" />
+                <RegistryValue Root="HKCR" Key="CLSID\{5691969D-1373-3096-AF48-B48EB011038A}\InprocServer32\2.25.5982.23164" Name="RuntimeVersion" Value="v4.0.30319" Type="string" Action="write" />
+                <RegistryValue Root="HKCR" Key="CLSID\{5691969D-1373-3096-AF48-B48EB011038A}\InprocServer32\2.25.5982.23164" Name="CodeBase" Value="file:///[#fil3F4437F772041EF18E21178330FB07F9]" Type="string" Action="write" />
+                <RegistryValue Root="HKCR" Key="CLSID\{5691969D-1373-3096-AF48-B48EB011038A}\InprocServer32" Name="Class" Value="NSwag.SwaggerResponses" Type="string" Action="write" />
+                <RegistryValue Root="HKCR" Key="CLSID\{5691969D-1373-3096-AF48-B48EB011038A}\InprocServer32" Name="Assembly" Value="NSwag.Core, Version=2.25.5982.23164, Culture=neutral, PublicKeyToken=c2d88086e098d109" Type="string" Action="write" />
+                <RegistryValue Root="HKCR" Key="CLSID\{5691969D-1373-3096-AF48-B48EB011038A}\InprocServer32" Name="RuntimeVersion" Value="v4.0.30319" Type="string" Action="write" />
+                <RegistryValue Root="HKCR" Key="CLSID\{5691969D-1373-3096-AF48-B48EB011038A}\InprocServer32" Name="CodeBase" Value="file:///[#fil3F4437F772041EF18E21178330FB07F9]" Type="string" Action="write" />
+                <RegistryValue Root="HKCR" Key="CLSID\{5962016F-E4F3-3600-8E1F-89CEB62A65E9}\Implemented Categories\{62C8FE65-4EBB-45e7-B440-6E39B2CDBF29}" Value="" Type="string" Action="write" />
+                <RegistryValue Root="HKCR" Key="CLSID\{5962016F-E4F3-3600-8E1F-89CEB62A65E9}\InprocServer32\2.25.5982.23164" Name="Class" Value="NSwag.SwaggerResponse" Type="string" Action="write" />
+                <RegistryValue Root="HKCR" Key="CLSID\{5962016F-E4F3-3600-8E1F-89CEB62A65E9}\InprocServer32\2.25.5982.23164" Name="Assembly" Value="NSwag.Core, Version=2.25.5982.23164, Culture=neutral, PublicKeyToken=c2d88086e098d109" Type="string" Action="write" />
+                <RegistryValue Root="HKCR" Key="CLSID\{5962016F-E4F3-3600-8E1F-89CEB62A65E9}\InprocServer32\2.25.5982.23164" Name="RuntimeVersion" Value="v4.0.30319" Type="string" Action="write" />
+                <RegistryValue Root="HKCR" Key="CLSID\{5962016F-E4F3-3600-8E1F-89CEB62A65E9}\InprocServer32\2.25.5982.23164" Name="CodeBase" Value="file:///[#fil3F4437F772041EF18E21178330FB07F9]" Type="string" Action="write" />
+                <RegistryValue Root="HKCR" Key="CLSID\{5962016F-E4F3-3600-8E1F-89CEB62A65E9}\InprocServer32" Name="Class" Value="NSwag.SwaggerResponse" Type="string" Action="write" />
+                <RegistryValue Root="HKCR" Key="CLSID\{5962016F-E4F3-3600-8E1F-89CEB62A65E9}\InprocServer32" Name="Assembly" Value="NSwag.Core, Version=2.25.5982.23164, Culture=neutral, PublicKeyToken=c2d88086e098d109" Type="string" Action="write" />
+                <RegistryValue Root="HKCR" Key="CLSID\{5962016F-E4F3-3600-8E1F-89CEB62A65E9}\InprocServer32" Name="RuntimeVersion" Value="v4.0.30319" Type="string" Action="write" />
+                <RegistryValue Root="HKCR" Key="CLSID\{5962016F-E4F3-3600-8E1F-89CEB62A65E9}\InprocServer32" Name="CodeBase" Value="file:///[#fil3F4437F772041EF18E21178330FB07F9]" Type="string" Action="write" />
+                <RegistryValue Root="HKCR" Key="CLSID\{5B2AD243-71C4-3720-8054-E841DD4A6FEE}\Implemented Categories\{62C8FE65-4EBB-45e7-B440-6E39B2CDBF29}" Value="" Type="string" Action="write" />
+                <RegistryValue Root="HKCR" Key="CLSID\{5B2AD243-71C4-3720-8054-E841DD4A6FEE}\InprocServer32\2.25.5982.23164" Name="Class" Value="NSwag.SwaggerInfo" Type="string" Action="write" />
+                <RegistryValue Root="HKCR" Key="CLSID\{5B2AD243-71C4-3720-8054-E841DD4A6FEE}\InprocServer32\2.25.5982.23164" Name="Assembly" Value="NSwag.Core, Version=2.25.5982.23164, Culture=neutral, PublicKeyToken=c2d88086e098d109" Type="string" Action="write" />
+                <RegistryValue Root="HKCR" Key="CLSID\{5B2AD243-71C4-3720-8054-E841DD4A6FEE}\InprocServer32\2.25.5982.23164" Name="RuntimeVersion" Value="v4.0.30319" Type="string" Action="write" />
+                <RegistryValue Root="HKCR" Key="CLSID\{5B2AD243-71C4-3720-8054-E841DD4A6FEE}\InprocServer32\2.25.5982.23164" Name="CodeBase" Value="file:///[#fil3F4437F772041EF18E21178330FB07F9]" Type="string" Action="write" />
+                <RegistryValue Root="HKCR" Key="CLSID\{5B2AD243-71C4-3720-8054-E841DD4A6FEE}\InprocServer32" Name="Class" Value="NSwag.SwaggerInfo" Type="string" Action="write" />
+                <RegistryValue Root="HKCR" Key="CLSID\{5B2AD243-71C4-3720-8054-E841DD4A6FEE}\InprocServer32" Name="Assembly" Value="NSwag.Core, Version=2.25.5982.23164, Culture=neutral, PublicKeyToken=c2d88086e098d109" Type="string" Action="write" />
+                <RegistryValue Root="HKCR" Key="CLSID\{5B2AD243-71C4-3720-8054-E841DD4A6FEE}\InprocServer32" Name="RuntimeVersion" Value="v4.0.30319" Type="string" Action="write" />
+                <RegistryValue Root="HKCR" Key="CLSID\{5B2AD243-71C4-3720-8054-E841DD4A6FEE}\InprocServer32" Name="CodeBase" Value="file:///[#fil3F4437F772041EF18E21178330FB07F9]" Type="string" Action="write" />
+                <RegistryValue Root="HKCR" Key="CLSID\{63E45B66-C1FC-3E0A-AA95-DBE3180D5A42}\Implemented Categories\{62C8FE65-4EBB-45e7-B440-6E39B2CDBF29}" Value="" Type="string" Action="write" />
+                <RegistryValue Root="HKCR" Key="CLSID\{63E45B66-C1FC-3E0A-AA95-DBE3180D5A42}\InprocServer32\2.25.5982.23164" Name="Class" Value="NSwag.SwaggerSecurityScheme" Type="string" Action="write" />
+                <RegistryValue Root="HKCR" Key="CLSID\{63E45B66-C1FC-3E0A-AA95-DBE3180D5A42}\InprocServer32\2.25.5982.23164" Name="Assembly" Value="NSwag.Core, Version=2.25.5982.23164, Culture=neutral, PublicKeyToken=c2d88086e098d109" Type="string" Action="write" />
+                <RegistryValue Root="HKCR" Key="CLSID\{63E45B66-C1FC-3E0A-AA95-DBE3180D5A42}\InprocServer32\2.25.5982.23164" Name="RuntimeVersion" Value="v4.0.30319" Type="string" Action="write" />
+                <RegistryValue Root="HKCR" Key="CLSID\{63E45B66-C1FC-3E0A-AA95-DBE3180D5A42}\InprocServer32\2.25.5982.23164" Name="CodeBase" Value="file:///[#fil3F4437F772041EF18E21178330FB07F9]" Type="string" Action="write" />
+                <RegistryValue Root="HKCR" Key="CLSID\{63E45B66-C1FC-3E0A-AA95-DBE3180D5A42}\InprocServer32" Name="Class" Value="NSwag.SwaggerSecurityScheme" Type="string" Action="write" />
+                <RegistryValue Root="HKCR" Key="CLSID\{63E45B66-C1FC-3E0A-AA95-DBE3180D5A42}\InprocServer32" Name="Assembly" Value="NSwag.Core, Version=2.25.5982.23164, Culture=neutral, PublicKeyToken=c2d88086e098d109" Type="string" Action="write" />
+                <RegistryValue Root="HKCR" Key="CLSID\{63E45B66-C1FC-3E0A-AA95-DBE3180D5A42}\InprocServer32" Name="RuntimeVersion" Value="v4.0.30319" Type="string" Action="write" />
+                <RegistryValue Root="HKCR" Key="CLSID\{63E45B66-C1FC-3E0A-AA95-DBE3180D5A42}\InprocServer32" Name="CodeBase" Value="file:///[#fil3F4437F772041EF18E21178330FB07F9]" Type="string" Action="write" />
+                <RegistryValue Root="HKCR" Key="CLSID\{6B572252-107E-342E-ABBC-EC6DE86B1FBC}\Implemented Categories\{62C8FE65-4EBB-45e7-B440-6E39B2CDBF29}" Value="" Type="string" Action="write" />
+                <RegistryValue Root="HKCR" Key="CLSID\{6B572252-107E-342E-ABBC-EC6DE86B1FBC}\InprocServer32\2.25.5982.23164" Name="Class" Value="NSwag.SwaggerOperationDescription" Type="string" Action="write" />
+                <RegistryValue Root="HKCR" Key="CLSID\{6B572252-107E-342E-ABBC-EC6DE86B1FBC}\InprocServer32\2.25.5982.23164" Name="Assembly" Value="NSwag.Core, Version=2.25.5982.23164, Culture=neutral, PublicKeyToken=c2d88086e098d109" Type="string" Action="write" />
+                <RegistryValue Root="HKCR" Key="CLSID\{6B572252-107E-342E-ABBC-EC6DE86B1FBC}\InprocServer32\2.25.5982.23164" Name="RuntimeVersion" Value="v4.0.30319" Type="string" Action="write" />
+                <RegistryValue Root="HKCR" Key="CLSID\{6B572252-107E-342E-ABBC-EC6DE86B1FBC}\InprocServer32\2.25.5982.23164" Name="CodeBase" Value="file:///[#fil3F4437F772041EF18E21178330FB07F9]" Type="string" Action="write" />
+                <RegistryValue Root="HKCR" Key="CLSID\{6B572252-107E-342E-ABBC-EC6DE86B1FBC}\InprocServer32" Name="Class" Value="NSwag.SwaggerOperationDescription" Type="string" Action="write" />
+                <RegistryValue Root="HKCR" Key="CLSID\{6B572252-107E-342E-ABBC-EC6DE86B1FBC}\InprocServer32" Name="Assembly" Value="NSwag.Core, Version=2.25.5982.23164, Culture=neutral, PublicKeyToken=c2d88086e098d109" Type="string" Action="write" />
+                <RegistryValue Root="HKCR" Key="CLSID\{6B572252-107E-342E-ABBC-EC6DE86B1FBC}\InprocServer32" Name="RuntimeVersion" Value="v4.0.30319" Type="string" Action="write" />
+                <RegistryValue Root="HKCR" Key="CLSID\{6B572252-107E-342E-ABBC-EC6DE86B1FBC}\InprocServer32" Name="CodeBase" Value="file:///[#fil3F4437F772041EF18E21178330FB07F9]" Type="string" Action="write" />
+                <RegistryValue Root="HKCR" Key="CLSID\{C56204DE-2D98-3A7E-B1FB-E3856C5D4428}\Implemented Categories\{62C8FE65-4EBB-45e7-B440-6E39B2CDBF29}" Value="" Type="string" Action="write" />
+                <RegistryValue Root="HKCR" Key="CLSID\{C56204DE-2D98-3A7E-B1FB-E3856C5D4428}\InprocServer32\2.25.5982.23164" Name="Class" Value="NSwag.SwaggerTag" Type="string" Action="write" />
+                <RegistryValue Root="HKCR" Key="CLSID\{C56204DE-2D98-3A7E-B1FB-E3856C5D4428}\InprocServer32\2.25.5982.23164" Name="Assembly" Value="NSwag.Core, Version=2.25.5982.23164, Culture=neutral, PublicKeyToken=c2d88086e098d109" Type="string" Action="write" />
+                <RegistryValue Root="HKCR" Key="CLSID\{C56204DE-2D98-3A7E-B1FB-E3856C5D4428}\InprocServer32\2.25.5982.23164" Name="RuntimeVersion" Value="v4.0.30319" Type="string" Action="write" />
+                <RegistryValue Root="HKCR" Key="CLSID\{C56204DE-2D98-3A7E-B1FB-E3856C5D4428}\InprocServer32\2.25.5982.23164" Name="CodeBase" Value="file:///[#fil3F4437F772041EF18E21178330FB07F9]" Type="string" Action="write" />
+                <RegistryValue Root="HKCR" Key="CLSID\{C56204DE-2D98-3A7E-B1FB-E3856C5D4428}\InprocServer32" Name="Class" Value="NSwag.SwaggerTag" Type="string" Action="write" />
+                <RegistryValue Root="HKCR" Key="CLSID\{C56204DE-2D98-3A7E-B1FB-E3856C5D4428}\InprocServer32" Name="Assembly" Value="NSwag.Core, Version=2.25.5982.23164, Culture=neutral, PublicKeyToken=c2d88086e098d109" Type="string" Action="write" />
+                <RegistryValue Root="HKCR" Key="CLSID\{C56204DE-2D98-3A7E-B1FB-E3856C5D4428}\InprocServer32" Name="RuntimeVersion" Value="v4.0.30319" Type="string" Action="write" />
+                <RegistryValue Root="HKCR" Key="CLSID\{C56204DE-2D98-3A7E-B1FB-E3856C5D4428}\InprocServer32" Name="CodeBase" Value="file:///[#fil3F4437F772041EF18E21178330FB07F9]" Type="string" Action="write" />
+                <RegistryValue Root="HKCR" Key="CLSID\{D9613A00-730A-3504-9088-19D7DDEDD600}\Implemented Categories\{62C8FE65-4EBB-45e7-B440-6E39B2CDBF29}" Value="" Type="string" Action="write" />
+                <RegistryValue Root="HKCR" Key="CLSID\{D9613A00-730A-3504-9088-19D7DDEDD600}\InprocServer32\2.25.5982.23164" Name="Class" Value="NSwag.SwaggerParameter" Type="string" Action="write" />
+                <RegistryValue Root="HKCR" Key="CLSID\{D9613A00-730A-3504-9088-19D7DDEDD600}\InprocServer32\2.25.5982.23164" Name="Assembly" Value="NSwag.Core, Version=2.25.5982.23164, Culture=neutral, PublicKeyToken=c2d88086e098d109" Type="string" Action="write" />
+                <RegistryValue Root="HKCR" Key="CLSID\{D9613A00-730A-3504-9088-19D7DDEDD600}\InprocServer32\2.25.5982.23164" Name="RuntimeVersion" Value="v4.0.30319" Type="string" Action="write" />
+                <RegistryValue Root="HKCR" Key="CLSID\{D9613A00-730A-3504-9088-19D7DDEDD600}\InprocServer32\2.25.5982.23164" Name="CodeBase" Value="file:///[#fil3F4437F772041EF18E21178330FB07F9]" Type="string" Action="write" />
+                <RegistryValue Root="HKCR" Key="CLSID\{D9613A00-730A-3504-9088-19D7DDEDD600}\InprocServer32" Name="Class" Value="NSwag.SwaggerParameter" Type="string" Action="write" />
+                <RegistryValue Root="HKCR" Key="CLSID\{D9613A00-730A-3504-9088-19D7DDEDD600}\InprocServer32" Name="Assembly" Value="NSwag.Core, Version=2.25.5982.23164, Culture=neutral, PublicKeyToken=c2d88086e098d109" Type="string" Action="write" />
+                <RegistryValue Root="HKCR" Key="CLSID\{D9613A00-730A-3504-9088-19D7DDEDD600}\InprocServer32" Name="RuntimeVersion" Value="v4.0.30319" Type="string" Action="write" />
+                <RegistryValue Root="HKCR" Key="CLSID\{D9613A00-730A-3504-9088-19D7DDEDD600}\InprocServer32" Name="CodeBase" Value="file:///[#fil3F4437F772041EF18E21178330FB07F9]" Type="string" Action="write" />
+                <RegistryValue Root="HKCR" Key="CLSID\{E4D68339-0EC0-326B-A432-5F1EE900111D}\Implemented Categories\{62C8FE65-4EBB-45e7-B440-6E39B2CDBF29}" Value="" Type="string" Action="write" />
+                <RegistryValue Root="HKCR" Key="CLSID\{E4D68339-0EC0-326B-A432-5F1EE900111D}\InprocServer32\2.25.5982.23164" Name="Class" Value="NSwag.SwaggerOperation" Type="string" Action="write" />
+                <RegistryValue Root="HKCR" Key="CLSID\{E4D68339-0EC0-326B-A432-5F1EE900111D}\InprocServer32\2.25.5982.23164" Name="Assembly" Value="NSwag.Core, Version=2.25.5982.23164, Culture=neutral, PublicKeyToken=c2d88086e098d109" Type="string" Action="write" />
+                <RegistryValue Root="HKCR" Key="CLSID\{E4D68339-0EC0-326B-A432-5F1EE900111D}\InprocServer32\2.25.5982.23164" Name="RuntimeVersion" Value="v4.0.30319" Type="string" Action="write" />
+                <RegistryValue Root="HKCR" Key="CLSID\{E4D68339-0EC0-326B-A432-5F1EE900111D}\InprocServer32\2.25.5982.23164" Name="CodeBase" Value="file:///[#fil3F4437F772041EF18E21178330FB07F9]" Type="string" Action="write" />
+                <RegistryValue Root="HKCR" Key="CLSID\{E4D68339-0EC0-326B-A432-5F1EE900111D}\InprocServer32" Name="Class" Value="NSwag.SwaggerOperation" Type="string" Action="write" />
+                <RegistryValue Root="HKCR" Key="CLSID\{E4D68339-0EC0-326B-A432-5F1EE900111D}\InprocServer32" Name="Assembly" Value="NSwag.Core, Version=2.25.5982.23164, Culture=neutral, PublicKeyToken=c2d88086e098d109" Type="string" Action="write" />
+                <RegistryValue Root="HKCR" Key="CLSID\{E4D68339-0EC0-326B-A432-5F1EE900111D}\InprocServer32" Name="RuntimeVersion" Value="v4.0.30319" Type="string" Action="write" />
+                <RegistryValue Root="HKCR" Key="CLSID\{E4D68339-0EC0-326B-A432-5F1EE900111D}\InprocServer32" Name="CodeBase" Value="file:///[#fil3F4437F772041EF18E21178330FB07F9]" Type="string" Action="write" />
+                <RegistryValue Root="HKCR" Key="CLSID\{EFD6EFA7-A376-32A5-851F-C87D9D77FAD5}\Implemented Categories\{62C8FE65-4EBB-45e7-B440-6E39B2CDBF29}" Value="" Type="string" Action="write" />
+                <RegistryValue Root="HKCR" Key="CLSID\{EFD6EFA7-A376-32A5-851F-C87D9D77FAD5}\InprocServer32\2.25.5982.23164" Name="Class" Value="NSwag.SwaggerOperations" Type="string" Action="write" />
+                <RegistryValue Root="HKCR" Key="CLSID\{EFD6EFA7-A376-32A5-851F-C87D9D77FAD5}\InprocServer32\2.25.5982.23164" Name="Assembly" Value="NSwag.Core, Version=2.25.5982.23164, Culture=neutral, PublicKeyToken=c2d88086e098d109" Type="string" Action="write" />
+                <RegistryValue Root="HKCR" Key="CLSID\{EFD6EFA7-A376-32A5-851F-C87D9D77FAD5}\InprocServer32\2.25.5982.23164" Name="RuntimeVersion" Value="v4.0.30319" Type="string" Action="write" />
+                <RegistryValue Root="HKCR" Key="CLSID\{EFD6EFA7-A376-32A5-851F-C87D9D77FAD5}\InprocServer32\2.25.5982.23164" Name="CodeBase" Value="file:///[#fil3F4437F772041EF18E21178330FB07F9]" Type="string" Action="write" />
+                <RegistryValue Root="HKCR" Key="CLSID\{EFD6EFA7-A376-32A5-851F-C87D9D77FAD5}\InprocServer32" Name="Class" Value="NSwag.SwaggerOperations" Type="string" Action="write" />
+                <RegistryValue Root="HKCR" Key="CLSID\{EFD6EFA7-A376-32A5-851F-C87D9D77FAD5}\InprocServer32" Name="Assembly" Value="NSwag.Core, Version=2.25.5982.23164, Culture=neutral, PublicKeyToken=c2d88086e098d109" Type="string" Action="write" />
+                <RegistryValue Root="HKCR" Key="CLSID\{EFD6EFA7-A376-32A5-851F-C87D9D77FAD5}\InprocServer32" Name="RuntimeVersion" Value="v4.0.30319" Type="string" Action="write" />
+                <RegistryValue Root="HKCR" Key="CLSID\{EFD6EFA7-A376-32A5-851F-C87D9D77FAD5}\InprocServer32" Name="CodeBase" Value="file:///[#fil3F4437F772041EF18E21178330FB07F9]" Type="string" Action="write" />
+                <RegistryValue Root="HKCR" Key="Record\{3E392C26-0DCA-3FFC-9E7C-D50C33191D66}\2.25.5982.23164" Name="Class" Value="NSwag.SwaggerSchema" Type="string" Action="write" />
+                <RegistryValue Root="HKCR" Key="Record\{3E392C26-0DCA-3FFC-9E7C-D50C33191D66}\2.25.5982.23164" Name="Assembly" Value="NSwag.Core, Version=2.25.5982.23164, Culture=neutral, PublicKeyToken=c2d88086e098d109" Type="string" Action="write" />
+                <RegistryValue Root="HKCR" Key="Record\{3E392C26-0DCA-3FFC-9E7C-D50C33191D66}\2.25.5982.23164" Name="RuntimeVersion" Value="v4.0.30319" Type="string" Action="write" />
+                <RegistryValue Root="HKCR" Key="Record\{3E392C26-0DCA-3FFC-9E7C-D50C33191D66}\2.25.5982.23164" Name="CodeBase" Value="file:///[#fil3F4437F772041EF18E21178330FB07F9]" Type="string" Action="write" />
+                <RegistryValue Root="HKCR" Key="Record\{718E080B-2523-3052-A7C3-61B9A9B9C308}\2.25.5982.23164" Name="Class" Value="NSwag.SwaggerOperationMethod" Type="string" Action="write" />
+                <RegistryValue Root="HKCR" Key="Record\{718E080B-2523-3052-A7C3-61B9A9B9C308}\2.25.5982.23164" Name="Assembly" Value="NSwag.Core, Version=2.25.5982.23164, Culture=neutral, PublicKeyToken=c2d88086e098d109" Type="string" Action="write" />
+                <RegistryValue Root="HKCR" Key="Record\{718E080B-2523-3052-A7C3-61B9A9B9C308}\2.25.5982.23164" Name="RuntimeVersion" Value="v4.0.30319" Type="string" Action="write" />
+                <RegistryValue Root="HKCR" Key="Record\{718E080B-2523-3052-A7C3-61B9A9B9C308}\2.25.5982.23164" Name="CodeBase" Value="file:///[#fil3F4437F772041EF18E21178330FB07F9]" Type="string" Action="write" />
+                <RegistryValue Root="HKCR" Key="Record\{8A0BBE3E-701C-3F6A-BA23-98268B44839B}\2.25.5982.23164" Name="Class" Value="NSwag.SwaggerParameterKind" Type="string" Action="write" />
+                <RegistryValue Root="HKCR" Key="Record\{8A0BBE3E-701C-3F6A-BA23-98268B44839B}\2.25.5982.23164" Name="Assembly" Value="NSwag.Core, Version=2.25.5982.23164, Culture=neutral, PublicKeyToken=c2d88086e098d109" Type="string" Action="write" />
+                <RegistryValue Root="HKCR" Key="Record\{8A0BBE3E-701C-3F6A-BA23-98268B44839B}\2.25.5982.23164" Name="RuntimeVersion" Value="v4.0.30319" Type="string" Action="write" />
+                <RegistryValue Root="HKCR" Key="Record\{8A0BBE3E-701C-3F6A-BA23-98268B44839B}\2.25.5982.23164" Name="CodeBase" Value="file:///[#fil3F4437F772041EF18E21178330FB07F9]" Type="string" Action="write" />
+                <RegistryValue Root="HKCR" Key="Record\{E96DF75B-2911-3391-A8A3-EDA8888C10AA}\2.25.5982.23164" Name="Class" Value="NSwag.SwaggerSecuritySchemeType" Type="string" Action="write" />
+                <RegistryValue Root="HKCR" Key="Record\{E96DF75B-2911-3391-A8A3-EDA8888C10AA}\2.25.5982.23164" Name="Assembly" Value="NSwag.Core, Version=2.25.5982.23164, Culture=neutral, PublicKeyToken=c2d88086e098d109" Type="string" Action="write" />
+                <RegistryValue Root="HKCR" Key="Record\{E96DF75B-2911-3391-A8A3-EDA8888C10AA}\2.25.5982.23164" Name="RuntimeVersion" Value="v4.0.30319" Type="string" Action="write" />
+                <RegistryValue Root="HKCR" Key="Record\{E96DF75B-2911-3391-A8A3-EDA8888C10AA}\2.25.5982.23164" Name="CodeBase" Value="file:///[#fil3F4437F772041EF18E21178330FB07F9]" Type="string" Action="write" />
+            </Component>
+            <Component Id="cmp1010C0663A590ED1850175378FD283FF" Directory="RootDirectory" Guid="*">
+                <File Id="fil40CDD58B15B8468857D8908B897841FF" KeyPath="yes" Source="$(var.SourcePath)\NSwag.Core.pdb" />
+            </Component>
+            <Component Id="cmp9EE45CDB16B4CC1F1782CAE6CE0726C8" Directory="RootDirectory" Guid="*">
+                <Class Id="{554AAACE-790C-34F6-A26F-CA3A856BE9BC}" Context="InprocServer32" Description="NSwag.Commands.SwaggerToCSharpClientCommand" ThreadingModel="both" ForeignServer="mscoree.dll">
+                    <ProgId Id="NSwag.Commands.SwaggerToCSharpClientCommand" Description="NSwag.Commands.SwaggerToCSharpClientCommand" />
+                </Class>
+                <Class Id="{7B766C45-10B2-318A-81B4-B67BD1A131EA}" Context="InprocServer32" Description="NSwag.Commands.JsonSchemaToTypeScriptCommand" ThreadingModel="both" ForeignServer="mscoree.dll">
+                    <ProgId Id="NSwag.Commands.JsonSchemaToTypeScriptCommand" Description="NSwag.Commands.JsonSchemaToTypeScriptCommand" />
+                </Class>
+                <Class Id="{82005FBC-E39E-3881-8BFB-AFE7BF3FA3CC}" Context="InprocServer32" Description="NSwag.Commands.JsonSchemaToCSharpCommand" ThreadingModel="both" ForeignServer="mscoree.dll">
+                    <ProgId Id="NSwag.Commands.JsonSchemaToCSharpCommand" Description="NSwag.Commands.JsonSchemaToCSharpCommand" />
+                </Class>
+                <Class Id="{BC3EEB16-214F-3F27-9FAE-29572E7F179E}" Context="InprocServer32" Description="NSwag.Commands.SwaggerToCSharpControllerCommand" ThreadingModel="both" ForeignServer="mscoree.dll">
+                    <ProgId Id="NSwag.Commands.SwaggerToCSharpControllerCommand" Description="NSwag.Commands.SwaggerToCSharpControllerCommand" />
+                </Class>
+                <Class Id="{BF143772-C1EA-314E-9A7A-AF39D5AB5ED9}" Context="InprocServer32" Description="NSwag.Program" ThreadingModel="both" ForeignServer="mscoree.dll">
+                    <ProgId Id="NSwag.Program" Description="NSwag.Program" />
+                </Class>
+                <Class Id="{D722D62F-1EAF-3AB2-86C4-1D9A1D5D26FC}" Context="InprocServer32" Description="NSwag.Commands.SwaggerToTypeScriptClientCommand" ThreadingModel="both" ForeignServer="mscoree.dll">
+                    <ProgId Id="NSwag.Commands.SwaggerToTypeScriptClientCommand" Description="NSwag.Commands.SwaggerToTypeScriptClientCommand" />
+                </Class>
+                <Class Id="{EA5A7544-EEF0-33F0-B5FA-70676FA17852}" Context="InprocServer32" Description="NSwag.Commands.AssemblyTypeToSwaggerCommand" ThreadingModel="both" ForeignServer="mscoree.dll">
+                    <ProgId Id="NSwag.Commands.AssemblyTypeToSwaggerCommand" Description="NSwag.Commands.AssemblyTypeToSwaggerCommand" />
+                </Class>
+                <Class Id="{F00AFA99-E3ED-3903-8229-C8CF5B1CD4AB}" Context="InprocServer32" Description="NSwag.Commands.WebApiToSwaggerCommand" ThreadingModel="both" ForeignServer="mscoree.dll">
+                    <ProgId Id="NSwag.Commands.WebApiToSwaggerCommand" Description="NSwag.Commands.WebApiToSwaggerCommand" />
+                </Class>
+                <File Id="filE739E664708A94CFE7C67EC645DD0A88" KeyPath="yes" Source="$(var.SourcePath)\NSwag.exe" />
+                <RegistryValue Root="HKCR" Key="CLSID\{554AAACE-790C-34F6-A26F-CA3A856BE9BC}\Implemented Categories\{62C8FE65-4EBB-45e7-B440-6E39B2CDBF29}" Value="" Type="string" Action="write" />
+                <RegistryValue Root="HKCR" Key="CLSID\{554AAACE-790C-34F6-A26F-CA3A856BE9BC}\InprocServer32\2.25.5982.31036" Name="Class" Value="NSwag.Commands.SwaggerToCSharpClientCommand" Type="string" Action="write" />
+                <RegistryValue Root="HKCR" Key="CLSID\{554AAACE-790C-34F6-A26F-CA3A856BE9BC}\InprocServer32\2.25.5982.31036" Name="Assembly" Value="NSwag, Version=2.25.5982.31036, Culture=neutral, PublicKeyToken=null" Type="string" Action="write" />
+                <RegistryValue Root="HKCR" Key="CLSID\{554AAACE-790C-34F6-A26F-CA3A856BE9BC}\InprocServer32\2.25.5982.31036" Name="RuntimeVersion" Value="v4.0.30319" Type="string" Action="write" />
+                <RegistryValue Root="HKCR" Key="CLSID\{554AAACE-790C-34F6-A26F-CA3A856BE9BC}\InprocServer32\2.25.5982.31036" Name="CodeBase" Value="file:///[#filE739E664708A94CFE7C67EC645DD0A88]" Type="string" Action="write" />
+                <RegistryValue Root="HKCR" Key="CLSID\{554AAACE-790C-34F6-A26F-CA3A856BE9BC}\InprocServer32" Name="Class" Value="NSwag.Commands.SwaggerToCSharpClientCommand" Type="string" Action="write" />
+                <RegistryValue Root="HKCR" Key="CLSID\{554AAACE-790C-34F6-A26F-CA3A856BE9BC}\InprocServer32" Name="Assembly" Value="NSwag, Version=2.25.5982.31036, Culture=neutral, PublicKeyToken=null" Type="string" Action="write" />
+                <RegistryValue Root="HKCR" Key="CLSID\{554AAACE-790C-34F6-A26F-CA3A856BE9BC}\InprocServer32" Name="RuntimeVersion" Value="v4.0.30319" Type="string" Action="write" />
+                <RegistryValue Root="HKCR" Key="CLSID\{554AAACE-790C-34F6-A26F-CA3A856BE9BC}\InprocServer32" Name="CodeBase" Value="file:///[#filE739E664708A94CFE7C67EC645DD0A88]" Type="string" Action="write" />
+                <RegistryValue Root="HKCR" Key="CLSID\{7B766C45-10B2-318A-81B4-B67BD1A131EA}\Implemented Categories\{62C8FE65-4EBB-45e7-B440-6E39B2CDBF29}" Value="" Type="string" Action="write" />
+                <RegistryValue Root="HKCR" Key="CLSID\{7B766C45-10B2-318A-81B4-B67BD1A131EA}\InprocServer32\2.25.5982.31036" Name="Class" Value="NSwag.Commands.JsonSchemaToTypeScriptCommand" Type="string" Action="write" />
+                <RegistryValue Root="HKCR" Key="CLSID\{7B766C45-10B2-318A-81B4-B67BD1A131EA}\InprocServer32\2.25.5982.31036" Name="Assembly" Value="NSwag, Version=2.25.5982.31036, Culture=neutral, PublicKeyToken=null" Type="string" Action="write" />
+                <RegistryValue Root="HKCR" Key="CLSID\{7B766C45-10B2-318A-81B4-B67BD1A131EA}\InprocServer32\2.25.5982.31036" Name="RuntimeVersion" Value="v4.0.30319" Type="string" Action="write" />
+                <RegistryValue Root="HKCR" Key="CLSID\{7B766C45-10B2-318A-81B4-B67BD1A131EA}\InprocServer32\2.25.5982.31036" Name="CodeBase" Value="file:///[#filE739E664708A94CFE7C67EC645DD0A88]" Type="string" Action="write" />
+                <RegistryValue Root="HKCR" Key="CLSID\{7B766C45-10B2-318A-81B4-B67BD1A131EA}\InprocServer32" Name="Class" Value="NSwag.Commands.JsonSchemaToTypeScriptCommand" Type="string" Action="write" />
+                <RegistryValue Root="HKCR" Key="CLSID\{7B766C45-10B2-318A-81B4-B67BD1A131EA}\InprocServer32" Name="Assembly" Value="NSwag, Version=2.25.5982.31036, Culture=neutral, PublicKeyToken=null" Type="string" Action="write" />
+                <RegistryValue Root="HKCR" Key="CLSID\{7B766C45-10B2-318A-81B4-B67BD1A131EA}\InprocServer32" Name="RuntimeVersion" Value="v4.0.30319" Type="string" Action="write" />
+                <RegistryValue Root="HKCR" Key="CLSID\{7B766C45-10B2-318A-81B4-B67BD1A131EA}\InprocServer32" Name="CodeBase" Value="file:///[#filE739E664708A94CFE7C67EC645DD0A88]" Type="string" Action="write" />
+                <RegistryValue Root="HKCR" Key="CLSID\{82005FBC-E39E-3881-8BFB-AFE7BF3FA3CC}\Implemented Categories\{62C8FE65-4EBB-45e7-B440-6E39B2CDBF29}" Value="" Type="string" Action="write" />
+                <RegistryValue Root="HKCR" Key="CLSID\{82005FBC-E39E-3881-8BFB-AFE7BF3FA3CC}\InprocServer32\2.25.5982.31036" Name="Class" Value="NSwag.Commands.JsonSchemaToCSharpCommand" Type="string" Action="write" />
+                <RegistryValue Root="HKCR" Key="CLSID\{82005FBC-E39E-3881-8BFB-AFE7BF3FA3CC}\InprocServer32\2.25.5982.31036" Name="Assembly" Value="NSwag, Version=2.25.5982.31036, Culture=neutral, PublicKeyToken=null" Type="string" Action="write" />
+                <RegistryValue Root="HKCR" Key="CLSID\{82005FBC-E39E-3881-8BFB-AFE7BF3FA3CC}\InprocServer32\2.25.5982.31036" Name="RuntimeVersion" Value="v4.0.30319" Type="string" Action="write" />
+                <RegistryValue Root="HKCR" Key="CLSID\{82005FBC-E39E-3881-8BFB-AFE7BF3FA3CC}\InprocServer32\2.25.5982.31036" Name="CodeBase" Value="file:///[#filE739E664708A94CFE7C67EC645DD0A88]" Type="string" Action="write" />
+                <RegistryValue Root="HKCR" Key="CLSID\{82005FBC-E39E-3881-8BFB-AFE7BF3FA3CC}\InprocServer32" Name="Class" Value="NSwag.Commands.JsonSchemaToCSharpCommand" Type="string" Action="write" />
+                <RegistryValue Root="HKCR" Key="CLSID\{82005FBC-E39E-3881-8BFB-AFE7BF3FA3CC}\InprocServer32" Name="Assembly" Value="NSwag, Version=2.25.5982.31036, Culture=neutral, PublicKeyToken=null" Type="string" Action="write" />
+                <RegistryValue Root="HKCR" Key="CLSID\{82005FBC-E39E-3881-8BFB-AFE7BF3FA3CC}\InprocServer32" Name="RuntimeVersion" Value="v4.0.30319" Type="string" Action="write" />
+                <RegistryValue Root="HKCR" Key="CLSID\{82005FBC-E39E-3881-8BFB-AFE7BF3FA3CC}\InprocServer32" Name="CodeBase" Value="file:///[#filE739E664708A94CFE7C67EC645DD0A88]" Type="string" Action="write" />
+                <RegistryValue Root="HKCR" Key="CLSID\{BC3EEB16-214F-3F27-9FAE-29572E7F179E}\Implemented Categories\{62C8FE65-4EBB-45e7-B440-6E39B2CDBF29}" Value="" Type="string" Action="write" />
+                <RegistryValue Root="HKCR" Key="CLSID\{BC3EEB16-214F-3F27-9FAE-29572E7F179E}\InprocServer32\2.25.5982.31036" Name="Class" Value="NSwag.Commands.SwaggerToCSharpControllerCommand" Type="string" Action="write" />
+                <RegistryValue Root="HKCR" Key="CLSID\{BC3EEB16-214F-3F27-9FAE-29572E7F179E}\InprocServer32\2.25.5982.31036" Name="Assembly" Value="NSwag, Version=2.25.5982.31036, Culture=neutral, PublicKeyToken=null" Type="string" Action="write" />
+                <RegistryValue Root="HKCR" Key="CLSID\{BC3EEB16-214F-3F27-9FAE-29572E7F179E}\InprocServer32\2.25.5982.31036" Name="RuntimeVersion" Value="v4.0.30319" Type="string" Action="write" />
+                <RegistryValue Root="HKCR" Key="CLSID\{BC3EEB16-214F-3F27-9FAE-29572E7F179E}\InprocServer32\2.25.5982.31036" Name="CodeBase" Value="file:///[#filE739E664708A94CFE7C67EC645DD0A88]" Type="string" Action="write" />
+                <RegistryValue Root="HKCR" Key="CLSID\{BC3EEB16-214F-3F27-9FAE-29572E7F179E}\InprocServer32" Name="Class" Value="NSwag.Commands.SwaggerToCSharpControllerCommand" Type="string" Action="write" />
+                <RegistryValue Root="HKCR" Key="CLSID\{BC3EEB16-214F-3F27-9FAE-29572E7F179E}\InprocServer32" Name="Assembly" Value="NSwag, Version=2.25.5982.31036, Culture=neutral, PublicKeyToken=null" Type="string" Action="write" />
+                <RegistryValue Root="HKCR" Key="CLSID\{BC3EEB16-214F-3F27-9FAE-29572E7F179E}\InprocServer32" Name="RuntimeVersion" Value="v4.0.30319" Type="string" Action="write" />
+                <RegistryValue Root="HKCR" Key="CLSID\{BC3EEB16-214F-3F27-9FAE-29572E7F179E}\InprocServer32" Name="CodeBase" Value="file:///[#filE739E664708A94CFE7C67EC645DD0A88]" Type="string" Action="write" />
+                <RegistryValue Root="HKCR" Key="CLSID\{BF143772-C1EA-314E-9A7A-AF39D5AB5ED9}\Implemented Categories\{62C8FE65-4EBB-45e7-B440-6E39B2CDBF29}" Value="" Type="string" Action="write" />
+                <RegistryValue Root="HKCR" Key="CLSID\{BF143772-C1EA-314E-9A7A-AF39D5AB5ED9}\InprocServer32\2.25.5982.31036" Name="Class" Value="NSwag.Program" Type="string" Action="write" />
+                <RegistryValue Root="HKCR" Key="CLSID\{BF143772-C1EA-314E-9A7A-AF39D5AB5ED9}\InprocServer32\2.25.5982.31036" Name="Assembly" Value="NSwag, Version=2.25.5982.31036, Culture=neutral, PublicKeyToken=null" Type="string" Action="write" />
+                <RegistryValue Root="HKCR" Key="CLSID\{BF143772-C1EA-314E-9A7A-AF39D5AB5ED9}\InprocServer32\2.25.5982.31036" Name="RuntimeVersion" Value="v4.0.30319" Type="string" Action="write" />
+                <RegistryValue Root="HKCR" Key="CLSID\{BF143772-C1EA-314E-9A7A-AF39D5AB5ED9}\InprocServer32\2.25.5982.31036" Name="CodeBase" Value="file:///[#filE739E664708A94CFE7C67EC645DD0A88]" Type="string" Action="write" />
+                <RegistryValue Root="HKCR" Key="CLSID\{BF143772-C1EA-314E-9A7A-AF39D5AB5ED9}\InprocServer32" Name="Class" Value="NSwag.Program" Type="string" Action="write" />
+                <RegistryValue Root="HKCR" Key="CLSID\{BF143772-C1EA-314E-9A7A-AF39D5AB5ED9}\InprocServer32" Name="Assembly" Value="NSwag, Version=2.25.5982.31036, Culture=neutral, PublicKeyToken=null" Type="string" Action="write" />
+                <RegistryValue Root="HKCR" Key="CLSID\{BF143772-C1EA-314E-9A7A-AF39D5AB5ED9}\InprocServer32" Name="RuntimeVersion" Value="v4.0.30319" Type="string" Action="write" />
+                <RegistryValue Root="HKCR" Key="CLSID\{BF143772-C1EA-314E-9A7A-AF39D5AB5ED9}\InprocServer32" Name="CodeBase" Value="file:///[#filE739E664708A94CFE7C67EC645DD0A88]" Type="string" Action="write" />
+                <RegistryValue Root="HKCR" Key="CLSID\{D722D62F-1EAF-3AB2-86C4-1D9A1D5D26FC}\Implemented Categories\{62C8FE65-4EBB-45e7-B440-6E39B2CDBF29}" Value="" Type="string" Action="write" />
+                <RegistryValue Root="HKCR" Key="CLSID\{D722D62F-1EAF-3AB2-86C4-1D9A1D5D26FC}\InprocServer32\2.25.5982.31036" Name="Class" Value="NSwag.Commands.SwaggerToTypeScriptClientCommand" Type="string" Action="write" />
+                <RegistryValue Root="HKCR" Key="CLSID\{D722D62F-1EAF-3AB2-86C4-1D9A1D5D26FC}\InprocServer32\2.25.5982.31036" Name="Assembly" Value="NSwag, Version=2.25.5982.31036, Culture=neutral, PublicKeyToken=null" Type="string" Action="write" />
+                <RegistryValue Root="HKCR" Key="CLSID\{D722D62F-1EAF-3AB2-86C4-1D9A1D5D26FC}\InprocServer32\2.25.5982.31036" Name="RuntimeVersion" Value="v4.0.30319" Type="string" Action="write" />
+                <RegistryValue Root="HKCR" Key="CLSID\{D722D62F-1EAF-3AB2-86C4-1D9A1D5D26FC}\InprocServer32\2.25.5982.31036" Name="CodeBase" Value="file:///[#filE739E664708A94CFE7C67EC645DD0A88]" Type="string" Action="write" />
+                <RegistryValue Root="HKCR" Key="CLSID\{D722D62F-1EAF-3AB2-86C4-1D9A1D5D26FC}\InprocServer32" Name="Class" Value="NSwag.Commands.SwaggerToTypeScriptClientCommand" Type="string" Action="write" />
+                <RegistryValue Root="HKCR" Key="CLSID\{D722D62F-1EAF-3AB2-86C4-1D9A1D5D26FC}\InprocServer32" Name="Assembly" Value="NSwag, Version=2.25.5982.31036, Culture=neutral, PublicKeyToken=null" Type="string" Action="write" />
+                <RegistryValue Root="HKCR" Key="CLSID\{D722D62F-1EAF-3AB2-86C4-1D9A1D5D26FC}\InprocServer32" Name="RuntimeVersion" Value="v4.0.30319" Type="string" Action="write" />
+                <RegistryValue Root="HKCR" Key="CLSID\{D722D62F-1EAF-3AB2-86C4-1D9A1D5D26FC}\InprocServer32" Name="CodeBase" Value="file:///[#filE739E664708A94CFE7C67EC645DD0A88]" Type="string" Action="write" />
+                <RegistryValue Root="HKCR" Key="CLSID\{EA5A7544-EEF0-33F0-B5FA-70676FA17852}\Implemented Categories\{62C8FE65-4EBB-45e7-B440-6E39B2CDBF29}" Value="" Type="string" Action="write" />
+                <RegistryValue Root="HKCR" Key="CLSID\{EA5A7544-EEF0-33F0-B5FA-70676FA17852}\InprocServer32\2.25.5982.31036" Name="Class" Value="NSwag.Commands.AssemblyTypeToSwaggerCommand" Type="string" Action="write" />
+                <RegistryValue Root="HKCR" Key="CLSID\{EA5A7544-EEF0-33F0-B5FA-70676FA17852}\InprocServer32\2.25.5982.31036" Name="Assembly" Value="NSwag, Version=2.25.5982.31036, Culture=neutral, PublicKeyToken=null" Type="string" Action="write" />
+                <RegistryValue Root="HKCR" Key="CLSID\{EA5A7544-EEF0-33F0-B5FA-70676FA17852}\InprocServer32\2.25.5982.31036" Name="RuntimeVersion" Value="v4.0.30319" Type="string" Action="write" />
+                <RegistryValue Root="HKCR" Key="CLSID\{EA5A7544-EEF0-33F0-B5FA-70676FA17852}\InprocServer32\2.25.5982.31036" Name="CodeBase" Value="file:///[#filE739E664708A94CFE7C67EC645DD0A88]" Type="string" Action="write" />
+                <RegistryValue Root="HKCR" Key="CLSID\{EA5A7544-EEF0-33F0-B5FA-70676FA17852}\InprocServer32" Name="Class" Value="NSwag.Commands.AssemblyTypeToSwaggerCommand" Type="string" Action="write" />
+                <RegistryValue Root="HKCR" Key="CLSID\{EA5A7544-EEF0-33F0-B5FA-70676FA17852}\InprocServer32" Name="Assembly" Value="NSwag, Version=2.25.5982.31036, Culture=neutral, PublicKeyToken=null" Type="string" Action="write" />
+                <RegistryValue Root="HKCR" Key="CLSID\{EA5A7544-EEF0-33F0-B5FA-70676FA17852}\InprocServer32" Name="RuntimeVersion" Value="v4.0.30319" Type="string" Action="write" />
+                <RegistryValue Root="HKCR" Key="CLSID\{EA5A7544-EEF0-33F0-B5FA-70676FA17852}\InprocServer32" Name="CodeBase" Value="file:///[#filE739E664708A94CFE7C67EC645DD0A88]" Type="string" Action="write" />
+                <RegistryValue Root="HKCR" Key="CLSID\{F00AFA99-E3ED-3903-8229-C8CF5B1CD4AB}\Implemented Categories\{62C8FE65-4EBB-45e7-B440-6E39B2CDBF29}" Value="" Type="string" Action="write" />
+                <RegistryValue Root="HKCR" Key="CLSID\{F00AFA99-E3ED-3903-8229-C8CF5B1CD4AB}\InprocServer32\2.25.5982.31036" Name="Class" Value="NSwag.Commands.WebApiToSwaggerCommand" Type="string" Action="write" />
+                <RegistryValue Root="HKCR" Key="CLSID\{F00AFA99-E3ED-3903-8229-C8CF5B1CD4AB}\InprocServer32\2.25.5982.31036" Name="Assembly" Value="NSwag, Version=2.25.5982.31036, Culture=neutral, PublicKeyToken=null" Type="string" Action="write" />
+                <RegistryValue Root="HKCR" Key="CLSID\{F00AFA99-E3ED-3903-8229-C8CF5B1CD4AB}\InprocServer32\2.25.5982.31036" Name="RuntimeVersion" Value="v4.0.30319" Type="string" Action="write" />
+                <RegistryValue Root="HKCR" Key="CLSID\{F00AFA99-E3ED-3903-8229-C8CF5B1CD4AB}\InprocServer32\2.25.5982.31036" Name="CodeBase" Value="file:///[#filE739E664708A94CFE7C67EC645DD0A88]" Type="string" Action="write" />
+                <RegistryValue Root="HKCR" Key="CLSID\{F00AFA99-E3ED-3903-8229-C8CF5B1CD4AB}\InprocServer32" Name="Class" Value="NSwag.Commands.WebApiToSwaggerCommand" Type="string" Action="write" />
+                <RegistryValue Root="HKCR" Key="CLSID\{F00AFA99-E3ED-3903-8229-C8CF5B1CD4AB}\InprocServer32" Name="Assembly" Value="NSwag, Version=2.25.5982.31036, Culture=neutral, PublicKeyToken=null" Type="string" Action="write" />
+                <RegistryValue Root="HKCR" Key="CLSID\{F00AFA99-E3ED-3903-8229-C8CF5B1CD4AB}\InprocServer32" Name="RuntimeVersion" Value="v4.0.30319" Type="string" Action="write" />
+                <RegistryValue Root="HKCR" Key="CLSID\{F00AFA99-E3ED-3903-8229-C8CF5B1CD4AB}\InprocServer32" Name="CodeBase" Value="file:///[#filE739E664708A94CFE7C67EC645DD0A88]" Type="string" Action="write" />
+            </Component>
+            <Component Id="cmpB27D53834FD85E29FA7563BC334D554C" Directory="RootDirectory" Guid="*">
+                <File Id="filB160E459611A55BD812888E001FF740C" KeyPath="yes" Source="$(var.SourcePath)\NSwag.pdb" />
+            </Component>
+            <Component Id="cmp52D2A30100C72AAC8F61B78E109361CE" Directory="RootDirectory" Guid="*">
+                <Class Id="{28748A05-E3E3-3FED-8A11-C03A9DEA5293}" Context="InprocServer32" Description="NSwagStudio.App" ThreadingModel="both" ForeignServer="mscoree.dll">
+                    <ProgId Id="NSwagStudio.App" Description="NSwagStudio.App" />
+                </Class>
+                <Class Id="{2B3E7C6C-7594-3E79-8BB9-267D203CDD68}" Context="InprocServer32" Description="NSwagStudio.ViewModels.CodeGenerators.SwaggerToCSharpClientGeneratorViewModel" ThreadingModel="both" ForeignServer="mscoree.dll">
+                    <ProgId Id="NSwagStudio.ViewModels.CodeGenerators.SwaggerToCSharpClientGeneratorViewModel" Description="NSwagStudio.ViewModels.CodeGenerators.SwaggerToCSharpClientGeneratorViewModel" />
+                </Class>
+                <Class Id="{3250471D-339D-352B-9D10-1409857D96DF}" Context="InprocServer32" Description="NSwagStudio.NSwagDocument" ThreadingModel="both" ForeignServer="mscoree.dll">
+                    <ProgId Id="NSwagStudio.NSwagDocument" Description="NSwagStudio.NSwagDocument" />
+                </Class>
+                <Class Id="{3829A83B-F33A-3629-822C-A06777271179}" Context="InprocServer32" Description="NSwagStudio.Views.CodeGenerators.SwaggerOutputView" ThreadingModel="both" ForeignServer="mscoree.dll">
+                    <ProgId Id="NSwagStudio.Views.CodeGenerators.SwaggerOutputView" Description="NSwagStudio.Views.CodeGenerators.SwaggerOutputView" />
+                </Class>
+                <Class Id="{4624EBAE-29C7-3FC6-9F47-220ED27E9EE1}" Context="InprocServer32" Description="NSwagStudio.ViewModels.CodeGenerators.SwaggerToTypeScriptClientGeneratorViewModel" ThreadingModel="both" ForeignServer="mscoree.dll">
+                    <ProgId Id="NSwagStudio.ViewModels.CodeGenerators.SwaggerToTypeScriptClientGeneratorViewModel" Description="NSwagStudio.ViewModels.CodeGenerators.SwaggerToTypeScriptClientGeneratorViewModel" />
+                </Class>
+                <Class Id="{545BFA09-E2D8-3C76-BE24-FF9F449DDDEE}" Context="InprocServer32" Description="NSwagStudio.ViewModels.ViewModelBase" ThreadingModel="both" ForeignServer="mscoree.dll">
+                    <ProgId Id="NSwagStudio.ViewModels.ViewModelBase" Description="NSwagStudio.ViewModels.ViewModelBase" />
+                </Class>
+                <Class Id="{63776FCE-0D89-3BF4-906B-07F238D69C69}" Context="InprocServer32" Description="NSwagStudio.ViewModels.CodeGenerators.SwaggerToCSharpControllerGeneratorViewModel" ThreadingModel="both" ForeignServer="mscoree.dll">
+                    <ProgId Id="NSwagStudio.ViewModels.CodeGenerators.SwaggerToCSharpControllerGeneratorViewModel" Description="NSwagStudio.ViewModels.CodeGenerators.SwaggerToCSharpControllerGeneratorViewModel" />
+                </Class>
+                <Class Id="{6FEA8252-B508-3F81-93E2-BDBD58DE76CF}" Context="InprocServer32" Description="NSwagStudio.Views.MainWindow" ThreadingModel="both" ForeignServer="mscoree.dll">
+                    <ProgId Id="NSwagStudio.Views.MainWindow" Description="NSwagStudio.Views.MainWindow" />
+                </Class>
+                <Class Id="{73A9A28F-62C9-3F2E-A944-3D4F71BC5D6B}" Context="InprocServer32" Description="NSwagStudio.ViewModels.SwaggerGenerators.WebApiToSwaggerGeneratorViewModel" ThreadingModel="both" ForeignServer="mscoree.dll">
+                    <ProgId Id="NSwagStudio.ViewModels.SwaggerGenerators.WebApiToSwaggerGeneratorViewModel" Description="NSwagStudio.ViewModels.SwaggerGenerators.WebApiToSwaggerGeneratorViewModel" />
+                </Class>
+                <Class Id="{77CC5AE6-A416-3BE0-86F3-DA0203454D1C}" Context="InprocServer32" Description="NSwagStudio.Views.DocumentView" ThreadingModel="both" ForeignServer="mscoree.dll">
+                    <ProgId Id="NSwagStudio.Views.DocumentView" Description="NSwagStudio.Views.DocumentView" />
+                </Class>
+                <Class Id="{98E89352-2AF6-3519-AC89-D401BF8CF0B9}" Context="InprocServer32" Description="NSwagStudio.Views.AvalonEditBehavior" ThreadingModel="both" ForeignServer="mscoree.dll">
+                    <ProgId Id="NSwagStudio.Views.AvalonEditBehavior" Description="NSwagStudio.Views.AvalonEditBehavior" />
+                </Class>
+                <Class Id="{99323FC1-6436-3FF4-8605-33B0D3C06184}" Context="InprocServer32" Description="NSwagStudio.ViewModels.MainWindowModel" ThreadingModel="both" ForeignServer="mscoree.dll">
+                    <ProgId Id="NSwagStudio.ViewModels.MainWindowModel" Description="NSwagStudio.ViewModels.MainWindowModel" />
+                </Class>
+                <Class Id="{AD2D010B-A5BF-349A-B9D5-ECF333815BAC}" Context="InprocServer32" Description="NSwagStudio.ViewModels.CodeGenerators.SwaggerOutputViewModel" ThreadingModel="both" ForeignServer="mscoree.dll">
+                    <ProgId Id="NSwagStudio.ViewModels.CodeGenerators.SwaggerOutputViewModel" Description="NSwagStudio.ViewModels.CodeGenerators.SwaggerOutputViewModel" />
+                </Class>
+                <Class Id="{B7F9B283-FE84-3F1E-9081-BB1F3248C8DB}" Context="InprocServer32" Description="NSwagStudio.ViewModels.DocumentViewModel" ThreadingModel="both" ForeignServer="mscoree.dll">
+                    <ProgId Id="NSwagStudio.ViewModels.DocumentViewModel" Description="NSwagStudio.ViewModels.DocumentViewModel" />
+                </Class>
+                <Class Id="{BC1457AE-5798-346B-8CD4-26F0006E62B6}" Context="InprocServer32" Description="NSwagStudio.ViewModels.SwaggerGenerators.SwaggerInputViewModel" ThreadingModel="both" ForeignServer="mscoree.dll">
+                    <ProgId Id="NSwagStudio.ViewModels.SwaggerGenerators.SwaggerInputViewModel" Description="NSwagStudio.ViewModels.SwaggerGenerators.SwaggerInputViewModel" />
+                </Class>
+                <Class Id="{FA3F0A49-B5CA-3796-8D7E-7A3623DEFB1A}" Context="InprocServer32" Description="NSwagStudio.ViewModels.SwaggerGenerators.AssemblyTypeToSwaggerGeneratorViewModel" ThreadingModel="both" ForeignServer="mscoree.dll">
+                    <ProgId Id="NSwagStudio.ViewModels.SwaggerGenerators.AssemblyTypeToSwaggerGeneratorViewModel" Description="NSwagStudio.ViewModels.SwaggerGenerators.AssemblyTypeToSwaggerGeneratorViewModel" />
+                </Class>
+                <File Id="filF3BD24AA0D122986D3F6250EA6C47D5B" KeyPath="yes" Source="$(var.SourcePath)\NSwagStudio.exe" />
+                <RegistryValue Root="HKCR" Key="CLSID\{28748A05-E3E3-3FED-8A11-C03A9DEA5293}\Implemented Categories\{62C8FE65-4EBB-45e7-B440-6E39B2CDBF29}" Value="" Type="string" Action="write" />
+                <RegistryValue Root="HKCR" Key="CLSID\{28748A05-E3E3-3FED-8A11-C03A9DEA5293}\InprocServer32\2.25.5982.31036" Name="Class" Value="NSwagStudio.App" Type="string" Action="write" />
+                <RegistryValue Root="HKCR" Key="CLSID\{28748A05-E3E3-3FED-8A11-C03A9DEA5293}\InprocServer32\2.25.5982.31036" Name="Assembly" Value="NSwagStudio, Version=2.25.5982.31036, Culture=neutral, PublicKeyToken=null" Type="string" Action="write" />
+                <RegistryValue Root="HKCR" Key="CLSID\{28748A05-E3E3-3FED-8A11-C03A9DEA5293}\InprocServer32\2.25.5982.31036" Name="RuntimeVersion" Value="v4.0.30319" Type="string" Action="write" />
+                <RegistryValue Root="HKCR" Key="CLSID\{28748A05-E3E3-3FED-8A11-C03A9DEA5293}\InprocServer32\2.25.5982.31036" Name="CodeBase" Value="file:///[#filF3BD24AA0D122986D3F6250EA6C47D5B]" Type="string" Action="write" />
+                <RegistryValue Root="HKCR" Key="CLSID\{28748A05-E3E3-3FED-8A11-C03A9DEA5293}\InprocServer32" Name="Class" Value="NSwagStudio.App" Type="string" Action="write" />
+                <RegistryValue Root="HKCR" Key="CLSID\{28748A05-E3E3-3FED-8A11-C03A9DEA5293}\InprocServer32" Name="Assembly" Value="NSwagStudio, Version=2.25.5982.31036, Culture=neutral, PublicKeyToken=null" Type="string" Action="write" />
+                <RegistryValue Root="HKCR" Key="CLSID\{28748A05-E3E3-3FED-8A11-C03A9DEA5293}\InprocServer32" Name="RuntimeVersion" Value="v4.0.30319" Type="string" Action="write" />
+                <RegistryValue Root="HKCR" Key="CLSID\{28748A05-E3E3-3FED-8A11-C03A9DEA5293}\InprocServer32" Name="CodeBase" Value="file:///[#filF3BD24AA0D122986D3F6250EA6C47D5B]" Type="string" Action="write" />
+                <RegistryValue Root="HKCR" Key="CLSID\{2B3E7C6C-7594-3E79-8BB9-267D203CDD68}\Implemented Categories\{62C8FE65-4EBB-45e7-B440-6E39B2CDBF29}" Value="" Type="string" Action="write" />
+                <RegistryValue Root="HKCR" Key="CLSID\{2B3E7C6C-7594-3E79-8BB9-267D203CDD68}\InprocServer32\2.25.5982.31036" Name="Class" Value="NSwagStudio.ViewModels.CodeGenerators.SwaggerToCSharpClientGeneratorViewModel" Type="string" Action="write" />
+                <RegistryValue Root="HKCR" Key="CLSID\{2B3E7C6C-7594-3E79-8BB9-267D203CDD68}\InprocServer32\2.25.5982.31036" Name="Assembly" Value="NSwagStudio, Version=2.25.5982.31036, Culture=neutral, PublicKeyToken=null" Type="string" Action="write" />
+                <RegistryValue Root="HKCR" Key="CLSID\{2B3E7C6C-7594-3E79-8BB9-267D203CDD68}\InprocServer32\2.25.5982.31036" Name="RuntimeVersion" Value="v4.0.30319" Type="string" Action="write" />
+                <RegistryValue Root="HKCR" Key="CLSID\{2B3E7C6C-7594-3E79-8BB9-267D203CDD68}\InprocServer32\2.25.5982.31036" Name="CodeBase" Value="file:///[#filF3BD24AA0D122986D3F6250EA6C47D5B]" Type="string" Action="write" />
+                <RegistryValue Root="HKCR" Key="CLSID\{2B3E7C6C-7594-3E79-8BB9-267D203CDD68}\InprocServer32" Name="Class" Value="NSwagStudio.ViewModels.CodeGenerators.SwaggerToCSharpClientGeneratorViewModel" Type="string" Action="write" />
+                <RegistryValue Root="HKCR" Key="CLSID\{2B3E7C6C-7594-3E79-8BB9-267D203CDD68}\InprocServer32" Name="Assembly" Value="NSwagStudio, Version=2.25.5982.31036, Culture=neutral, PublicKeyToken=null" Type="string" Action="write" />
+                <RegistryValue Root="HKCR" Key="CLSID\{2B3E7C6C-7594-3E79-8BB9-267D203CDD68}\InprocServer32" Name="RuntimeVersion" Value="v4.0.30319" Type="string" Action="write" />
+                <RegistryValue Root="HKCR" Key="CLSID\{2B3E7C6C-7594-3E79-8BB9-267D203CDD68}\InprocServer32" Name="CodeBase" Value="file:///[#filF3BD24AA0D122986D3F6250EA6C47D5B]" Type="string" Action="write" />
+                <RegistryValue Root="HKCR" Key="CLSID\{3250471D-339D-352B-9D10-1409857D96DF}\Implemented Categories\{62C8FE65-4EBB-45e7-B440-6E39B2CDBF29}" Value="" Type="string" Action="write" />
+                <RegistryValue Root="HKCR" Key="CLSID\{3250471D-339D-352B-9D10-1409857D96DF}\InprocServer32\2.25.5982.31036" Name="Class" Value="NSwagStudio.NSwagDocument" Type="string" Action="write" />
+                <RegistryValue Root="HKCR" Key="CLSID\{3250471D-339D-352B-9D10-1409857D96DF}\InprocServer32\2.25.5982.31036" Name="Assembly" Value="NSwagStudio, Version=2.25.5982.31036, Culture=neutral, PublicKeyToken=null" Type="string" Action="write" />
+                <RegistryValue Root="HKCR" Key="CLSID\{3250471D-339D-352B-9D10-1409857D96DF}\InprocServer32\2.25.5982.31036" Name="RuntimeVersion" Value="v4.0.30319" Type="string" Action="write" />
+                <RegistryValue Root="HKCR" Key="CLSID\{3250471D-339D-352B-9D10-1409857D96DF}\InprocServer32\2.25.5982.31036" Name="CodeBase" Value="file:///[#filF3BD24AA0D122986D3F6250EA6C47D5B]" Type="string" Action="write" />
+                <RegistryValue Root="HKCR" Key="CLSID\{3250471D-339D-352B-9D10-1409857D96DF}\InprocServer32" Name="Class" Value="NSwagStudio.NSwagDocument" Type="string" Action="write" />
+                <RegistryValue Root="HKCR" Key="CLSID\{3250471D-339D-352B-9D10-1409857D96DF}\InprocServer32" Name="Assembly" Value="NSwagStudio, Version=2.25.5982.31036, Culture=neutral, PublicKeyToken=null" Type="string" Action="write" />
+                <RegistryValue Root="HKCR" Key="CLSID\{3250471D-339D-352B-9D10-1409857D96DF}\InprocServer32" Name="RuntimeVersion" Value="v4.0.30319" Type="string" Action="write" />
+                <RegistryValue Root="HKCR" Key="CLSID\{3250471D-339D-352B-9D10-1409857D96DF}\InprocServer32" Name="CodeBase" Value="file:///[#filF3BD24AA0D122986D3F6250EA6C47D5B]" Type="string" Action="write" />
+                <RegistryValue Root="HKCR" Key="CLSID\{3829A83B-F33A-3629-822C-A06777271179}\Implemented Categories\{62C8FE65-4EBB-45e7-B440-6E39B2CDBF29}" Value="" Type="string" Action="write" />
+                <RegistryValue Root="HKCR" Key="CLSID\{3829A83B-F33A-3629-822C-A06777271179}\InprocServer32\2.25.5982.31036" Name="Class" Value="NSwagStudio.Views.CodeGenerators.SwaggerOutputView" Type="string" Action="write" />
+                <RegistryValue Root="HKCR" Key="CLSID\{3829A83B-F33A-3629-822C-A06777271179}\InprocServer32\2.25.5982.31036" Name="Assembly" Value="NSwagStudio, Version=2.25.5982.31036, Culture=neutral, PublicKeyToken=null" Type="string" Action="write" />
+                <RegistryValue Root="HKCR" Key="CLSID\{3829A83B-F33A-3629-822C-A06777271179}\InprocServer32\2.25.5982.31036" Name="RuntimeVersion" Value="v4.0.30319" Type="string" Action="write" />
+                <RegistryValue Root="HKCR" Key="CLSID\{3829A83B-F33A-3629-822C-A06777271179}\InprocServer32\2.25.5982.31036" Name="CodeBase" Value="file:///[#filF3BD24AA0D122986D3F6250EA6C47D5B]" Type="string" Action="write" />
+                <RegistryValue Root="HKCR" Key="CLSID\{3829A83B-F33A-3629-822C-A06777271179}\InprocServer32" Name="Class" Value="NSwagStudio.Views.CodeGenerators.SwaggerOutputView" Type="string" Action="write" />
+                <RegistryValue Root="HKCR" Key="CLSID\{3829A83B-F33A-3629-822C-A06777271179}\InprocServer32" Name="Assembly" Value="NSwagStudio, Version=2.25.5982.31036, Culture=neutral, PublicKeyToken=null" Type="string" Action="write" />
+                <RegistryValue Root="HKCR" Key="CLSID\{3829A83B-F33A-3629-822C-A06777271179}\InprocServer32" Name="RuntimeVersion" Value="v4.0.30319" Type="string" Action="write" />
+                <RegistryValue Root="HKCR" Key="CLSID\{3829A83B-F33A-3629-822C-A06777271179}\InprocServer32" Name="CodeBase" Value="file:///[#filF3BD24AA0D122986D3F6250EA6C47D5B]" Type="string" Action="write" />
+                <RegistryValue Root="HKCR" Key="CLSID\{4624EBAE-29C7-3FC6-9F47-220ED27E9EE1}\Implemented Categories\{62C8FE65-4EBB-45e7-B440-6E39B2CDBF29}" Value="" Type="string" Action="write" />
+                <RegistryValue Root="HKCR" Key="CLSID\{4624EBAE-29C7-3FC6-9F47-220ED27E9EE1}\InprocServer32\2.25.5982.31036" Name="Class" Value="NSwagStudio.ViewModels.CodeGenerators.SwaggerToTypeScriptClientGeneratorViewModel" Type="string" Action="write" />
+                <RegistryValue Root="HKCR" Key="CLSID\{4624EBAE-29C7-3FC6-9F47-220ED27E9EE1}\InprocServer32\2.25.5982.31036" Name="Assembly" Value="NSwagStudio, Version=2.25.5982.31036, Culture=neutral, PublicKeyToken=null" Type="string" Action="write" />
+                <RegistryValue Root="HKCR" Key="CLSID\{4624EBAE-29C7-3FC6-9F47-220ED27E9EE1}\InprocServer32\2.25.5982.31036" Name="RuntimeVersion" Value="v4.0.30319" Type="string" Action="write" />
+                <RegistryValue Root="HKCR" Key="CLSID\{4624EBAE-29C7-3FC6-9F47-220ED27E9EE1}\InprocServer32\2.25.5982.31036" Name="CodeBase" Value="file:///[#filF3BD24AA0D122986D3F6250EA6C47D5B]" Type="string" Action="write" />
+                <RegistryValue Root="HKCR" Key="CLSID\{4624EBAE-29C7-3FC6-9F47-220ED27E9EE1}\InprocServer32" Name="Class" Value="NSwagStudio.ViewModels.CodeGenerators.SwaggerToTypeScriptClientGeneratorViewModel" Type="string" Action="write" />
+                <RegistryValue Root="HKCR" Key="CLSID\{4624EBAE-29C7-3FC6-9F47-220ED27E9EE1}\InprocServer32" Name="Assembly" Value="NSwagStudio, Version=2.25.5982.31036, Culture=neutral, PublicKeyToken=null" Type="string" Action="write" />
+                <RegistryValue Root="HKCR" Key="CLSID\{4624EBAE-29C7-3FC6-9F47-220ED27E9EE1}\InprocServer32" Name="RuntimeVersion" Value="v4.0.30319" Type="string" Action="write" />
+                <RegistryValue Root="HKCR" Key="CLSID\{4624EBAE-29C7-3FC6-9F47-220ED27E9EE1}\InprocServer32" Name="CodeBase" Value="file:///[#filF3BD24AA0D122986D3F6250EA6C47D5B]" Type="string" Action="write" />
+                <RegistryValue Root="HKCR" Key="CLSID\{545BFA09-E2D8-3C76-BE24-FF9F449DDDEE}\Implemented Categories\{62C8FE65-4EBB-45e7-B440-6E39B2CDBF29}" Value="" Type="string" Action="write" />
+                <RegistryValue Root="HKCR" Key="CLSID\{545BFA09-E2D8-3C76-BE24-FF9F449DDDEE}\InprocServer32\2.25.5982.31036" Name="Class" Value="NSwagStudio.ViewModels.ViewModelBase" Type="string" Action="write" />
+                <RegistryValue Root="HKCR" Key="CLSID\{545BFA09-E2D8-3C76-BE24-FF9F449DDDEE}\InprocServer32\2.25.5982.31036" Name="Assembly" Value="NSwagStudio, Version=2.25.5982.31036, Culture=neutral, PublicKeyToken=null" Type="string" Action="write" />
+                <RegistryValue Root="HKCR" Key="CLSID\{545BFA09-E2D8-3C76-BE24-FF9F449DDDEE}\InprocServer32\2.25.5982.31036" Name="RuntimeVersion" Value="v4.0.30319" Type="string" Action="write" />
+                <RegistryValue Root="HKCR" Key="CLSID\{545BFA09-E2D8-3C76-BE24-FF9F449DDDEE}\InprocServer32\2.25.5982.31036" Name="CodeBase" Value="file:///[#filF3BD24AA0D122986D3F6250EA6C47D5B]" Type="string" Action="write" />
+                <RegistryValue Root="HKCR" Key="CLSID\{545BFA09-E2D8-3C76-BE24-FF9F449DDDEE}\InprocServer32" Name="Class" Value="NSwagStudio.ViewModels.ViewModelBase" Type="string" Action="write" />
+                <RegistryValue Root="HKCR" Key="CLSID\{545BFA09-E2D8-3C76-BE24-FF9F449DDDEE}\InprocServer32" Name="Assembly" Value="NSwagStudio, Version=2.25.5982.31036, Culture=neutral, PublicKeyToken=null" Type="string" Action="write" />
+                <RegistryValue Root="HKCR" Key="CLSID\{545BFA09-E2D8-3C76-BE24-FF9F449DDDEE}\InprocServer32" Name="RuntimeVersion" Value="v4.0.30319" Type="string" Action="write" />
+                <RegistryValue Root="HKCR" Key="CLSID\{545BFA09-E2D8-3C76-BE24-FF9F449DDDEE}\InprocServer32" Name="CodeBase" Value="file:///[#filF3BD24AA0D122986D3F6250EA6C47D5B]" Type="string" Action="write" />
+                <RegistryValue Root="HKCR" Key="CLSID\{63776FCE-0D89-3BF4-906B-07F238D69C69}\Implemented Categories\{62C8FE65-4EBB-45e7-B440-6E39B2CDBF29}" Value="" Type="string" Action="write" />
+                <RegistryValue Root="HKCR" Key="CLSID\{63776FCE-0D89-3BF4-906B-07F238D69C69}\InprocServer32\2.25.5982.31036" Name="Class" Value="NSwagStudio.ViewModels.CodeGenerators.SwaggerToCSharpControllerGeneratorViewModel" Type="string" Action="write" />
+                <RegistryValue Root="HKCR" Key="CLSID\{63776FCE-0D89-3BF4-906B-07F238D69C69}\InprocServer32\2.25.5982.31036" Name="Assembly" Value="NSwagStudio, Version=2.25.5982.31036, Culture=neutral, PublicKeyToken=null" Type="string" Action="write" />
+                <RegistryValue Root="HKCR" Key="CLSID\{63776FCE-0D89-3BF4-906B-07F238D69C69}\InprocServer32\2.25.5982.31036" Name="RuntimeVersion" Value="v4.0.30319" Type="string" Action="write" />
+                <RegistryValue Root="HKCR" Key="CLSID\{63776FCE-0D89-3BF4-906B-07F238D69C69}\InprocServer32\2.25.5982.31036" Name="CodeBase" Value="file:///[#filF3BD24AA0D122986D3F6250EA6C47D5B]" Type="string" Action="write" />
+                <RegistryValue Root="HKCR" Key="CLSID\{63776FCE-0D89-3BF4-906B-07F238D69C69}\InprocServer32" Name="Class" Value="NSwagStudio.ViewModels.CodeGenerators.SwaggerToCSharpControllerGeneratorViewModel" Type="string" Action="write" />
+                <RegistryValue Root="HKCR" Key="CLSID\{63776FCE-0D89-3BF4-906B-07F238D69C69}\InprocServer32" Name="Assembly" Value="NSwagStudio, Version=2.25.5982.31036, Culture=neutral, PublicKeyToken=null" Type="string" Action="write" />
+                <RegistryValue Root="HKCR" Key="CLSID\{63776FCE-0D89-3BF4-906B-07F238D69C69}\InprocServer32" Name="RuntimeVersion" Value="v4.0.30319" Type="string" Action="write" />
+                <RegistryValue Root="HKCR" Key="CLSID\{63776FCE-0D89-3BF4-906B-07F238D69C69}\InprocServer32" Name="CodeBase" Value="file:///[#filF3BD24AA0D122986D3F6250EA6C47D5B]" Type="string" Action="write" />
+                <RegistryValue Root="HKCR" Key="CLSID\{6FEA8252-B508-3F81-93E2-BDBD58DE76CF}\Implemented Categories\{62C8FE65-4EBB-45e7-B440-6E39B2CDBF29}" Value="" Type="string" Action="write" />
+                <RegistryValue Root="HKCR" Key="CLSID\{6FEA8252-B508-3F81-93E2-BDBD58DE76CF}\InprocServer32\2.25.5982.31036" Name="Class" Value="NSwagStudio.Views.MainWindow" Type="string" Action="write" />
+                <RegistryValue Root="HKCR" Key="CLSID\{6FEA8252-B508-3F81-93E2-BDBD58DE76CF}\InprocServer32\2.25.5982.31036" Name="Assembly" Value="NSwagStudio, Version=2.25.5982.31036, Culture=neutral, PublicKeyToken=null" Type="string" Action="write" />
+                <RegistryValue Root="HKCR" Key="CLSID\{6FEA8252-B508-3F81-93E2-BDBD58DE76CF}\InprocServer32\2.25.5982.31036" Name="RuntimeVersion" Value="v4.0.30319" Type="string" Action="write" />
+                <RegistryValue Root="HKCR" Key="CLSID\{6FEA8252-B508-3F81-93E2-BDBD58DE76CF}\InprocServer32\2.25.5982.31036" Name="CodeBase" Value="file:///[#filF3BD24AA0D122986D3F6250EA6C47D5B]" Type="string" Action="write" />
+                <RegistryValue Root="HKCR" Key="CLSID\{6FEA8252-B508-3F81-93E2-BDBD58DE76CF}\InprocServer32" Name="Class" Value="NSwagStudio.Views.MainWindow" Type="string" Action="write" />
+                <RegistryValue Root="HKCR" Key="CLSID\{6FEA8252-B508-3F81-93E2-BDBD58DE76CF}\InprocServer32" Name="Assembly" Value="NSwagStudio, Version=2.25.5982.31036, Culture=neutral, PublicKeyToken=null" Type="string" Action="write" />
+                <RegistryValue Root="HKCR" Key="CLSID\{6FEA8252-B508-3F81-93E2-BDBD58DE76CF}\InprocServer32" Name="RuntimeVersion" Value="v4.0.30319" Type="string" Action="write" />
+                <RegistryValue Root="HKCR" Key="CLSID\{6FEA8252-B508-3F81-93E2-BDBD58DE76CF}\InprocServer32" Name="CodeBase" Value="file:///[#filF3BD24AA0D122986D3F6250EA6C47D5B]" Type="string" Action="write" />
+                <RegistryValue Root="HKCR" Key="CLSID\{73A9A28F-62C9-3F2E-A944-3D4F71BC5D6B}\Implemented Categories\{62C8FE65-4EBB-45e7-B440-6E39B2CDBF29}" Value="" Type="string" Action="write" />
+                <RegistryValue Root="HKCR" Key="CLSID\{73A9A28F-62C9-3F2E-A944-3D4F71BC5D6B}\InprocServer32\2.25.5982.31036" Name="Class" Value="NSwagStudio.ViewModels.SwaggerGenerators.WebApiToSwaggerGeneratorViewModel" Type="string" Action="write" />
+                <RegistryValue Root="HKCR" Key="CLSID\{73A9A28F-62C9-3F2E-A944-3D4F71BC5D6B}\InprocServer32\2.25.5982.31036" Name="Assembly" Value="NSwagStudio, Version=2.25.5982.31036, Culture=neutral, PublicKeyToken=null" Type="string" Action="write" />
+                <RegistryValue Root="HKCR" Key="CLSID\{73A9A28F-62C9-3F2E-A944-3D4F71BC5D6B}\InprocServer32\2.25.5982.31036" Name="RuntimeVersion" Value="v4.0.30319" Type="string" Action="write" />
+                <RegistryValue Root="HKCR" Key="CLSID\{73A9A28F-62C9-3F2E-A944-3D4F71BC5D6B}\InprocServer32\2.25.5982.31036" Name="CodeBase" Value="file:///[#filF3BD24AA0D122986D3F6250EA6C47D5B]" Type="string" Action="write" />
+                <RegistryValue Root="HKCR" Key="CLSID\{73A9A28F-62C9-3F2E-A944-3D4F71BC5D6B}\InprocServer32" Name="Class" Value="NSwagStudio.ViewModels.SwaggerGenerators.WebApiToSwaggerGeneratorViewModel" Type="string" Action="write" />
+                <RegistryValue Root="HKCR" Key="CLSID\{73A9A28F-62C9-3F2E-A944-3D4F71BC5D6B}\InprocServer32" Name="Assembly" Value="NSwagStudio, Version=2.25.5982.31036, Culture=neutral, PublicKeyToken=null" Type="string" Action="write" />
+                <RegistryValue Root="HKCR" Key="CLSID\{73A9A28F-62C9-3F2E-A944-3D4F71BC5D6B}\InprocServer32" Name="RuntimeVersion" Value="v4.0.30319" Type="string" Action="write" />
+                <RegistryValue Root="HKCR" Key="CLSID\{73A9A28F-62C9-3F2E-A944-3D4F71BC5D6B}\InprocServer32" Name="CodeBase" Value="file:///[#filF3BD24AA0D122986D3F6250EA6C47D5B]" Type="string" Action="write" />
+                <RegistryValue Root="HKCR" Key="CLSID\{77CC5AE6-A416-3BE0-86F3-DA0203454D1C}\Implemented Categories\{62C8FE65-4EBB-45e7-B440-6E39B2CDBF29}" Value="" Type="string" Action="write" />
+                <RegistryValue Root="HKCR" Key="CLSID\{77CC5AE6-A416-3BE0-86F3-DA0203454D1C}\InprocServer32\2.25.5982.31036" Name="Class" Value="NSwagStudio.Views.DocumentView" Type="string" Action="write" />
+                <RegistryValue Root="HKCR" Key="CLSID\{77CC5AE6-A416-3BE0-86F3-DA0203454D1C}\InprocServer32\2.25.5982.31036" Name="Assembly" Value="NSwagStudio, Version=2.25.5982.31036, Culture=neutral, PublicKeyToken=null" Type="string" Action="write" />
+                <RegistryValue Root="HKCR" Key="CLSID\{77CC5AE6-A416-3BE0-86F3-DA0203454D1C}\InprocServer32\2.25.5982.31036" Name="RuntimeVersion" Value="v4.0.30319" Type="string" Action="write" />
+                <RegistryValue Root="HKCR" Key="CLSID\{77CC5AE6-A416-3BE0-86F3-DA0203454D1C}\InprocServer32\2.25.5982.31036" Name="CodeBase" Value="file:///[#filF3BD24AA0D122986D3F6250EA6C47D5B]" Type="string" Action="write" />
+                <RegistryValue Root="HKCR" Key="CLSID\{77CC5AE6-A416-3BE0-86F3-DA0203454D1C}\InprocServer32" Name="Class" Value="NSwagStudio.Views.DocumentView" Type="string" Action="write" />
+                <RegistryValue Root="HKCR" Key="CLSID\{77CC5AE6-A416-3BE0-86F3-DA0203454D1C}\InprocServer32" Name="Assembly" Value="NSwagStudio, Version=2.25.5982.31036, Culture=neutral, PublicKeyToken=null" Type="string" Action="write" />
+                <RegistryValue Root="HKCR" Key="CLSID\{77CC5AE6-A416-3BE0-86F3-DA0203454D1C}\InprocServer32" Name="RuntimeVersion" Value="v4.0.30319" Type="string" Action="write" />
+                <RegistryValue Root="HKCR" Key="CLSID\{77CC5AE6-A416-3BE0-86F3-DA0203454D1C}\InprocServer32" Name="CodeBase" Value="file:///[#filF3BD24AA0D122986D3F6250EA6C47D5B]" Type="string" Action="write" />
+                <RegistryValue Root="HKCR" Key="CLSID\{98E89352-2AF6-3519-AC89-D401BF8CF0B9}\Implemented Categories\{62C8FE65-4EBB-45e7-B440-6E39B2CDBF29}" Value="" Type="string" Action="write" />
+                <RegistryValue Root="HKCR" Key="CLSID\{98E89352-2AF6-3519-AC89-D401BF8CF0B9}\InprocServer32\2.25.5982.31036" Name="Class" Value="NSwagStudio.Views.AvalonEditBehavior" Type="string" Action="write" />
+                <RegistryValue Root="HKCR" Key="CLSID\{98E89352-2AF6-3519-AC89-D401BF8CF0B9}\InprocServer32\2.25.5982.31036" Name="Assembly" Value="NSwagStudio, Version=2.25.5982.31036, Culture=neutral, PublicKeyToken=null" Type="string" Action="write" />
+                <RegistryValue Root="HKCR" Key="CLSID\{98E89352-2AF6-3519-AC89-D401BF8CF0B9}\InprocServer32\2.25.5982.31036" Name="RuntimeVersion" Value="v4.0.30319" Type="string" Action="write" />
+                <RegistryValue Root="HKCR" Key="CLSID\{98E89352-2AF6-3519-AC89-D401BF8CF0B9}\InprocServer32\2.25.5982.31036" Name="CodeBase" Value="file:///[#filF3BD24AA0D122986D3F6250EA6C47D5B]" Type="string" Action="write" />
+                <RegistryValue Root="HKCR" Key="CLSID\{98E89352-2AF6-3519-AC89-D401BF8CF0B9}\InprocServer32" Name="Class" Value="NSwagStudio.Views.AvalonEditBehavior" Type="string" Action="write" />
+                <RegistryValue Root="HKCR" Key="CLSID\{98E89352-2AF6-3519-AC89-D401BF8CF0B9}\InprocServer32" Name="Assembly" Value="NSwagStudio, Version=2.25.5982.31036, Culture=neutral, PublicKeyToken=null" Type="string" Action="write" />
+                <RegistryValue Root="HKCR" Key="CLSID\{98E89352-2AF6-3519-AC89-D401BF8CF0B9}\InprocServer32" Name="RuntimeVersion" Value="v4.0.30319" Type="string" Action="write" />
+                <RegistryValue Root="HKCR" Key="CLSID\{98E89352-2AF6-3519-AC89-D401BF8CF0B9}\InprocServer32" Name="CodeBase" Value="file:///[#filF3BD24AA0D122986D3F6250EA6C47D5B]" Type="string" Action="write" />
+                <RegistryValue Root="HKCR" Key="CLSID\{99323FC1-6436-3FF4-8605-33B0D3C06184}\Implemented Categories\{62C8FE65-4EBB-45e7-B440-6E39B2CDBF29}" Value="" Type="string" Action="write" />
+                <RegistryValue Root="HKCR" Key="CLSID\{99323FC1-6436-3FF4-8605-33B0D3C06184}\InprocServer32\2.25.5982.31036" Name="Class" Value="NSwagStudio.ViewModels.MainWindowModel" Type="string" Action="write" />
+                <RegistryValue Root="HKCR" Key="CLSID\{99323FC1-6436-3FF4-8605-33B0D3C06184}\InprocServer32\2.25.5982.31036" Name="Assembly" Value="NSwagStudio, Version=2.25.5982.31036, Culture=neutral, PublicKeyToken=null" Type="string" Action="write" />
+                <RegistryValue Root="HKCR" Key="CLSID\{99323FC1-6436-3FF4-8605-33B0D3C06184}\InprocServer32\2.25.5982.31036" Name="RuntimeVersion" Value="v4.0.30319" Type="string" Action="write" />
+                <RegistryValue Root="HKCR" Key="CLSID\{99323FC1-6436-3FF4-8605-33B0D3C06184}\InprocServer32\2.25.5982.31036" Name="CodeBase" Value="file:///[#filF3BD24AA0D122986D3F6250EA6C47D5B]" Type="string" Action="write" />
+                <RegistryValue Root="HKCR" Key="CLSID\{99323FC1-6436-3FF4-8605-33B0D3C06184}\InprocServer32" Name="Class" Value="NSwagStudio.ViewModels.MainWindowModel" Type="string" Action="write" />
+                <RegistryValue Root="HKCR" Key="CLSID\{99323FC1-6436-3FF4-8605-33B0D3C06184}\InprocServer32" Name="Assembly" Value="NSwagStudio, Version=2.25.5982.31036, Culture=neutral, PublicKeyToken=null" Type="string" Action="write" />
+                <RegistryValue Root="HKCR" Key="CLSID\{99323FC1-6436-3FF4-8605-33B0D3C06184}\InprocServer32" Name="RuntimeVersion" Value="v4.0.30319" Type="string" Action="write" />
+                <RegistryValue Root="HKCR" Key="CLSID\{99323FC1-6436-3FF4-8605-33B0D3C06184}\InprocServer32" Name="CodeBase" Value="file:///[#filF3BD24AA0D122986D3F6250EA6C47D5B]" Type="string" Action="write" />
+                <RegistryValue Root="HKCR" Key="CLSID\{AD2D010B-A5BF-349A-B9D5-ECF333815BAC}\Implemented Categories\{62C8FE65-4EBB-45e7-B440-6E39B2CDBF29}" Value="" Type="string" Action="write" />
+                <RegistryValue Root="HKCR" Key="CLSID\{AD2D010B-A5BF-349A-B9D5-ECF333815BAC}\InprocServer32\2.25.5982.31036" Name="Class" Value="NSwagStudio.ViewModels.CodeGenerators.SwaggerOutputViewModel" Type="string" Action="write" />
+                <RegistryValue Root="HKCR" Key="CLSID\{AD2D010B-A5BF-349A-B9D5-ECF333815BAC}\InprocServer32\2.25.5982.31036" Name="Assembly" Value="NSwagStudio, Version=2.25.5982.31036, Culture=neutral, PublicKeyToken=null" Type="string" Action="write" />
+                <RegistryValue Root="HKCR" Key="CLSID\{AD2D010B-A5BF-349A-B9D5-ECF333815BAC}\InprocServer32\2.25.5982.31036" Name="RuntimeVersion" Value="v4.0.30319" Type="string" Action="write" />
+                <RegistryValue Root="HKCR" Key="CLSID\{AD2D010B-A5BF-349A-B9D5-ECF333815BAC}\InprocServer32\2.25.5982.31036" Name="CodeBase" Value="file:///[#filF3BD24AA0D122986D3F6250EA6C47D5B]" Type="string" Action="write" />
+                <RegistryValue Root="HKCR" Key="CLSID\{AD2D010B-A5BF-349A-B9D5-ECF333815BAC}\InprocServer32" Name="Class" Value="NSwagStudio.ViewModels.CodeGenerators.SwaggerOutputViewModel" Type="string" Action="write" />
+                <RegistryValue Root="HKCR" Key="CLSID\{AD2D010B-A5BF-349A-B9D5-ECF333815BAC}\InprocServer32" Name="Assembly" Value="NSwagStudio, Version=2.25.5982.31036, Culture=neutral, PublicKeyToken=null" Type="string" Action="write" />
+                <RegistryValue Root="HKCR" Key="CLSID\{AD2D010B-A5BF-349A-B9D5-ECF333815BAC}\InprocServer32" Name="RuntimeVersion" Value="v4.0.30319" Type="string" Action="write" />
+                <RegistryValue Root="HKCR" Key="CLSID\{AD2D010B-A5BF-349A-B9D5-ECF333815BAC}\InprocServer32" Name="CodeBase" Value="file:///[#filF3BD24AA0D122986D3F6250EA6C47D5B]" Type="string" Action="write" />
+                <RegistryValue Root="HKCR" Key="CLSID\{B7F9B283-FE84-3F1E-9081-BB1F3248C8DB}\Implemented Categories\{62C8FE65-4EBB-45e7-B440-6E39B2CDBF29}" Value="" Type="string" Action="write" />
+                <RegistryValue Root="HKCR" Key="CLSID\{B7F9B283-FE84-3F1E-9081-BB1F3248C8DB}\InprocServer32\2.25.5982.31036" Name="Class" Value="NSwagStudio.ViewModels.DocumentViewModel" Type="string" Action="write" />
+                <RegistryValue Root="HKCR" Key="CLSID\{B7F9B283-FE84-3F1E-9081-BB1F3248C8DB}\InprocServer32\2.25.5982.31036" Name="Assembly" Value="NSwagStudio, Version=2.25.5982.31036, Culture=neutral, PublicKeyToken=null" Type="string" Action="write" />
+                <RegistryValue Root="HKCR" Key="CLSID\{B7F9B283-FE84-3F1E-9081-BB1F3248C8DB}\InprocServer32\2.25.5982.31036" Name="RuntimeVersion" Value="v4.0.30319" Type="string" Action="write" />
+                <RegistryValue Root="HKCR" Key="CLSID\{B7F9B283-FE84-3F1E-9081-BB1F3248C8DB}\InprocServer32\2.25.5982.31036" Name="CodeBase" Value="file:///[#filF3BD24AA0D122986D3F6250EA6C47D5B]" Type="string" Action="write" />
+                <RegistryValue Root="HKCR" Key="CLSID\{B7F9B283-FE84-3F1E-9081-BB1F3248C8DB}\InprocServer32" Name="Class" Value="NSwagStudio.ViewModels.DocumentViewModel" Type="string" Action="write" />
+                <RegistryValue Root="HKCR" Key="CLSID\{B7F9B283-FE84-3F1E-9081-BB1F3248C8DB}\InprocServer32" Name="Assembly" Value="NSwagStudio, Version=2.25.5982.31036, Culture=neutral, PublicKeyToken=null" Type="string" Action="write" />
+                <RegistryValue Root="HKCR" Key="CLSID\{B7F9B283-FE84-3F1E-9081-BB1F3248C8DB}\InprocServer32" Name="RuntimeVersion" Value="v4.0.30319" Type="string" Action="write" />
+                <RegistryValue Root="HKCR" Key="CLSID\{B7F9B283-FE84-3F1E-9081-BB1F3248C8DB}\InprocServer32" Name="CodeBase" Value="file:///[#filF3BD24AA0D122986D3F6250EA6C47D5B]" Type="string" Action="write" />
+                <RegistryValue Root="HKCR" Key="CLSID\{BC1457AE-5798-346B-8CD4-26F0006E62B6}\Implemented Categories\{62C8FE65-4EBB-45e7-B440-6E39B2CDBF29}" Value="" Type="string" Action="write" />
+                <RegistryValue Root="HKCR" Key="CLSID\{BC1457AE-5798-346B-8CD4-26F0006E62B6}\InprocServer32\2.25.5982.31036" Name="Class" Value="NSwagStudio.ViewModels.SwaggerGenerators.SwaggerInputViewModel" Type="string" Action="write" />
+                <RegistryValue Root="HKCR" Key="CLSID\{BC1457AE-5798-346B-8CD4-26F0006E62B6}\InprocServer32\2.25.5982.31036" Name="Assembly" Value="NSwagStudio, Version=2.25.5982.31036, Culture=neutral, PublicKeyToken=null" Type="string" Action="write" />
+                <RegistryValue Root="HKCR" Key="CLSID\{BC1457AE-5798-346B-8CD4-26F0006E62B6}\InprocServer32\2.25.5982.31036" Name="RuntimeVersion" Value="v4.0.30319" Type="string" Action="write" />
+                <RegistryValue Root="HKCR" Key="CLSID\{BC1457AE-5798-346B-8CD4-26F0006E62B6}\InprocServer32\2.25.5982.31036" Name="CodeBase" Value="file:///[#filF3BD24AA0D122986D3F6250EA6C47D5B]" Type="string" Action="write" />
+                <RegistryValue Root="HKCR" Key="CLSID\{BC1457AE-5798-346B-8CD4-26F0006E62B6}\InprocServer32" Name="Class" Value="NSwagStudio.ViewModels.SwaggerGenerators.SwaggerInputViewModel" Type="string" Action="write" />
+                <RegistryValue Root="HKCR" Key="CLSID\{BC1457AE-5798-346B-8CD4-26F0006E62B6}\InprocServer32" Name="Assembly" Value="NSwagStudio, Version=2.25.5982.31036, Culture=neutral, PublicKeyToken=null" Type="string" Action="write" />
+                <RegistryValue Root="HKCR" Key="CLSID\{BC1457AE-5798-346B-8CD4-26F0006E62B6}\InprocServer32" Name="RuntimeVersion" Value="v4.0.30319" Type="string" Action="write" />
+                <RegistryValue Root="HKCR" Key="CLSID\{BC1457AE-5798-346B-8CD4-26F0006E62B6}\InprocServer32" Name="CodeBase" Value="file:///[#filF3BD24AA0D122986D3F6250EA6C47D5B]" Type="string" Action="write" />
+                <RegistryValue Root="HKCR" Key="CLSID\{FA3F0A49-B5CA-3796-8D7E-7A3623DEFB1A}\Implemented Categories\{62C8FE65-4EBB-45e7-B440-6E39B2CDBF29}" Value="" Type="string" Action="write" />
+                <RegistryValue Root="HKCR" Key="CLSID\{FA3F0A49-B5CA-3796-8D7E-7A3623DEFB1A}\InprocServer32\2.25.5982.31036" Name="Class" Value="NSwagStudio.ViewModels.SwaggerGenerators.AssemblyTypeToSwaggerGeneratorViewModel" Type="string" Action="write" />
+                <RegistryValue Root="HKCR" Key="CLSID\{FA3F0A49-B5CA-3796-8D7E-7A3623DEFB1A}\InprocServer32\2.25.5982.31036" Name="Assembly" Value="NSwagStudio, Version=2.25.5982.31036, Culture=neutral, PublicKeyToken=null" Type="string" Action="write" />
+                <RegistryValue Root="HKCR" Key="CLSID\{FA3F0A49-B5CA-3796-8D7E-7A3623DEFB1A}\InprocServer32\2.25.5982.31036" Name="RuntimeVersion" Value="v4.0.30319" Type="string" Action="write" />
+                <RegistryValue Root="HKCR" Key="CLSID\{FA3F0A49-B5CA-3796-8D7E-7A3623DEFB1A}\InprocServer32\2.25.5982.31036" Name="CodeBase" Value="file:///[#filF3BD24AA0D122986D3F6250EA6C47D5B]" Type="string" Action="write" />
+                <RegistryValue Root="HKCR" Key="CLSID\{FA3F0A49-B5CA-3796-8D7E-7A3623DEFB1A}\InprocServer32" Name="Class" Value="NSwagStudio.ViewModels.SwaggerGenerators.AssemblyTypeToSwaggerGeneratorViewModel" Type="string" Action="write" />
+                <RegistryValue Root="HKCR" Key="CLSID\{FA3F0A49-B5CA-3796-8D7E-7A3623DEFB1A}\InprocServer32" Name="Assembly" Value="NSwagStudio, Version=2.25.5982.31036, Culture=neutral, PublicKeyToken=null" Type="string" Action="write" />
+                <RegistryValue Root="HKCR" Key="CLSID\{FA3F0A49-B5CA-3796-8D7E-7A3623DEFB1A}\InprocServer32" Name="RuntimeVersion" Value="v4.0.30319" Type="string" Action="write" />
+                <RegistryValue Root="HKCR" Key="CLSID\{FA3F0A49-B5CA-3796-8D7E-7A3623DEFB1A}\InprocServer32" Name="CodeBase" Value="file:///[#filF3BD24AA0D122986D3F6250EA6C47D5B]" Type="string" Action="write" />
+            </Component>
+            <Component Id="cmpE1AD57291ECD76446C08E80324E18C52" Directory="RootDirectory" Guid="*">
+                <File Id="fil3D998DFDF0171F45FA4994B3076A1BE3" KeyPath="yes" Source="$(var.SourcePath)\NSwagStudio.exe.config" />
+            </Component>
+            <Component Id="cmpAF99E5EDE3366C322A0C4A1D460F492A" Directory="RootDirectory" Guid="*">
+                <File Id="fil7363F15332F1A0AE5B714E0BDBE8069F" KeyPath="yes" Source="$(var.SourcePath)\NSwagStudio.pdb" />
+            </Component>
+            <Component Id="cmp32C1339D08859DC7796F4EE23E0819F0" Directory="RootDirectory" Guid="*">
+                <File Id="fil72A10A3701F72ECAD8968E45C6295B9D" KeyPath="yes" Source="$(var.SourcePath)\NSwagStudio.vshost.exe" />
+            </Component>
+            <Component Id="cmp474BA1F5E4041B6B55B1AA38BE12A2E5" Directory="RootDirectory" Guid="*">
+                <File Id="filFA7E5A03A21F54B9AD53663AF2F9AB79" KeyPath="yes" Source="$(var.SourcePath)\NSwagStudio.vshost.exe.config" />
+            </Component>
+            <Component Id="cmp334374A35F014DC08C6313E21E5B8115" Directory="RootDirectory" Guid="*">
+                <File Id="fil7F9F68A04E297D87BF9A84D800D82940" KeyPath="yes" Source="$(var.SourcePath)\NSwagStudio.vshost.exe.manifest" />
+            </Component>
+            <Component Id="cmp26A1D29B3B042D7131AB32968AD148D6" Directory="RootDirectory" Guid="*">
+                <File Id="filD115E07DAB15EABAE3C6FDB271DD9321" KeyPath="yes" Source="$(var.SourcePath)\System.Windows.Interactivity.dll" />
+            </Component>
+        </ComponentGroup>
+    </Fragment>
 </Wix>