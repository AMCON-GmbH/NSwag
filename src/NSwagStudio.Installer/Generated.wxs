﻿<?xml version="1.0" encoding="utf-8"?>
<Wix xmlns="http://schemas.microsoft.com/wix/2006/wi">
    <Fragment>
        <DirectoryRef Id="RootDirectory" />
    </Fragment>
    <Fragment>
        <ComponentGroup Id="SourceComponentGroup">
            <Component Id="cmp176A2E239A34C8C385636B4CB874ED08" Directory="RootDirectory" Guid="*">
                <File Id="fil25B5FD11D857CE5AD4B27C65FE0D4AFC" KeyPath="yes" Source="$(var.SourcePath)\Antlr4.StringTemplate.dll" />
            </Component>
            <Component Id="cmpF050811B3510C3795202BC265FF9BFE6" Directory="RootDirectory" Guid="*">
                <File Id="fil3BA9517E5091439B691BC6A1A7363DA8" KeyPath="yes" Source="$(var.SourcePath)\Antlr4.StringTemplate.pdb" />
            </Component>
            <Component Id="cmp7E3B9B005918C3ECB05A3827727E17C4" Directory="RootDirectory" Guid="*">
                <File Id="filBF7337672EF5ABE39C8C47214E447F3C" KeyPath="yes" Source="$(var.SourcePath)\App.config" />
            </Component>
            <Component Id="cmp87CFDEF2C1748359777E98EF2DE59090" Directory="RootDirectory" Guid="*">
                <File Id="filBB90AF377506520F6D8B60A0568383B4" KeyPath="yes" Source="$(var.SourcePath)\ApplicationIcon.ico" />
            </Component>
            <Component Id="cmp4D66ABD9458FA3F74D17248FA70FE3F0" Directory="RootDirectory" Guid="*">
                <File Id="fil67E9EE80C5780CE38BBEF04A02F79801" KeyPath="yes" Source="$(var.SourcePath)\ICSharpCode.AvalonEdit.dll" />
            </Component>
            <Component Id="cmpA7B1725CF32ED229E4CF0FE3D1E979B6" Directory="RootDirectory" Guid="*">
                <File Id="filE1C7F6D286E376FBABA89D9BE5153B85" KeyPath="yes" Source="$(var.SourcePath)\ICSharpCode.AvalonEdit.xml" />
            </Component>
            <Component Id="cmp47425D20B2F391879642B80A90278AAC" Directory="RootDirectory" Guid="*">
                <File Id="fil8C2DCF70057F8D63A2AB43A9F8CDF0BD" KeyPath="yes" Source="$(var.SourcePath)\Microsoft.ApplicationInsights.dll" />
            </Component>
            <Component Id="cmp22963C55268924B7FEB12573FA62BD93" Directory="RootDirectory" Guid="*">
                <File Id="fil21E58DDA50D7E6ADFBE0F2991B2A28F1" KeyPath="yes" Source="$(var.SourcePath)\Microsoft.ApplicationInsights.xml" />
            </Component>
            <Component Id="cmp0701F40503CDF6E0F6226986B71FF5A2" Directory="RootDirectory" Guid="*">
                <File Id="fil4C93063E927B0D842B25B28F599E85B5" KeyPath="yes" Source="$(var.SourcePath)\Microsoft.Expression.Interactions.dll" />
            </Component>
            <Component Id="cmp0AD7778AC85723AB7C1079D0D66319E0" Directory="RootDirectory" Guid="*">
                <Class Id="{03CF6780-2A0F-3798-9C21-D99DEF0A0B4A}" Context="InprocServer32" Description="MyToolkit.MVVM.NotifyPropertyChanged" ThreadingModel="both" ForeignServer="mscoree.dll">
                    <ProgId Id="MyToolkit.MVVM.NotifyPropertyChanged" Description="MyToolkit.MVVM.NotifyPropertyChanged" />
                </Class>
                <Class Id="{056712B5-E530-3C14-A602-72E9CF11EE87}" Context="InprocServer32" Description="MyToolkit.Mvvm.ViewModelBase" ThreadingModel="both" ForeignServer="mscoree.dll">
                    <ProgId Id="MyToolkit.Mvvm.ViewModelBase" Description="MyToolkit.Mvvm.ViewModelBase" />
                </Class>
                <Class Id="{0A726022-5D5B-3D5D-A104-26E989AF50CD}" Context="InprocServer32" Description="MyToolkit.IO.Utf8StringWriter" ThreadingModel="both" ForeignServer="mscoree.dll">
                    <ProgId Id="MyToolkit.IO.Utf8StringWriter" Description="MyToolkit.IO.Utf8StringWriter" />
                </Class>
                <Class Id="{11B1E7C7-6306-32BD-A4A9-99487A90F7B5}" Context="InprocServer32" Description="MyToolkit.WorkflowEngine.WorkflowActivityOutput" ThreadingModel="both" ForeignServer="mscoree.dll">
                    <ProgId Id="MyToolkit.WorkflowEngine.WorkflowActivityOutput" Description="MyToolkit.WorkflowEngine.WorkflowActivityOutput" />
                </Class>
                <Class Id="{11C1A23E-81F3-3AB4-8C65-2FB32577BF7A}" Context="InprocServer32" Description="MyToolkit.Model.ValidatedObservableObject" ThreadingModel="both" ForeignServer="mscoree.dll">
                    <ProgId Id="MyToolkit.Model.ValidatedObservableObject" Description="MyToolkit.Model.ValidatedObservableObject" />
                </Class>
                <Class Id="{375DF37A-7B7B-3D8B-A97D-3AC29388CB6E}" Context="InprocServer32" Description="MyToolkit.WorkflowEngine.Activities.ForkActivity" ThreadingModel="both" ForeignServer="mscoree.dll">
                    <ProgId Id="MyToolkit.WorkflowEngine.Activities.ForkActivity" Description="MyToolkit.WorkflowEngine.Activities.ForkActivity" />
                </Class>
                <Class Id="{427BDD88-2269-3B1C-A533-D3FD1B1396C8}" Context="InprocServer32" Description="MyToolkit.Utilities.ExpressionHelper" ThreadingModel="both" ForeignServer="mscoree.dll">
                    <ProgId Id="MyToolkit.Utilities.ExpressionHelper" Description="MyToolkit.Utilities.ExpressionHelper" />
                </Class>
                <Class Id="{49207960-3006-34B2-BEB4-C4B5DAEFF157}" Context="InprocServer32" Description="MyToolkit.Model.GraphObservableObject" ThreadingModel="both" ForeignServer="mscoree.dll">
                    <ProgId Id="MyToolkit.Model.GraphObservableObject" Description="MyToolkit.Model.GraphObservableObject" />
                </Class>
                <Class Id="{4D1888D9-77CA-35A3-83B7-CFF9788E0B5B}" Context="InprocServer32" Description="MyToolkit.Model.ExtendedObservableObject" ThreadingModel="both" ForeignServer="mscoree.dll">
                    <ProgId Id="MyToolkit.Model.ExtendedObservableObject" Description="MyToolkit.Model.ExtendedObservableObject" />
                </Class>
                <Class Id="{60E60971-9D9C-312B-B1CB-FC07F3BFC13C}" Context="InprocServer32" Description="MyToolkit.WorkflowEngine.WorkflowActivityBase" ThreadingModel="both" ForeignServer="mscoree.dll">
                    <ProgId Id="MyToolkit.WorkflowEngine.WorkflowActivityBase" Description="MyToolkit.WorkflowEngine.WorkflowActivityBase" />
                </Class>
                <Class Id="{64E15769-685A-3B77-93C4-22E31B1CC775}" Context="InprocServer32" Description="MyToolkit.WorkflowEngine.CurrentActivitiesChangedEventArgs" ThreadingModel="both" ForeignServer="mscoree.dll">
                    <ProgId Id="MyToolkit.WorkflowEngine.CurrentActivitiesChangedEventArgs" Description="MyToolkit.WorkflowEngine.CurrentActivitiesChangedEventArgs" />
                </Class>
                <Class Id="{6EB6230B-07F9-3E8A-9F85-BC220A56DE28}" Context="InprocServer32" Description="MyToolkit.Composition.ServiceLocator" ThreadingModel="both" ForeignServer="mscoree.dll">
                    <ProgId Id="MyToolkit.Composition.ServiceLocator" Description="MyToolkit.Composition.ServiceLocator" />
                </Class>
                <Class Id="{712D9816-868B-381E-8CF9-365416C8EFEC}" Context="InprocServer32" Description="MyToolkit.MVVM.BaseViewModel" ThreadingModel="both" ForeignServer="mscoree.dll">
                    <ProgId Id="MyToolkit.MVVM.BaseViewModel" Description="MyToolkit.MVVM.BaseViewModel" />
                </Class>
                <Class Id="{7A6EA27B-4783-34B6-80DE-7C0767FF6C51}" Context="InprocServer32" Description="MyToolkit.WorkflowEngine.WorkflowDefinition" ThreadingModel="both" ForeignServer="mscoree.dll">
                    <ProgId Id="MyToolkit.WorkflowEngine.WorkflowDefinition" Description="MyToolkit.WorkflowEngine.WorkflowDefinition" />
                </Class>
                <Class Id="{7ABFD141-ACC5-312A-8E3F-FD80A4892836}" Context="InprocServer32" Description="MyToolkit.Messaging.Messenger" ThreadingModel="both" ForeignServer="mscoree.dll">
                    <ProgId Id="MyToolkit.Messaging.Messenger" Description="MyToolkit.Messaging.Messenger" />
                </Class>
                <Class Id="{85CD7CEF-1BFF-3445-85EC-E18737E70989}" Context="InprocServer32" Description="MyToolkit.Utilities.ReflectionUtilities" ThreadingModel="both" ForeignServer="mscoree.dll">
                    <ProgId Id="MyToolkit.Utilities.ReflectionUtilities" Description="MyToolkit.Utilities.ReflectionUtilities" />
                </Class>
                <Class Id="{88E0D3A1-BD93-394E-89E6-89580811A662}" Context="InprocServer32" Description="MyToolkit.WorkflowEngine.ActivityData" ThreadingModel="both" ForeignServer="mscoree.dll">
                    <ProgId Id="MyToolkit.WorkflowEngine.ActivityData" Description="MyToolkit.WorkflowEngine.ActivityData" />
                </Class>
                <Class Id="{97F372C0-F5F7-363A-95A8-82287A75D239}" Context="InprocServer32" Description="MyToolkit.Model.AsyncValidatedObservableObject" ThreadingModel="both" ForeignServer="mscoree.dll">
                    <ProgId Id="MyToolkit.Model.AsyncValidatedObservableObject" Description="MyToolkit.Model.AsyncValidatedObservableObject" />
                </Class>
                <Class Id="{9A1491AF-E8C1-3611-B6B5-8DBD99C3F814}" Context="InprocServer32" Description="MyToolkit.Utilities.CodeContractExtensions+ValidatedNotNullAttribute" ThreadingModel="both" ForeignServer="mscoree.dll">
                    <ProgId Id="MyToolkit.Utilities.CodeContractExtensions+ValidatedNotNullAttribute" Description="MyToolkit.Utilities.CodeContractExtensions+ValidatedNotNullAttribute" />
                </Class>
                <Class Id="{9F30988C-EE32-3AFD-A80A-673AEB90697F}" Context="InprocServer32" Description="MyToolkit.WorkflowEngine.WorkflowTransition" ThreadingModel="both" ForeignServer="mscoree.dll">
                    <ProgId Id="MyToolkit.WorkflowEngine.WorkflowTransition" Description="MyToolkit.WorkflowEngine.WorkflowTransition" />
                </Class>
                <Class Id="{A70ACC4D-B86C-391F-886C-D00035EF3E0E}" Context="InprocServer32" Description="MyToolkit.Messaging.GoBackMessage" ThreadingModel="both" ForeignServer="mscoree.dll">
                    <ProgId Id="MyToolkit.Messaging.GoBackMessage" Description="MyToolkit.Messaging.GoBackMessage" />
                </Class>
                <Class Id="{B0FDB749-F15A-3EF1-A9DC-08FC3D6B45E4}" Context="InprocServer32" Description="MyToolkit.WorkflowEngine.WorkflowActivityInput" ThreadingModel="both" ForeignServer="mscoree.dll">
                    <ProgId Id="MyToolkit.WorkflowEngine.WorkflowActivityInput" Description="MyToolkit.WorkflowEngine.WorkflowActivityInput" />
                </Class>
                <Class Id="{BD846CDD-B190-3B8D-86AD-783F85B73F63}" Context="InprocServer32" Description="MyToolkit.WorkflowEngine.Activities.EmptyAutomaticActivity" ThreadingModel="both" ForeignServer="mscoree.dll">
                    <ProgId Id="MyToolkit.WorkflowEngine.Activities.EmptyAutomaticActivity" Description="MyToolkit.WorkflowEngine.Activities.EmptyAutomaticActivity" />
                </Class>
                <Class Id="{C2A2D3AB-38B5-38A0-BE55-19D29B7AC5C2}" Context="InprocServer32" Description="MyToolkit.Utilities.CommandProcessor" ThreadingModel="both" ForeignServer="mscoree.dll">
                    <ProgId Id="MyToolkit.Utilities.CommandProcessor" Description="MyToolkit.Utilities.CommandProcessor" />
                </Class>
                <Class Id="{C34D8803-CBA7-3FFA-B090-1F17408BCB77}" Context="InprocServer32" Description="MyToolkit.Utilities.TaskSynchronizationScope" ThreadingModel="both" ForeignServer="mscoree.dll">
                    <ProgId Id="MyToolkit.Utilities.TaskSynchronizationScope" Description="MyToolkit.Utilities.TaskSynchronizationScope" />
                </Class>
                <Class Id="{C3B47803-E7DA-3CEF-AA1E-E3ABE69777CA}" Context="InprocServer32" Description="MyToolkit.Events.EventUtilities" ThreadingModel="both" ForeignServer="mscoree.dll">
                    <ProgId Id="MyToolkit.Events.EventUtilities" Description="MyToolkit.Events.EventUtilities" />
                </Class>
                <Class Id="{C4F27A03-EEBC-3CB6-A3D0-CA307C211498}" Context="InprocServer32" Description="MyToolkit.Composition.CompositionContext" ThreadingModel="both" ForeignServer="mscoree.dll">
                    <ProgId Id="MyToolkit.Composition.CompositionContext" Description="MyToolkit.Composition.CompositionContext" />
                </Class>
                <Class Id="{CBC93831-D9E5-3DB0-8CBF-A96587F4D9F3}" Context="InprocServer32" Description="MyToolkit.Html.HtmlParser" ThreadingModel="both" ForeignServer="mscoree.dll">
                    <ProgId Id="MyToolkit.Html.HtmlParser" Description="MyToolkit.Html.HtmlParser" />
                </Class>
                <Class Id="{D965BC39-3EBB-33AA-8421-0B18FE8576C6}" Context="InprocServer32" Description="MyToolkit.WorkflowEngine.Activities.JoinActivity" ThreadingModel="both" ForeignServer="mscoree.dll">
                    <ProgId Id="MyToolkit.WorkflowEngine.Activities.JoinActivity" Description="MyToolkit.WorkflowEngine.Activities.JoinActivity" />
                </Class>
                <Class Id="{E25EDEB8-4D7D-326C-8697-26554E212632}" Context="InprocServer32" Description="MyToolkit.WorkflowEngine.Activities.EmptyActivity" ThreadingModel="both" ForeignServer="mscoree.dll">
                    <ProgId Id="MyToolkit.WorkflowEngine.Activities.EmptyActivity" Description="MyToolkit.WorkflowEngine.Activities.EmptyActivity" />
                </Class>
                <Class Id="{E37FA596-C002-3E34-9D5B-FCA1BF569070}" Context="InprocServer32" Description="MyToolkit.Model.ObservableObject" ThreadingModel="both" ForeignServer="mscoree.dll">
                    <ProgId Id="MyToolkit.Model.ObservableObject" Description="MyToolkit.Model.ObservableObject" />
                </Class>
                <Class Id="{E5B61F96-3C99-32F5-B8AA-0EA6728B25D5}" Context="InprocServer32" Description="MyToolkit.Utilities.ExpressionUtilities" ThreadingModel="both" ForeignServer="mscoree.dll">
                    <ProgId Id="MyToolkit.Utilities.ExpressionUtilities" Description="MyToolkit.Utilities.ExpressionUtilities" />
                </Class>
                <File Id="fil62CEF58587643A2DDA67E24E70D86586" KeyPath="yes" Source="$(var.SourcePath)\MyToolkit.dll" />
                <ProgId Id="Record" />
                <RegistryValue Root="HKCR" Key="CLSID\{03CF6780-2A0F-3798-9C21-D99DEF0A0B4A}\Implemented Categories\{62C8FE65-4EBB-45e7-B440-6E39B2CDBF29}" Value="" Type="string" Action="write" />
                <RegistryValue Root="HKCR" Key="CLSID\{03CF6780-2A0F-3798-9C21-D99DEF0A0B4A}\InprocServer32\2.5.8.0" Name="Class" Value="MyToolkit.MVVM.NotifyPropertyChanged" Type="string" Action="write" />
                <RegistryValue Root="HKCR" Key="CLSID\{03CF6780-2A0F-3798-9C21-D99DEF0A0B4A}\InprocServer32\2.5.8.0" Name="Assembly" Value="MyToolkit, Version=2.5.8.0, Culture=neutral, PublicKeyToken=3e349a1360994d26" Type="string" Action="write" />
                <RegistryValue Root="HKCR" Key="CLSID\{03CF6780-2A0F-3798-9C21-D99DEF0A0B4A}\InprocServer32\2.5.8.0" Name="RuntimeVersion" Value="v4.0.30319" Type="string" Action="write" />
                <RegistryValue Root="HKCR" Key="CLSID\{03CF6780-2A0F-3798-9C21-D99DEF0A0B4A}\InprocServer32\2.5.8.0" Name="CodeBase" Value="file:///[#fil62CEF58587643A2DDA67E24E70D86586]" Type="string" Action="write" />
                <RegistryValue Root="HKCR" Key="CLSID\{03CF6780-2A0F-3798-9C21-D99DEF0A0B4A}\InprocServer32" Name="Class" Value="MyToolkit.MVVM.NotifyPropertyChanged" Type="string" Action="write" />
                <RegistryValue Root="HKCR" Key="CLSID\{03CF6780-2A0F-3798-9C21-D99DEF0A0B4A}\InprocServer32" Name="Assembly" Value="MyToolkit, Version=2.5.8.0, Culture=neutral, PublicKeyToken=3e349a1360994d26" Type="string" Action="write" />
                <RegistryValue Root="HKCR" Key="CLSID\{03CF6780-2A0F-3798-9C21-D99DEF0A0B4A}\InprocServer32" Name="RuntimeVersion" Value="v4.0.30319" Type="string" Action="write" />
                <RegistryValue Root="HKCR" Key="CLSID\{03CF6780-2A0F-3798-9C21-D99DEF0A0B4A}\InprocServer32" Name="CodeBase" Value="file:///[#fil62CEF58587643A2DDA67E24E70D86586]" Type="string" Action="write" />
                <RegistryValue Root="HKCR" Key="CLSID\{056712B5-E530-3C14-A602-72E9CF11EE87}\Implemented Categories\{62C8FE65-4EBB-45e7-B440-6E39B2CDBF29}" Value="" Type="string" Action="write" />
                <RegistryValue Root="HKCR" Key="CLSID\{056712B5-E530-3C14-A602-72E9CF11EE87}\InprocServer32\2.5.8.0" Name="Class" Value="MyToolkit.Mvvm.ViewModelBase" Type="string" Action="write" />
                <RegistryValue Root="HKCR" Key="CLSID\{056712B5-E530-3C14-A602-72E9CF11EE87}\InprocServer32\2.5.8.0" Name="Assembly" Value="MyToolkit, Version=2.5.8.0, Culture=neutral, PublicKeyToken=3e349a1360994d26" Type="string" Action="write" />
                <RegistryValue Root="HKCR" Key="CLSID\{056712B5-E530-3C14-A602-72E9CF11EE87}\InprocServer32\2.5.8.0" Name="RuntimeVersion" Value="v4.0.30319" Type="string" Action="write" />
                <RegistryValue Root="HKCR" Key="CLSID\{056712B5-E530-3C14-A602-72E9CF11EE87}\InprocServer32\2.5.8.0" Name="CodeBase" Value="file:///[#fil62CEF58587643A2DDA67E24E70D86586]" Type="string" Action="write" />
                <RegistryValue Root="HKCR" Key="CLSID\{056712B5-E530-3C14-A602-72E9CF11EE87}\InprocServer32" Name="Class" Value="MyToolkit.Mvvm.ViewModelBase" Type="string" Action="write" />
                <RegistryValue Root="HKCR" Key="CLSID\{056712B5-E530-3C14-A602-72E9CF11EE87}\InprocServer32" Name="Assembly" Value="MyToolkit, Version=2.5.8.0, Culture=neutral, PublicKeyToken=3e349a1360994d26" Type="string" Action="write" />
                <RegistryValue Root="HKCR" Key="CLSID\{056712B5-E530-3C14-A602-72E9CF11EE87}\InprocServer32" Name="RuntimeVersion" Value="v4.0.30319" Type="string" Action="write" />
                <RegistryValue Root="HKCR" Key="CLSID\{056712B5-E530-3C14-A602-72E9CF11EE87}\InprocServer32" Name="CodeBase" Value="file:///[#fil62CEF58587643A2DDA67E24E70D86586]" Type="string" Action="write" />
                <RegistryValue Root="HKCR" Key="CLSID\{0A726022-5D5B-3D5D-A104-26E989AF50CD}\Implemented Categories\{62C8FE65-4EBB-45e7-B440-6E39B2CDBF29}" Value="" Type="string" Action="write" />
                <RegistryValue Root="HKCR" Key="CLSID\{0A726022-5D5B-3D5D-A104-26E989AF50CD}\InprocServer32\2.5.8.0" Name="Class" Value="MyToolkit.IO.Utf8StringWriter" Type="string" Action="write" />
                <RegistryValue Root="HKCR" Key="CLSID\{0A726022-5D5B-3D5D-A104-26E989AF50CD}\InprocServer32\2.5.8.0" Name="Assembly" Value="MyToolkit, Version=2.5.8.0, Culture=neutral, PublicKeyToken=3e349a1360994d26" Type="string" Action="write" />
                <RegistryValue Root="HKCR" Key="CLSID\{0A726022-5D5B-3D5D-A104-26E989AF50CD}\InprocServer32\2.5.8.0" Name="RuntimeVersion" Value="v4.0.30319" Type="string" Action="write" />
                <RegistryValue Root="HKCR" Key="CLSID\{0A726022-5D5B-3D5D-A104-26E989AF50CD}\InprocServer32\2.5.8.0" Name="CodeBase" Value="file:///[#fil62CEF58587643A2DDA67E24E70D86586]" Type="string" Action="write" />
                <RegistryValue Root="HKCR" Key="CLSID\{0A726022-5D5B-3D5D-A104-26E989AF50CD}\InprocServer32" Name="Class" Value="MyToolkit.IO.Utf8StringWriter" Type="string" Action="write" />
                <RegistryValue Root="HKCR" Key="CLSID\{0A726022-5D5B-3D5D-A104-26E989AF50CD}\InprocServer32" Name="Assembly" Value="MyToolkit, Version=2.5.8.0, Culture=neutral, PublicKeyToken=3e349a1360994d26" Type="string" Action="write" />
                <RegistryValue Root="HKCR" Key="CLSID\{0A726022-5D5B-3D5D-A104-26E989AF50CD}\InprocServer32" Name="RuntimeVersion" Value="v4.0.30319" Type="string" Action="write" />
                <RegistryValue Root="HKCR" Key="CLSID\{0A726022-5D5B-3D5D-A104-26E989AF50CD}\InprocServer32" Name="CodeBase" Value="file:///[#fil62CEF58587643A2DDA67E24E70D86586]" Type="string" Action="write" />
                <RegistryValue Root="HKCR" Key="CLSID\{11B1E7C7-6306-32BD-A4A9-99487A90F7B5}\Implemented Categories\{62C8FE65-4EBB-45e7-B440-6E39B2CDBF29}" Value="" Type="string" Action="write" />
                <RegistryValue Root="HKCR" Key="CLSID\{11B1E7C7-6306-32BD-A4A9-99487A90F7B5}\InprocServer32\2.5.8.0" Name="Class" Value="MyToolkit.WorkflowEngine.WorkflowActivityOutput" Type="string" Action="write" />
                <RegistryValue Root="HKCR" Key="CLSID\{11B1E7C7-6306-32BD-A4A9-99487A90F7B5}\InprocServer32\2.5.8.0" Name="Assembly" Value="MyToolkit, Version=2.5.8.0, Culture=neutral, PublicKeyToken=3e349a1360994d26" Type="string" Action="write" />
                <RegistryValue Root="HKCR" Key="CLSID\{11B1E7C7-6306-32BD-A4A9-99487A90F7B5}\InprocServer32\2.5.8.0" Name="RuntimeVersion" Value="v4.0.30319" Type="string" Action="write" />
                <RegistryValue Root="HKCR" Key="CLSID\{11B1E7C7-6306-32BD-A4A9-99487A90F7B5}\InprocServer32\2.5.8.0" Name="CodeBase" Value="file:///[#fil62CEF58587643A2DDA67E24E70D86586]" Type="string" Action="write" />
                <RegistryValue Root="HKCR" Key="CLSID\{11B1E7C7-6306-32BD-A4A9-99487A90F7B5}\InprocServer32" Name="Class" Value="MyToolkit.WorkflowEngine.WorkflowActivityOutput" Type="string" Action="write" />
                <RegistryValue Root="HKCR" Key="CLSID\{11B1E7C7-6306-32BD-A4A9-99487A90F7B5}\InprocServer32" Name="Assembly" Value="MyToolkit, Version=2.5.8.0, Culture=neutral, PublicKeyToken=3e349a1360994d26" Type="string" Action="write" />
                <RegistryValue Root="HKCR" Key="CLSID\{11B1E7C7-6306-32BD-A4A9-99487A90F7B5}\InprocServer32" Name="RuntimeVersion" Value="v4.0.30319" Type="string" Action="write" />
                <RegistryValue Root="HKCR" Key="CLSID\{11B1E7C7-6306-32BD-A4A9-99487A90F7B5}\InprocServer32" Name="CodeBase" Value="file:///[#fil62CEF58587643A2DDA67E24E70D86586]" Type="string" Action="write" />
                <RegistryValue Root="HKCR" Key="CLSID\{11C1A23E-81F3-3AB4-8C65-2FB32577BF7A}\Implemented Categories\{62C8FE65-4EBB-45e7-B440-6E39B2CDBF29}" Value="" Type="string" Action="write" />
                <RegistryValue Root="HKCR" Key="CLSID\{11C1A23E-81F3-3AB4-8C65-2FB32577BF7A}\InprocServer32\2.5.8.0" Name="Class" Value="MyToolkit.Model.ValidatedObservableObject" Type="string" Action="write" />
                <RegistryValue Root="HKCR" Key="CLSID\{11C1A23E-81F3-3AB4-8C65-2FB32577BF7A}\InprocServer32\2.5.8.0" Name="Assembly" Value="MyToolkit, Version=2.5.8.0, Culture=neutral, PublicKeyToken=3e349a1360994d26" Type="string" Action="write" />
                <RegistryValue Root="HKCR" Key="CLSID\{11C1A23E-81F3-3AB4-8C65-2FB32577BF7A}\InprocServer32\2.5.8.0" Name="RuntimeVersion" Value="v4.0.30319" Type="string" Action="write" />
                <RegistryValue Root="HKCR" Key="CLSID\{11C1A23E-81F3-3AB4-8C65-2FB32577BF7A}\InprocServer32\2.5.8.0" Name="CodeBase" Value="file:///[#fil62CEF58587643A2DDA67E24E70D86586]" Type="string" Action="write" />
                <RegistryValue Root="HKCR" Key="CLSID\{11C1A23E-81F3-3AB4-8C65-2FB32577BF7A}\InprocServer32" Name="Class" Value="MyToolkit.Model.ValidatedObservableObject" Type="string" Action="write" />
                <RegistryValue Root="HKCR" Key="CLSID\{11C1A23E-81F3-3AB4-8C65-2FB32577BF7A}\InprocServer32" Name="Assembly" Value="MyToolkit, Version=2.5.8.0, Culture=neutral, PublicKeyToken=3e349a1360994d26" Type="string" Action="write" />
                <RegistryValue Root="HKCR" Key="CLSID\{11C1A23E-81F3-3AB4-8C65-2FB32577BF7A}\InprocServer32" Name="RuntimeVersion" Value="v4.0.30319" Type="string" Action="write" />
                <RegistryValue Root="HKCR" Key="CLSID\{11C1A23E-81F3-3AB4-8C65-2FB32577BF7A}\InprocServer32" Name="CodeBase" Value="file:///[#fil62CEF58587643A2DDA67E24E70D86586]" Type="string" Action="write" />
                <RegistryValue Root="HKCR" Key="CLSID\{375DF37A-7B7B-3D8B-A97D-3AC29388CB6E}\Implemented Categories\{62C8FE65-4EBB-45e7-B440-6E39B2CDBF29}" Value="" Type="string" Action="write" />
                <RegistryValue Root="HKCR" Key="CLSID\{375DF37A-7B7B-3D8B-A97D-3AC29388CB6E}\InprocServer32\2.5.8.0" Name="Class" Value="MyToolkit.WorkflowEngine.Activities.ForkActivity" Type="string" Action="write" />
                <RegistryValue Root="HKCR" Key="CLSID\{375DF37A-7B7B-3D8B-A97D-3AC29388CB6E}\InprocServer32\2.5.8.0" Name="Assembly" Value="MyToolkit, Version=2.5.8.0, Culture=neutral, PublicKeyToken=3e349a1360994d26" Type="string" Action="write" />
                <RegistryValue Root="HKCR" Key="CLSID\{375DF37A-7B7B-3D8B-A97D-3AC29388CB6E}\InprocServer32\2.5.8.0" Name="RuntimeVersion" Value="v4.0.30319" Type="string" Action="write" />
                <RegistryValue Root="HKCR" Key="CLSID\{375DF37A-7B7B-3D8B-A97D-3AC29388CB6E}\InprocServer32\2.5.8.0" Name="CodeBase" Value="file:///[#fil62CEF58587643A2DDA67E24E70D86586]" Type="string" Action="write" />
                <RegistryValue Root="HKCR" Key="CLSID\{375DF37A-7B7B-3D8B-A97D-3AC29388CB6E}\InprocServer32" Name="Class" Value="MyToolkit.WorkflowEngine.Activities.ForkActivity" Type="string" Action="write" />
                <RegistryValue Root="HKCR" Key="CLSID\{375DF37A-7B7B-3D8B-A97D-3AC29388CB6E}\InprocServer32" Name="Assembly" Value="MyToolkit, Version=2.5.8.0, Culture=neutral, PublicKeyToken=3e349a1360994d26" Type="string" Action="write" />
                <RegistryValue Root="HKCR" Key="CLSID\{375DF37A-7B7B-3D8B-A97D-3AC29388CB6E}\InprocServer32" Name="RuntimeVersion" Value="v4.0.30319" Type="string" Action="write" />
                <RegistryValue Root="HKCR" Key="CLSID\{375DF37A-7B7B-3D8B-A97D-3AC29388CB6E}\InprocServer32" Name="CodeBase" Value="file:///[#fil62CEF58587643A2DDA67E24E70D86586]" Type="string" Action="write" />
                <RegistryValue Root="HKCR" Key="CLSID\{427BDD88-2269-3B1C-A533-D3FD1B1396C8}\Implemented Categories\{62C8FE65-4EBB-45e7-B440-6E39B2CDBF29}" Value="" Type="string" Action="write" />
                <RegistryValue Root="HKCR" Key="CLSID\{427BDD88-2269-3B1C-A533-D3FD1B1396C8}\InprocServer32\2.5.8.0" Name="Class" Value="MyToolkit.Utilities.ExpressionHelper" Type="string" Action="write" />
                <RegistryValue Root="HKCR" Key="CLSID\{427BDD88-2269-3B1C-A533-D3FD1B1396C8}\InprocServer32\2.5.8.0" Name="Assembly" Value="MyToolkit, Version=2.5.8.0, Culture=neutral, PublicKeyToken=3e349a1360994d26" Type="string" Action="write" />
                <RegistryValue Root="HKCR" Key="CLSID\{427BDD88-2269-3B1C-A533-D3FD1B1396C8}\InprocServer32\2.5.8.0" Name="RuntimeVersion" Value="v4.0.30319" Type="string" Action="write" />
                <RegistryValue Root="HKCR" Key="CLSID\{427BDD88-2269-3B1C-A533-D3FD1B1396C8}\InprocServer32\2.5.8.0" Name="CodeBase" Value="file:///[#fil62CEF58587643A2DDA67E24E70D86586]" Type="string" Action="write" />
                <RegistryValue Root="HKCR" Key="CLSID\{427BDD88-2269-3B1C-A533-D3FD1B1396C8}\InprocServer32" Name="Class" Value="MyToolkit.Utilities.ExpressionHelper" Type="string" Action="write" />
                <RegistryValue Root="HKCR" Key="CLSID\{427BDD88-2269-3B1C-A533-D3FD1B1396C8}\InprocServer32" Name="Assembly" Value="MyToolkit, Version=2.5.8.0, Culture=neutral, PublicKeyToken=3e349a1360994d26" Type="string" Action="write" />
                <RegistryValue Root="HKCR" Key="CLSID\{427BDD88-2269-3B1C-A533-D3FD1B1396C8}\InprocServer32" Name="RuntimeVersion" Value="v4.0.30319" Type="string" Action="write" />
                <RegistryValue Root="HKCR" Key="CLSID\{427BDD88-2269-3B1C-A533-D3FD1B1396C8}\InprocServer32" Name="CodeBase" Value="file:///[#fil62CEF58587643A2DDA67E24E70D86586]" Type="string" Action="write" />
                <RegistryValue Root="HKCR" Key="CLSID\{49207960-3006-34B2-BEB4-C4B5DAEFF157}\Implemented Categories\{62C8FE65-4EBB-45e7-B440-6E39B2CDBF29}" Value="" Type="string" Action="write" />
                <RegistryValue Root="HKCR" Key="CLSID\{49207960-3006-34B2-BEB4-C4B5DAEFF157}\InprocServer32\2.5.8.0" Name="Class" Value="MyToolkit.Model.GraphObservableObject" Type="string" Action="write" />
                <RegistryValue Root="HKCR" Key="CLSID\{49207960-3006-34B2-BEB4-C4B5DAEFF157}\InprocServer32\2.5.8.0" Name="Assembly" Value="MyToolkit, Version=2.5.8.0, Culture=neutral, PublicKeyToken=3e349a1360994d26" Type="string" Action="write" />
                <RegistryValue Root="HKCR" Key="CLSID\{49207960-3006-34B2-BEB4-C4B5DAEFF157}\InprocServer32\2.5.8.0" Name="RuntimeVersion" Value="v4.0.30319" Type="string" Action="write" />
                <RegistryValue Root="HKCR" Key="CLSID\{49207960-3006-34B2-BEB4-C4B5DAEFF157}\InprocServer32\2.5.8.0" Name="CodeBase" Value="file:///[#fil62CEF58587643A2DDA67E24E70D86586]" Type="string" Action="write" />
                <RegistryValue Root="HKCR" Key="CLSID\{49207960-3006-34B2-BEB4-C4B5DAEFF157}\InprocServer32" Name="Class" Value="MyToolkit.Model.GraphObservableObject" Type="string" Action="write" />
                <RegistryValue Root="HKCR" Key="CLSID\{49207960-3006-34B2-BEB4-C4B5DAEFF157}\InprocServer32" Name="Assembly" Value="MyToolkit, Version=2.5.8.0, Culture=neutral, PublicKeyToken=3e349a1360994d26" Type="string" Action="write" />
                <RegistryValue Root="HKCR" Key="CLSID\{49207960-3006-34B2-BEB4-C4B5DAEFF157}\InprocServer32" Name="RuntimeVersion" Value="v4.0.30319" Type="string" Action="write" />
                <RegistryValue Root="HKCR" Key="CLSID\{49207960-3006-34B2-BEB4-C4B5DAEFF157}\InprocServer32" Name="CodeBase" Value="file:///[#fil62CEF58587643A2DDA67E24E70D86586]" Type="string" Action="write" />
                <RegistryValue Root="HKCR" Key="CLSID\{4D1888D9-77CA-35A3-83B7-CFF9788E0B5B}\Implemented Categories\{62C8FE65-4EBB-45e7-B440-6E39B2CDBF29}" Value="" Type="string" Action="write" />
                <RegistryValue Root="HKCR" Key="CLSID\{4D1888D9-77CA-35A3-83B7-CFF9788E0B5B}\InprocServer32\2.5.8.0" Name="Class" Value="MyToolkit.Model.ExtendedObservableObject" Type="string" Action="write" />
                <RegistryValue Root="HKCR" Key="CLSID\{4D1888D9-77CA-35A3-83B7-CFF9788E0B5B}\InprocServer32\2.5.8.0" Name="Assembly" Value="MyToolkit, Version=2.5.8.0, Culture=neutral, PublicKeyToken=3e349a1360994d26" Type="string" Action="write" />
                <RegistryValue Root="HKCR" Key="CLSID\{4D1888D9-77CA-35A3-83B7-CFF9788E0B5B}\InprocServer32\2.5.8.0" Name="RuntimeVersion" Value="v4.0.30319" Type="string" Action="write" />
                <RegistryValue Root="HKCR" Key="CLSID\{4D1888D9-77CA-35A3-83B7-CFF9788E0B5B}\InprocServer32\2.5.8.0" Name="CodeBase" Value="file:///[#fil62CEF58587643A2DDA67E24E70D86586]" Type="string" Action="write" />
                <RegistryValue Root="HKCR" Key="CLSID\{4D1888D9-77CA-35A3-83B7-CFF9788E0B5B}\InprocServer32" Name="Class" Value="MyToolkit.Model.ExtendedObservableObject" Type="string" Action="write" />
                <RegistryValue Root="HKCR" Key="CLSID\{4D1888D9-77CA-35A3-83B7-CFF9788E0B5B}\InprocServer32" Name="Assembly" Value="MyToolkit, Version=2.5.8.0, Culture=neutral, PublicKeyToken=3e349a1360994d26" Type="string" Action="write" />
                <RegistryValue Root="HKCR" Key="CLSID\{4D1888D9-77CA-35A3-83B7-CFF9788E0B5B}\InprocServer32" Name="RuntimeVersion" Value="v4.0.30319" Type="string" Action="write" />
                <RegistryValue Root="HKCR" Key="CLSID\{4D1888D9-77CA-35A3-83B7-CFF9788E0B5B}\InprocServer32" Name="CodeBase" Value="file:///[#fil62CEF58587643A2DDA67E24E70D86586]" Type="string" Action="write" />
                <RegistryValue Root="HKCR" Key="CLSID\{60E60971-9D9C-312B-B1CB-FC07F3BFC13C}\Implemented Categories\{62C8FE65-4EBB-45e7-B440-6E39B2CDBF29}" Value="" Type="string" Action="write" />
                <RegistryValue Root="HKCR" Key="CLSID\{60E60971-9D9C-312B-B1CB-FC07F3BFC13C}\InprocServer32\2.5.8.0" Name="Class" Value="MyToolkit.WorkflowEngine.WorkflowActivityBase" Type="string" Action="write" />
                <RegistryValue Root="HKCR" Key="CLSID\{60E60971-9D9C-312B-B1CB-FC07F3BFC13C}\InprocServer32\2.5.8.0" Name="Assembly" Value="MyToolkit, Version=2.5.8.0, Culture=neutral, PublicKeyToken=3e349a1360994d26" Type="string" Action="write" />
                <RegistryValue Root="HKCR" Key="CLSID\{60E60971-9D9C-312B-B1CB-FC07F3BFC13C}\InprocServer32\2.5.8.0" Name="RuntimeVersion" Value="v4.0.30319" Type="string" Action="write" />
                <RegistryValue Root="HKCR" Key="CLSID\{60E60971-9D9C-312B-B1CB-FC07F3BFC13C}\InprocServer32\2.5.8.0" Name="CodeBase" Value="file:///[#fil62CEF58587643A2DDA67E24E70D86586]" Type="string" Action="write" />
                <RegistryValue Root="HKCR" Key="CLSID\{60E60971-9D9C-312B-B1CB-FC07F3BFC13C}\InprocServer32" Name="Class" Value="MyToolkit.WorkflowEngine.WorkflowActivityBase" Type="string" Action="write" />
                <RegistryValue Root="HKCR" Key="CLSID\{60E60971-9D9C-312B-B1CB-FC07F3BFC13C}\InprocServer32" Name="Assembly" Value="MyToolkit, Version=2.5.8.0, Culture=neutral, PublicKeyToken=3e349a1360994d26" Type="string" Action="write" />
                <RegistryValue Root="HKCR" Key="CLSID\{60E60971-9D9C-312B-B1CB-FC07F3BFC13C}\InprocServer32" Name="RuntimeVersion" Value="v4.0.30319" Type="string" Action="write" />
                <RegistryValue Root="HKCR" Key="CLSID\{60E60971-9D9C-312B-B1CB-FC07F3BFC13C}\InprocServer32" Name="CodeBase" Value="file:///[#fil62CEF58587643A2DDA67E24E70D86586]" Type="string" Action="write" />
                <RegistryValue Root="HKCR" Key="CLSID\{64E15769-685A-3B77-93C4-22E31B1CC775}\Implemented Categories\{62C8FE65-4EBB-45e7-B440-6E39B2CDBF29}" Value="" Type="string" Action="write" />
                <RegistryValue Root="HKCR" Key="CLSID\{64E15769-685A-3B77-93C4-22E31B1CC775}\InprocServer32\2.5.8.0" Name="Class" Value="MyToolkit.WorkflowEngine.CurrentActivitiesChangedEventArgs" Type="string" Action="write" />
                <RegistryValue Root="HKCR" Key="CLSID\{64E15769-685A-3B77-93C4-22E31B1CC775}\InprocServer32\2.5.8.0" Name="Assembly" Value="MyToolkit, Version=2.5.8.0, Culture=neutral, PublicKeyToken=3e349a1360994d26" Type="string" Action="write" />
                <RegistryValue Root="HKCR" Key="CLSID\{64E15769-685A-3B77-93C4-22E31B1CC775}\InprocServer32\2.5.8.0" Name="RuntimeVersion" Value="v4.0.30319" Type="string" Action="write" />
                <RegistryValue Root="HKCR" Key="CLSID\{64E15769-685A-3B77-93C4-22E31B1CC775}\InprocServer32\2.5.8.0" Name="CodeBase" Value="file:///[#fil62CEF58587643A2DDA67E24E70D86586]" Type="string" Action="write" />
                <RegistryValue Root="HKCR" Key="CLSID\{64E15769-685A-3B77-93C4-22E31B1CC775}\InprocServer32" Name="Class" Value="MyToolkit.WorkflowEngine.CurrentActivitiesChangedEventArgs" Type="string" Action="write" />
                <RegistryValue Root="HKCR" Key="CLSID\{64E15769-685A-3B77-93C4-22E31B1CC775}\InprocServer32" Name="Assembly" Value="MyToolkit, Version=2.5.8.0, Culture=neutral, PublicKeyToken=3e349a1360994d26" Type="string" Action="write" />
                <RegistryValue Root="HKCR" Key="CLSID\{64E15769-685A-3B77-93C4-22E31B1CC775}\InprocServer32" Name="RuntimeVersion" Value="v4.0.30319" Type="string" Action="write" />
                <RegistryValue Root="HKCR" Key="CLSID\{64E15769-685A-3B77-93C4-22E31B1CC775}\InprocServer32" Name="CodeBase" Value="file:///[#fil62CEF58587643A2DDA67E24E70D86586]" Type="string" Action="write" />
                <RegistryValue Root="HKCR" Key="CLSID\{6EB6230B-07F9-3E8A-9F85-BC220A56DE28}\Implemented Categories\{62C8FE65-4EBB-45e7-B440-6E39B2CDBF29}" Value="" Type="string" Action="write" />
                <RegistryValue Root="HKCR" Key="CLSID\{6EB6230B-07F9-3E8A-9F85-BC220A56DE28}\InprocServer32\2.5.8.0" Name="Class" Value="MyToolkit.Composition.ServiceLocator" Type="string" Action="write" />
                <RegistryValue Root="HKCR" Key="CLSID\{6EB6230B-07F9-3E8A-9F85-BC220A56DE28}\InprocServer32\2.5.8.0" Name="Assembly" Value="MyToolkit, Version=2.5.8.0, Culture=neutral, PublicKeyToken=3e349a1360994d26" Type="string" Action="write" />
                <RegistryValue Root="HKCR" Key="CLSID\{6EB6230B-07F9-3E8A-9F85-BC220A56DE28}\InprocServer32\2.5.8.0" Name="RuntimeVersion" Value="v4.0.30319" Type="string" Action="write" />
                <RegistryValue Root="HKCR" Key="CLSID\{6EB6230B-07F9-3E8A-9F85-BC220A56DE28}\InprocServer32\2.5.8.0" Name="CodeBase" Value="file:///[#fil62CEF58587643A2DDA67E24E70D86586]" Type="string" Action="write" />
                <RegistryValue Root="HKCR" Key="CLSID\{6EB6230B-07F9-3E8A-9F85-BC220A56DE28}\InprocServer32" Name="Class" Value="MyToolkit.Composition.ServiceLocator" Type="string" Action="write" />
                <RegistryValue Root="HKCR" Key="CLSID\{6EB6230B-07F9-3E8A-9F85-BC220A56DE28}\InprocServer32" Name="Assembly" Value="MyToolkit, Version=2.5.8.0, Culture=neutral, PublicKeyToken=3e349a1360994d26" Type="string" Action="write" />
                <RegistryValue Root="HKCR" Key="CLSID\{6EB6230B-07F9-3E8A-9F85-BC220A56DE28}\InprocServer32" Name="RuntimeVersion" Value="v4.0.30319" Type="string" Action="write" />
                <RegistryValue Root="HKCR" Key="CLSID\{6EB6230B-07F9-3E8A-9F85-BC220A56DE28}\InprocServer32" Name="CodeBase" Value="file:///[#fil62CEF58587643A2DDA67E24E70D86586]" Type="string" Action="write" />
                <RegistryValue Root="HKCR" Key="CLSID\{712D9816-868B-381E-8CF9-365416C8EFEC}\Implemented Categories\{62C8FE65-4EBB-45e7-B440-6E39B2CDBF29}" Value="" Type="string" Action="write" />
                <RegistryValue Root="HKCR" Key="CLSID\{712D9816-868B-381E-8CF9-365416C8EFEC}\InprocServer32\2.5.8.0" Name="Class" Value="MyToolkit.MVVM.BaseViewModel" Type="string" Action="write" />
                <RegistryValue Root="HKCR" Key="CLSID\{712D9816-868B-381E-8CF9-365416C8EFEC}\InprocServer32\2.5.8.0" Name="Assembly" Value="MyToolkit, Version=2.5.8.0, Culture=neutral, PublicKeyToken=3e349a1360994d26" Type="string" Action="write" />
                <RegistryValue Root="HKCR" Key="CLSID\{712D9816-868B-381E-8CF9-365416C8EFEC}\InprocServer32\2.5.8.0" Name="RuntimeVersion" Value="v4.0.30319" Type="string" Action="write" />
                <RegistryValue Root="HKCR" Key="CLSID\{712D9816-868B-381E-8CF9-365416C8EFEC}\InprocServer32\2.5.8.0" Name="CodeBase" Value="file:///[#fil62CEF58587643A2DDA67E24E70D86586]" Type="string" Action="write" />
                <RegistryValue Root="HKCR" Key="CLSID\{712D9816-868B-381E-8CF9-365416C8EFEC}\InprocServer32" Name="Class" Value="MyToolkit.MVVM.BaseViewModel" Type="string" Action="write" />
                <RegistryValue Root="HKCR" Key="CLSID\{712D9816-868B-381E-8CF9-365416C8EFEC}\InprocServer32" Name="Assembly" Value="MyToolkit, Version=2.5.8.0, Culture=neutral, PublicKeyToken=3e349a1360994d26" Type="string" Action="write" />
                <RegistryValue Root="HKCR" Key="CLSID\{712D9816-868B-381E-8CF9-365416C8EFEC}\InprocServer32" Name="RuntimeVersion" Value="v4.0.30319" Type="string" Action="write" />
                <RegistryValue Root="HKCR" Key="CLSID\{712D9816-868B-381E-8CF9-365416C8EFEC}\InprocServer32" Name="CodeBase" Value="file:///[#fil62CEF58587643A2DDA67E24E70D86586]" Type="string" Action="write" />
                <RegistryValue Root="HKCR" Key="CLSID\{7A6EA27B-4783-34B6-80DE-7C0767FF6C51}\Implemented Categories\{62C8FE65-4EBB-45e7-B440-6E39B2CDBF29}" Value="" Type="string" Action="write" />
                <RegistryValue Root="HKCR" Key="CLSID\{7A6EA27B-4783-34B6-80DE-7C0767FF6C51}\InprocServer32\2.5.8.0" Name="Class" Value="MyToolkit.WorkflowEngine.WorkflowDefinition" Type="string" Action="write" />
                <RegistryValue Root="HKCR" Key="CLSID\{7A6EA27B-4783-34B6-80DE-7C0767FF6C51}\InprocServer32\2.5.8.0" Name="Assembly" Value="MyToolkit, Version=2.5.8.0, Culture=neutral, PublicKeyToken=3e349a1360994d26" Type="string" Action="write" />
                <RegistryValue Root="HKCR" Key="CLSID\{7A6EA27B-4783-34B6-80DE-7C0767FF6C51}\InprocServer32\2.5.8.0" Name="RuntimeVersion" Value="v4.0.30319" Type="string" Action="write" />
                <RegistryValue Root="HKCR" Key="CLSID\{7A6EA27B-4783-34B6-80DE-7C0767FF6C51}\InprocServer32\2.5.8.0" Name="CodeBase" Value="file:///[#fil62CEF58587643A2DDA67E24E70D86586]" Type="string" Action="write" />
                <RegistryValue Root="HKCR" Key="CLSID\{7A6EA27B-4783-34B6-80DE-7C0767FF6C51}\InprocServer32" Name="Class" Value="MyToolkit.WorkflowEngine.WorkflowDefinition" Type="string" Action="write" />
                <RegistryValue Root="HKCR" Key="CLSID\{7A6EA27B-4783-34B6-80DE-7C0767FF6C51}\InprocServer32" Name="Assembly" Value="MyToolkit, Version=2.5.8.0, Culture=neutral, PublicKeyToken=3e349a1360994d26" Type="string" Action="write" />
                <RegistryValue Root="HKCR" Key="CLSID\{7A6EA27B-4783-34B6-80DE-7C0767FF6C51}\InprocServer32" Name="RuntimeVersion" Value="v4.0.30319" Type="string" Action="write" />
                <RegistryValue Root="HKCR" Key="CLSID\{7A6EA27B-4783-34B6-80DE-7C0767FF6C51}\InprocServer32" Name="CodeBase" Value="file:///[#fil62CEF58587643A2DDA67E24E70D86586]" Type="string" Action="write" />
                <RegistryValue Root="HKCR" Key="CLSID\{7ABFD141-ACC5-312A-8E3F-FD80A4892836}\Implemented Categories\{62C8FE65-4EBB-45e7-B440-6E39B2CDBF29}" Value="" Type="string" Action="write" />
                <RegistryValue Root="HKCR" Key="CLSID\{7ABFD141-ACC5-312A-8E3F-FD80A4892836}\InprocServer32\2.5.8.0" Name="Class" Value="MyToolkit.Messaging.Messenger" Type="string" Action="write" />
                <RegistryValue Root="HKCR" Key="CLSID\{7ABFD141-ACC5-312A-8E3F-FD80A4892836}\InprocServer32\2.5.8.0" Name="Assembly" Value="MyToolkit, Version=2.5.8.0, Culture=neutral, PublicKeyToken=3e349a1360994d26" Type="string" Action="write" />
                <RegistryValue Root="HKCR" Key="CLSID\{7ABFD141-ACC5-312A-8E3F-FD80A4892836}\InprocServer32\2.5.8.0" Name="RuntimeVersion" Value="v4.0.30319" Type="string" Action="write" />
                <RegistryValue Root="HKCR" Key="CLSID\{7ABFD141-ACC5-312A-8E3F-FD80A4892836}\InprocServer32\2.5.8.0" Name="CodeBase" Value="file:///[#fil62CEF58587643A2DDA67E24E70D86586]" Type="string" Action="write" />
                <RegistryValue Root="HKCR" Key="CLSID\{7ABFD141-ACC5-312A-8E3F-FD80A4892836}\InprocServer32" Name="Class" Value="MyToolkit.Messaging.Messenger" Type="string" Action="write" />
                <RegistryValue Root="HKCR" Key="CLSID\{7ABFD141-ACC5-312A-8E3F-FD80A4892836}\InprocServer32" Name="Assembly" Value="MyToolkit, Version=2.5.8.0, Culture=neutral, PublicKeyToken=3e349a1360994d26" Type="string" Action="write" />
                <RegistryValue Root="HKCR" Key="CLSID\{7ABFD141-ACC5-312A-8E3F-FD80A4892836}\InprocServer32" Name="RuntimeVersion" Value="v4.0.30319" Type="string" Action="write" />
                <RegistryValue Root="HKCR" Key="CLSID\{7ABFD141-ACC5-312A-8E3F-FD80A4892836}\InprocServer32" Name="CodeBase" Value="file:///[#fil62CEF58587643A2DDA67E24E70D86586]" Type="string" Action="write" />
                <RegistryValue Root="HKCR" Key="CLSID\{85CD7CEF-1BFF-3445-85EC-E18737E70989}\Implemented Categories\{62C8FE65-4EBB-45e7-B440-6E39B2CDBF29}" Value="" Type="string" Action="write" />
                <RegistryValue Root="HKCR" Key="CLSID\{85CD7CEF-1BFF-3445-85EC-E18737E70989}\InprocServer32\2.5.8.0" Name="Class" Value="MyToolkit.Utilities.ReflectionUtilities" Type="string" Action="write" />
                <RegistryValue Root="HKCR" Key="CLSID\{85CD7CEF-1BFF-3445-85EC-E18737E70989}\InprocServer32\2.5.8.0" Name="Assembly" Value="MyToolkit, Version=2.5.8.0, Culture=neutral, PublicKeyToken=3e349a1360994d26" Type="string" Action="write" />
                <RegistryValue Root="HKCR" Key="CLSID\{85CD7CEF-1BFF-3445-85EC-E18737E70989}\InprocServer32\2.5.8.0" Name="RuntimeVersion" Value="v4.0.30319" Type="string" Action="write" />
                <RegistryValue Root="HKCR" Key="CLSID\{85CD7CEF-1BFF-3445-85EC-E18737E70989}\InprocServer32\2.5.8.0" Name="CodeBase" Value="file:///[#fil62CEF58587643A2DDA67E24E70D86586]" Type="string" Action="write" />
                <RegistryValue Root="HKCR" Key="CLSID\{85CD7CEF-1BFF-3445-85EC-E18737E70989}\InprocServer32" Name="Class" Value="MyToolkit.Utilities.ReflectionUtilities" Type="string" Action="write" />
                <RegistryValue Root="HKCR" Key="CLSID\{85CD7CEF-1BFF-3445-85EC-E18737E70989}\InprocServer32" Name="Assembly" Value="MyToolkit, Version=2.5.8.0, Culture=neutral, PublicKeyToken=3e349a1360994d26" Type="string" Action="write" />
                <RegistryValue Root="HKCR" Key="CLSID\{85CD7CEF-1BFF-3445-85EC-E18737E70989}\InprocServer32" Name="RuntimeVersion" Value="v4.0.30319" Type="string" Action="write" />
                <RegistryValue Root="HKCR" Key="CLSID\{85CD7CEF-1BFF-3445-85EC-E18737E70989}\InprocServer32" Name="CodeBase" Value="file:///[#fil62CEF58587643A2DDA67E24E70D86586]" Type="string" Action="write" />
                <RegistryValue Root="HKCR" Key="CLSID\{88E0D3A1-BD93-394E-89E6-89580811A662}\Implemented Categories\{62C8FE65-4EBB-45e7-B440-6E39B2CDBF29}" Value="" Type="string" Action="write" />
                <RegistryValue Root="HKCR" Key="CLSID\{88E0D3A1-BD93-394E-89E6-89580811A662}\InprocServer32\2.5.8.0" Name="Class" Value="MyToolkit.WorkflowEngine.ActivityData" Type="string" Action="write" />
                <RegistryValue Root="HKCR" Key="CLSID\{88E0D3A1-BD93-394E-89E6-89580811A662}\InprocServer32\2.5.8.0" Name="Assembly" Value="MyToolkit, Version=2.5.8.0, Culture=neutral, PublicKeyToken=3e349a1360994d26" Type="string" Action="write" />
                <RegistryValue Root="HKCR" Key="CLSID\{88E0D3A1-BD93-394E-89E6-89580811A662}\InprocServer32\2.5.8.0" Name="RuntimeVersion" Value="v4.0.30319" Type="string" Action="write" />
                <RegistryValue Root="HKCR" Key="CLSID\{88E0D3A1-BD93-394E-89E6-89580811A662}\InprocServer32\2.5.8.0" Name="CodeBase" Value="file:///[#fil62CEF58587643A2DDA67E24E70D86586]" Type="string" Action="write" />
                <RegistryValue Root="HKCR" Key="CLSID\{88E0D3A1-BD93-394E-89E6-89580811A662}\InprocServer32" Name="Class" Value="MyToolkit.WorkflowEngine.ActivityData" Type="string" Action="write" />
                <RegistryValue Root="HKCR" Key="CLSID\{88E0D3A1-BD93-394E-89E6-89580811A662}\InprocServer32" Name="Assembly" Value="MyToolkit, Version=2.5.8.0, Culture=neutral, PublicKeyToken=3e349a1360994d26" Type="string" Action="write" />
                <RegistryValue Root="HKCR" Key="CLSID\{88E0D3A1-BD93-394E-89E6-89580811A662}\InprocServer32" Name="RuntimeVersion" Value="v4.0.30319" Type="string" Action="write" />
                <RegistryValue Root="HKCR" Key="CLSID\{88E0D3A1-BD93-394E-89E6-89580811A662}\InprocServer32" Name="CodeBase" Value="file:///[#fil62CEF58587643A2DDA67E24E70D86586]" Type="string" Action="write" />
                <RegistryValue Root="HKCR" Key="CLSID\{97F372C0-F5F7-363A-95A8-82287A75D239}\Implemented Categories\{62C8FE65-4EBB-45e7-B440-6E39B2CDBF29}" Value="" Type="string" Action="write" />
                <RegistryValue Root="HKCR" Key="CLSID\{97F372C0-F5F7-363A-95A8-82287A75D239}\InprocServer32\2.5.8.0" Name="Class" Value="MyToolkit.Model.AsyncValidatedObservableObject" Type="string" Action="write" />
                <RegistryValue Root="HKCR" Key="CLSID\{97F372C0-F5F7-363A-95A8-82287A75D239}\InprocServer32\2.5.8.0" Name="Assembly" Value="MyToolkit, Version=2.5.8.0, Culture=neutral, PublicKeyToken=3e349a1360994d26" Type="string" Action="write" />
                <RegistryValue Root="HKCR" Key="CLSID\{97F372C0-F5F7-363A-95A8-82287A75D239}\InprocServer32\2.5.8.0" Name="RuntimeVersion" Value="v4.0.30319" Type="string" Action="write" />
                <RegistryValue Root="HKCR" Key="CLSID\{97F372C0-F5F7-363A-95A8-82287A75D239}\InprocServer32\2.5.8.0" Name="CodeBase" Value="file:///[#fil62CEF58587643A2DDA67E24E70D86586]" Type="string" Action="write" />
                <RegistryValue Root="HKCR" Key="CLSID\{97F372C0-F5F7-363A-95A8-82287A75D239}\InprocServer32" Name="Class" Value="MyToolkit.Model.AsyncValidatedObservableObject" Type="string" Action="write" />
                <RegistryValue Root="HKCR" Key="CLSID\{97F372C0-F5F7-363A-95A8-82287A75D239}\InprocServer32" Name="Assembly" Value="MyToolkit, Version=2.5.8.0, Culture=neutral, PublicKeyToken=3e349a1360994d26" Type="string" Action="write" />
                <RegistryValue Root="HKCR" Key="CLSID\{97F372C0-F5F7-363A-95A8-82287A75D239}\InprocServer32" Name="RuntimeVersion" Value="v4.0.30319" Type="string" Action="write" />
                <RegistryValue Root="HKCR" Key="CLSID\{97F372C0-F5F7-363A-95A8-82287A75D239}\InprocServer32" Name="CodeBase" Value="file:///[#fil62CEF58587643A2DDA67E24E70D86586]" Type="string" Action="write" />
                <RegistryValue Root="HKCR" Key="CLSID\{9A1491AF-E8C1-3611-B6B5-8DBD99C3F814}\Implemented Categories\{62C8FE65-4EBB-45e7-B440-6E39B2CDBF29}" Value="" Type="string" Action="write" />
                <RegistryValue Root="HKCR" Key="CLSID\{9A1491AF-E8C1-3611-B6B5-8DBD99C3F814}\InprocServer32\2.5.8.0" Name="Class" Value="MyToolkit.Utilities.CodeContractExtensions+ValidatedNotNullAttribute" Type="string" Action="write" />
                <RegistryValue Root="HKCR" Key="CLSID\{9A1491AF-E8C1-3611-B6B5-8DBD99C3F814}\InprocServer32\2.5.8.0" Name="Assembly" Value="MyToolkit, Version=2.5.8.0, Culture=neutral, PublicKeyToken=3e349a1360994d26" Type="string" Action="write" />
                <RegistryValue Root="HKCR" Key="CLSID\{9A1491AF-E8C1-3611-B6B5-8DBD99C3F814}\InprocServer32\2.5.8.0" Name="RuntimeVersion" Value="v4.0.30319" Type="string" Action="write" />
                <RegistryValue Root="HKCR" Key="CLSID\{9A1491AF-E8C1-3611-B6B5-8DBD99C3F814}\InprocServer32\2.5.8.0" Name="CodeBase" Value="file:///[#fil62CEF58587643A2DDA67E24E70D86586]" Type="string" Action="write" />
                <RegistryValue Root="HKCR" Key="CLSID\{9A1491AF-E8C1-3611-B6B5-8DBD99C3F814}\InprocServer32" Name="Class" Value="MyToolkit.Utilities.CodeContractExtensions+ValidatedNotNullAttribute" Type="string" Action="write" />
                <RegistryValue Root="HKCR" Key="CLSID\{9A1491AF-E8C1-3611-B6B5-8DBD99C3F814}\InprocServer32" Name="Assembly" Value="MyToolkit, Version=2.5.8.0, Culture=neutral, PublicKeyToken=3e349a1360994d26" Type="string" Action="write" />
                <RegistryValue Root="HKCR" Key="CLSID\{9A1491AF-E8C1-3611-B6B5-8DBD99C3F814}\InprocServer32" Name="RuntimeVersion" Value="v4.0.30319" Type="string" Action="write" />
                <RegistryValue Root="HKCR" Key="CLSID\{9A1491AF-E8C1-3611-B6B5-8DBD99C3F814}\InprocServer32" Name="CodeBase" Value="file:///[#fil62CEF58587643A2DDA67E24E70D86586]" Type="string" Action="write" />
                <RegistryValue Root="HKCR" Key="CLSID\{9F30988C-EE32-3AFD-A80A-673AEB90697F}\Implemented Categories\{62C8FE65-4EBB-45e7-B440-6E39B2CDBF29}" Value="" Type="string" Action="write" />
                <RegistryValue Root="HKCR" Key="CLSID\{9F30988C-EE32-3AFD-A80A-673AEB90697F}\InprocServer32\2.5.8.0" Name="Class" Value="MyToolkit.WorkflowEngine.WorkflowTransition" Type="string" Action="write" />
                <RegistryValue Root="HKCR" Key="CLSID\{9F30988C-EE32-3AFD-A80A-673AEB90697F}\InprocServer32\2.5.8.0" Name="Assembly" Value="MyToolkit, Version=2.5.8.0, Culture=neutral, PublicKeyToken=3e349a1360994d26" Type="string" Action="write" />
                <RegistryValue Root="HKCR" Key="CLSID\{9F30988C-EE32-3AFD-A80A-673AEB90697F}\InprocServer32\2.5.8.0" Name="RuntimeVersion" Value="v4.0.30319" Type="string" Action="write" />
                <RegistryValue Root="HKCR" Key="CLSID\{9F30988C-EE32-3AFD-A80A-673AEB90697F}\InprocServer32\2.5.8.0" Name="CodeBase" Value="file:///[#fil62CEF58587643A2DDA67E24E70D86586]" Type="string" Action="write" />
                <RegistryValue Root="HKCR" Key="CLSID\{9F30988C-EE32-3AFD-A80A-673AEB90697F}\InprocServer32" Name="Class" Value="MyToolkit.WorkflowEngine.WorkflowTransition" Type="string" Action="write" />
                <RegistryValue Root="HKCR" Key="CLSID\{9F30988C-EE32-3AFD-A80A-673AEB90697F}\InprocServer32" Name="Assembly" Value="MyToolkit, Version=2.5.8.0, Culture=neutral, PublicKeyToken=3e349a1360994d26" Type="string" Action="write" />
                <RegistryValue Root="HKCR" Key="CLSID\{9F30988C-EE32-3AFD-A80A-673AEB90697F}\InprocServer32" Name="RuntimeVersion" Value="v4.0.30319" Type="string" Action="write" />
                <RegistryValue Root="HKCR" Key="CLSID\{9F30988C-EE32-3AFD-A80A-673AEB90697F}\InprocServer32" Name="CodeBase" Value="file:///[#fil62CEF58587643A2DDA67E24E70D86586]" Type="string" Action="write" />
                <RegistryValue Root="HKCR" Key="CLSID\{A70ACC4D-B86C-391F-886C-D00035EF3E0E}\Implemented Categories\{62C8FE65-4EBB-45e7-B440-6E39B2CDBF29}" Value="" Type="string" Action="write" />
                <RegistryValue Root="HKCR" Key="CLSID\{A70ACC4D-B86C-391F-886C-D00035EF3E0E}\InprocServer32\2.5.8.0" Name="Class" Value="MyToolkit.Messaging.GoBackMessage" Type="string" Action="write" />
                <RegistryValue Root="HKCR" Key="CLSID\{A70ACC4D-B86C-391F-886C-D00035EF3E0E}\InprocServer32\2.5.8.0" Name="Assembly" Value="MyToolkit, Version=2.5.8.0, Culture=neutral, PublicKeyToken=3e349a1360994d26" Type="string" Action="write" />
                <RegistryValue Root="HKCR" Key="CLSID\{A70ACC4D-B86C-391F-886C-D00035EF3E0E}\InprocServer32\2.5.8.0" Name="RuntimeVersion" Value="v4.0.30319" Type="string" Action="write" />
                <RegistryValue Root="HKCR" Key="CLSID\{A70ACC4D-B86C-391F-886C-D00035EF3E0E}\InprocServer32\2.5.8.0" Name="CodeBase" Value="file:///[#fil62CEF58587643A2DDA67E24E70D86586]" Type="string" Action="write" />
                <RegistryValue Root="HKCR" Key="CLSID\{A70ACC4D-B86C-391F-886C-D00035EF3E0E}\InprocServer32" Name="Class" Value="MyToolkit.Messaging.GoBackMessage" Type="string" Action="write" />
                <RegistryValue Root="HKCR" Key="CLSID\{A70ACC4D-B86C-391F-886C-D00035EF3E0E}\InprocServer32" Name="Assembly" Value="MyToolkit, Version=2.5.8.0, Culture=neutral, PublicKeyToken=3e349a1360994d26" Type="string" Action="write" />
                <RegistryValue Root="HKCR" Key="CLSID\{A70ACC4D-B86C-391F-886C-D00035EF3E0E}\InprocServer32" Name="RuntimeVersion" Value="v4.0.30319" Type="string" Action="write" />
                <RegistryValue Root="HKCR" Key="CLSID\{A70ACC4D-B86C-391F-886C-D00035EF3E0E}\InprocServer32" Name="CodeBase" Value="file:///[#fil62CEF58587643A2DDA67E24E70D86586]" Type="string" Action="write" />
                <RegistryValue Root="HKCR" Key="CLSID\{B0FDB749-F15A-3EF1-A9DC-08FC3D6B45E4}\Implemented Categories\{62C8FE65-4EBB-45e7-B440-6E39B2CDBF29}" Value="" Type="string" Action="write" />
                <RegistryValue Root="HKCR" Key="CLSID\{B0FDB749-F15A-3EF1-A9DC-08FC3D6B45E4}\InprocServer32\2.5.8.0" Name="Class" Value="MyToolkit.WorkflowEngine.WorkflowActivityInput" Type="string" Action="write" />
                <RegistryValue Root="HKCR" Key="CLSID\{B0FDB749-F15A-3EF1-A9DC-08FC3D6B45E4}\InprocServer32\2.5.8.0" Name="Assembly" Value="MyToolkit, Version=2.5.8.0, Culture=neutral, PublicKeyToken=3e349a1360994d26" Type="string" Action="write" />
                <RegistryValue Root="HKCR" Key="CLSID\{B0FDB749-F15A-3EF1-A9DC-08FC3D6B45E4}\InprocServer32\2.5.8.0" Name="RuntimeVersion" Value="v4.0.30319" Type="string" Action="write" />
                <RegistryValue Root="HKCR" Key="CLSID\{B0FDB749-F15A-3EF1-A9DC-08FC3D6B45E4}\InprocServer32\2.5.8.0" Name="CodeBase" Value="file:///[#fil62CEF58587643A2DDA67E24E70D86586]" Type="string" Action="write" />
                <RegistryValue Root="HKCR" Key="CLSID\{B0FDB749-F15A-3EF1-A9DC-08FC3D6B45E4}\InprocServer32" Name="Class" Value="MyToolkit.WorkflowEngine.WorkflowActivityInput" Type="string" Action="write" />
                <RegistryValue Root="HKCR" Key="CLSID\{B0FDB749-F15A-3EF1-A9DC-08FC3D6B45E4}\InprocServer32" Name="Assembly" Value="MyToolkit, Version=2.5.8.0, Culture=neutral, PublicKeyToken=3e349a1360994d26" Type="string" Action="write" />
                <RegistryValue Root="HKCR" Key="CLSID\{B0FDB749-F15A-3EF1-A9DC-08FC3D6B45E4}\InprocServer32" Name="RuntimeVersion" Value="v4.0.30319" Type="string" Action="write" />
                <RegistryValue Root="HKCR" Key="CLSID\{B0FDB749-F15A-3EF1-A9DC-08FC3D6B45E4}\InprocServer32" Name="CodeBase" Value="file:///[#fil62CEF58587643A2DDA67E24E70D86586]" Type="string" Action="write" />
                <RegistryValue Root="HKCR" Key="CLSID\{BD846CDD-B190-3B8D-86AD-783F85B73F63}\Implemented Categories\{62C8FE65-4EBB-45e7-B440-6E39B2CDBF29}" Value="" Type="string" Action="write" />
                <RegistryValue Root="HKCR" Key="CLSID\{BD846CDD-B190-3B8D-86AD-783F85B73F63}\InprocServer32\2.5.8.0" Name="Class" Value="MyToolkit.WorkflowEngine.Activities.EmptyAutomaticActivity" Type="string" Action="write" />
                <RegistryValue Root="HKCR" Key="CLSID\{BD846CDD-B190-3B8D-86AD-783F85B73F63}\InprocServer32\2.5.8.0" Name="Assembly" Value="MyToolkit, Version=2.5.8.0, Culture=neutral, PublicKeyToken=3e349a1360994d26" Type="string" Action="write" />
                <RegistryValue Root="HKCR" Key="CLSID\{BD846CDD-B190-3B8D-86AD-783F85B73F63}\InprocServer32\2.5.8.0" Name="RuntimeVersion" Value="v4.0.30319" Type="string" Action="write" />
                <RegistryValue Root="HKCR" Key="CLSID\{BD846CDD-B190-3B8D-86AD-783F85B73F63}\InprocServer32\2.5.8.0" Name="CodeBase" Value="file:///[#fil62CEF58587643A2DDA67E24E70D86586]" Type="string" Action="write" />
                <RegistryValue Root="HKCR" Key="CLSID\{BD846CDD-B190-3B8D-86AD-783F85B73F63}\InprocServer32" Name="Class" Value="MyToolkit.WorkflowEngine.Activities.EmptyAutomaticActivity" Type="string" Action="write" />
                <RegistryValue Root="HKCR" Key="CLSID\{BD846CDD-B190-3B8D-86AD-783F85B73F63}\InprocServer32" Name="Assembly" Value="MyToolkit, Version=2.5.8.0, Culture=neutral, PublicKeyToken=3e349a1360994d26" Type="string" Action="write" />
                <RegistryValue Root="HKCR" Key="CLSID\{BD846CDD-B190-3B8D-86AD-783F85B73F63}\InprocServer32" Name="RuntimeVersion" Value="v4.0.30319" Type="string" Action="write" />
                <RegistryValue Root="HKCR" Key="CLSID\{BD846CDD-B190-3B8D-86AD-783F85B73F63}\InprocServer32" Name="CodeBase" Value="file:///[#fil62CEF58587643A2DDA67E24E70D86586]" Type="string" Action="write" />
                <RegistryValue Root="HKCR" Key="CLSID\{C2A2D3AB-38B5-38A0-BE55-19D29B7AC5C2}\Implemented Categories\{62C8FE65-4EBB-45e7-B440-6E39B2CDBF29}" Value="" Type="string" Action="write" />
                <RegistryValue Root="HKCR" Key="CLSID\{C2A2D3AB-38B5-38A0-BE55-19D29B7AC5C2}\InprocServer32\2.5.8.0" Name="Class" Value="MyToolkit.Utilities.CommandProcessor" Type="string" Action="write" />
                <RegistryValue Root="HKCR" Key="CLSID\{C2A2D3AB-38B5-38A0-BE55-19D29B7AC5C2}\InprocServer32\2.5.8.0" Name="Assembly" Value="MyToolkit, Version=2.5.8.0, Culture=neutral, PublicKeyToken=3e349a1360994d26" Type="string" Action="write" />
                <RegistryValue Root="HKCR" Key="CLSID\{C2A2D3AB-38B5-38A0-BE55-19D29B7AC5C2}\InprocServer32\2.5.8.0" Name="RuntimeVersion" Value="v4.0.30319" Type="string" Action="write" />
                <RegistryValue Root="HKCR" Key="CLSID\{C2A2D3AB-38B5-38A0-BE55-19D29B7AC5C2}\InprocServer32\2.5.8.0" Name="CodeBase" Value="file:///[#fil62CEF58587643A2DDA67E24E70D86586]" Type="string" Action="write" />
                <RegistryValue Root="HKCR" Key="CLSID\{C2A2D3AB-38B5-38A0-BE55-19D29B7AC5C2}\InprocServer32" Name="Class" Value="MyToolkit.Utilities.CommandProcessor" Type="string" Action="write" />
                <RegistryValue Root="HKCR" Key="CLSID\{C2A2D3AB-38B5-38A0-BE55-19D29B7AC5C2}\InprocServer32" Name="Assembly" Value="MyToolkit, Version=2.5.8.0, Culture=neutral, PublicKeyToken=3e349a1360994d26" Type="string" Action="write" />
                <RegistryValue Root="HKCR" Key="CLSID\{C2A2D3AB-38B5-38A0-BE55-19D29B7AC5C2}\InprocServer32" Name="RuntimeVersion" Value="v4.0.30319" Type="string" Action="write" />
                <RegistryValue Root="HKCR" Key="CLSID\{C2A2D3AB-38B5-38A0-BE55-19D29B7AC5C2}\InprocServer32" Name="CodeBase" Value="file:///[#fil62CEF58587643A2DDA67E24E70D86586]" Type="string" Action="write" />
                <RegistryValue Root="HKCR" Key="CLSID\{C34D8803-CBA7-3FFA-B090-1F17408BCB77}\Implemented Categories\{62C8FE65-4EBB-45e7-B440-6E39B2CDBF29}" Value="" Type="string" Action="write" />
                <RegistryValue Root="HKCR" Key="CLSID\{C34D8803-CBA7-3FFA-B090-1F17408BCB77}\InprocServer32\2.5.8.0" Name="Class" Value="MyToolkit.Utilities.TaskSynchronizationScope" Type="string" Action="write" />
                <RegistryValue Root="HKCR" Key="CLSID\{C34D8803-CBA7-3FFA-B090-1F17408BCB77}\InprocServer32\2.5.8.0" Name="Assembly" Value="MyToolkit, Version=2.5.8.0, Culture=neutral, PublicKeyToken=3e349a1360994d26" Type="string" Action="write" />
                <RegistryValue Root="HKCR" Key="CLSID\{C34D8803-CBA7-3FFA-B090-1F17408BCB77}\InprocServer32\2.5.8.0" Name="RuntimeVersion" Value="v4.0.30319" Type="string" Action="write" />
                <RegistryValue Root="HKCR" Key="CLSID\{C34D8803-CBA7-3FFA-B090-1F17408BCB77}\InprocServer32\2.5.8.0" Name="CodeBase" Value="file:///[#fil62CEF58587643A2DDA67E24E70D86586]" Type="string" Action="write" />
                <RegistryValue Root="HKCR" Key="CLSID\{C34D8803-CBA7-3FFA-B090-1F17408BCB77}\InprocServer32" Name="Class" Value="MyToolkit.Utilities.TaskSynchronizationScope" Type="string" Action="write" />
                <RegistryValue Root="HKCR" Key="CLSID\{C34D8803-CBA7-3FFA-B090-1F17408BCB77}\InprocServer32" Name="Assembly" Value="MyToolkit, Version=2.5.8.0, Culture=neutral, PublicKeyToken=3e349a1360994d26" Type="string" Action="write" />
                <RegistryValue Root="HKCR" Key="CLSID\{C34D8803-CBA7-3FFA-B090-1F17408BCB77}\InprocServer32" Name="RuntimeVersion" Value="v4.0.30319" Type="string" Action="write" />
                <RegistryValue Root="HKCR" Key="CLSID\{C34D8803-CBA7-3FFA-B090-1F17408BCB77}\InprocServer32" Name="CodeBase" Value="file:///[#fil62CEF58587643A2DDA67E24E70D86586]" Type="string" Action="write" />
                <RegistryValue Root="HKCR" Key="CLSID\{C3B47803-E7DA-3CEF-AA1E-E3ABE69777CA}\Implemented Categories\{62C8FE65-4EBB-45e7-B440-6E39B2CDBF29}" Value="" Type="string" Action="write" />
                <RegistryValue Root="HKCR" Key="CLSID\{C3B47803-E7DA-3CEF-AA1E-E3ABE69777CA}\InprocServer32\2.5.8.0" Name="Class" Value="MyToolkit.Events.EventUtilities" Type="string" Action="write" />
                <RegistryValue Root="HKCR" Key="CLSID\{C3B47803-E7DA-3CEF-AA1E-E3ABE69777CA}\InprocServer32\2.5.8.0" Name="Assembly" Value="MyToolkit, Version=2.5.8.0, Culture=neutral, PublicKeyToken=3e349a1360994d26" Type="string" Action="write" />
                <RegistryValue Root="HKCR" Key="CLSID\{C3B47803-E7DA-3CEF-AA1E-E3ABE69777CA}\InprocServer32\2.5.8.0" Name="RuntimeVersion" Value="v4.0.30319" Type="string" Action="write" />
                <RegistryValue Root="HKCR" Key="CLSID\{C3B47803-E7DA-3CEF-AA1E-E3ABE69777CA}\InprocServer32\2.5.8.0" Name="CodeBase" Value="file:///[#fil62CEF58587643A2DDA67E24E70D86586]" Type="string" Action="write" />
                <RegistryValue Root="HKCR" Key="CLSID\{C3B47803-E7DA-3CEF-AA1E-E3ABE69777CA}\InprocServer32" Name="Class" Value="MyToolkit.Events.EventUtilities" Type="string" Action="write" />
                <RegistryValue Root="HKCR" Key="CLSID\{C3B47803-E7DA-3CEF-AA1E-E3ABE69777CA}\InprocServer32" Name="Assembly" Value="MyToolkit, Version=2.5.8.0, Culture=neutral, PublicKeyToken=3e349a1360994d26" Type="string" Action="write" />
                <RegistryValue Root="HKCR" Key="CLSID\{C3B47803-E7DA-3CEF-AA1E-E3ABE69777CA}\InprocServer32" Name="RuntimeVersion" Value="v4.0.30319" Type="string" Action="write" />
                <RegistryValue Root="HKCR" Key="CLSID\{C3B47803-E7DA-3CEF-AA1E-E3ABE69777CA}\InprocServer32" Name="CodeBase" Value="file:///[#fil62CEF58587643A2DDA67E24E70D86586]" Type="string" Action="write" />
                <RegistryValue Root="HKCR" Key="CLSID\{C4F27A03-EEBC-3CB6-A3D0-CA307C211498}\Implemented Categories\{62C8FE65-4EBB-45e7-B440-6E39B2CDBF29}" Value="" Type="string" Action="write" />
                <RegistryValue Root="HKCR" Key="CLSID\{C4F27A03-EEBC-3CB6-A3D0-CA307C211498}\InprocServer32\2.5.8.0" Name="Class" Value="MyToolkit.Composition.CompositionContext" Type="string" Action="write" />
                <RegistryValue Root="HKCR" Key="CLSID\{C4F27A03-EEBC-3CB6-A3D0-CA307C211498}\InprocServer32\2.5.8.0" Name="Assembly" Value="MyToolkit, Version=2.5.8.0, Culture=neutral, PublicKeyToken=3e349a1360994d26" Type="string" Action="write" />
                <RegistryValue Root="HKCR" Key="CLSID\{C4F27A03-EEBC-3CB6-A3D0-CA307C211498}\InprocServer32\2.5.8.0" Name="RuntimeVersion" Value="v4.0.30319" Type="string" Action="write" />
                <RegistryValue Root="HKCR" Key="CLSID\{C4F27A03-EEBC-3CB6-A3D0-CA307C211498}\InprocServer32\2.5.8.0" Name="CodeBase" Value="file:///[#fil62CEF58587643A2DDA67E24E70D86586]" Type="string" Action="write" />
                <RegistryValue Root="HKCR" Key="CLSID\{C4F27A03-EEBC-3CB6-A3D0-CA307C211498}\InprocServer32" Name="Class" Value="MyToolkit.Composition.CompositionContext" Type="string" Action="write" />
                <RegistryValue Root="HKCR" Key="CLSID\{C4F27A03-EEBC-3CB6-A3D0-CA307C211498}\InprocServer32" Name="Assembly" Value="MyToolkit, Version=2.5.8.0, Culture=neutral, PublicKeyToken=3e349a1360994d26" Type="string" Action="write" />
                <RegistryValue Root="HKCR" Key="CLSID\{C4F27A03-EEBC-3CB6-A3D0-CA307C211498}\InprocServer32" Name="RuntimeVersion" Value="v4.0.30319" Type="string" Action="write" />
                <RegistryValue Root="HKCR" Key="CLSID\{C4F27A03-EEBC-3CB6-A3D0-CA307C211498}\InprocServer32" Name="CodeBase" Value="file:///[#fil62CEF58587643A2DDA67E24E70D86586]" Type="string" Action="write" />
                <RegistryValue Root="HKCR" Key="CLSID\{CBC93831-D9E5-3DB0-8CBF-A96587F4D9F3}\Implemented Categories\{62C8FE65-4EBB-45e7-B440-6E39B2CDBF29}" Value="" Type="string" Action="write" />
                <RegistryValue Root="HKCR" Key="CLSID\{CBC93831-D9E5-3DB0-8CBF-A96587F4D9F3}\InprocServer32\2.5.8.0" Name="Class" Value="MyToolkit.Html.HtmlParser" Type="string" Action="write" />
                <RegistryValue Root="HKCR" Key="CLSID\{CBC93831-D9E5-3DB0-8CBF-A96587F4D9F3}\InprocServer32\2.5.8.0" Name="Assembly" Value="MyToolkit, Version=2.5.8.0, Culture=neutral, PublicKeyToken=3e349a1360994d26" Type="string" Action="write" />
                <RegistryValue Root="HKCR" Key="CLSID\{CBC93831-D9E5-3DB0-8CBF-A96587F4D9F3}\InprocServer32\2.5.8.0" Name="RuntimeVersion" Value="v4.0.30319" Type="string" Action="write" />
                <RegistryValue Root="HKCR" Key="CLSID\{CBC93831-D9E5-3DB0-8CBF-A96587F4D9F3}\InprocServer32\2.5.8.0" Name="CodeBase" Value="file:///[#fil62CEF58587643A2DDA67E24E70D86586]" Type="string" Action="write" />
                <RegistryValue Root="HKCR" Key="CLSID\{CBC93831-D9E5-3DB0-8CBF-A96587F4D9F3}\InprocServer32" Name="Class" Value="MyToolkit.Html.HtmlParser" Type="string" Action="write" />
                <RegistryValue Root="HKCR" Key="CLSID\{CBC93831-D9E5-3DB0-8CBF-A96587F4D9F3}\InprocServer32" Name="Assembly" Value="MyToolkit, Version=2.5.8.0, Culture=neutral, PublicKeyToken=3e349a1360994d26" Type="string" Action="write" />
                <RegistryValue Root="HKCR" Key="CLSID\{CBC93831-D9E5-3DB0-8CBF-A96587F4D9F3}\InprocServer32" Name="RuntimeVersion" Value="v4.0.30319" Type="string" Action="write" />
                <RegistryValue Root="HKCR" Key="CLSID\{CBC93831-D9E5-3DB0-8CBF-A96587F4D9F3}\InprocServer32" Name="CodeBase" Value="file:///[#fil62CEF58587643A2DDA67E24E70D86586]" Type="string" Action="write" />
                <RegistryValue Root="HKCR" Key="CLSID\{D965BC39-3EBB-33AA-8421-0B18FE8576C6}\Implemented Categories\{62C8FE65-4EBB-45e7-B440-6E39B2CDBF29}" Value="" Type="string" Action="write" />
                <RegistryValue Root="HKCR" Key="CLSID\{D965BC39-3EBB-33AA-8421-0B18FE8576C6}\InprocServer32\2.5.8.0" Name="Class" Value="MyToolkit.WorkflowEngine.Activities.JoinActivity" Type="string" Action="write" />
                <RegistryValue Root="HKCR" Key="CLSID\{D965BC39-3EBB-33AA-8421-0B18FE8576C6}\InprocServer32\2.5.8.0" Name="Assembly" Value="MyToolkit, Version=2.5.8.0, Culture=neutral, PublicKeyToken=3e349a1360994d26" Type="string" Action="write" />
                <RegistryValue Root="HKCR" Key="CLSID\{D965BC39-3EBB-33AA-8421-0B18FE8576C6}\InprocServer32\2.5.8.0" Name="RuntimeVersion" Value="v4.0.30319" Type="string" Action="write" />
                <RegistryValue Root="HKCR" Key="CLSID\{D965BC39-3EBB-33AA-8421-0B18FE8576C6}\InprocServer32\2.5.8.0" Name="CodeBase" Value="file:///[#fil62CEF58587643A2DDA67E24E70D86586]" Type="string" Action="write" />
                <RegistryValue Root="HKCR" Key="CLSID\{D965BC39-3EBB-33AA-8421-0B18FE8576C6}\InprocServer32" Name="Class" Value="MyToolkit.WorkflowEngine.Activities.JoinActivity" Type="string" Action="write" />
                <RegistryValue Root="HKCR" Key="CLSID\{D965BC39-3EBB-33AA-8421-0B18FE8576C6}\InprocServer32" Name="Assembly" Value="MyToolkit, Version=2.5.8.0, Culture=neutral, PublicKeyToken=3e349a1360994d26" Type="string" Action="write" />
                <RegistryValue Root="HKCR" Key="CLSID\{D965BC39-3EBB-33AA-8421-0B18FE8576C6}\InprocServer32" Name="RuntimeVersion" Value="v4.0.30319" Type="string" Action="write" />
                <RegistryValue Root="HKCR" Key="CLSID\{D965BC39-3EBB-33AA-8421-0B18FE8576C6}\InprocServer32" Name="CodeBase" Value="file:///[#fil62CEF58587643A2DDA67E24E70D86586]" Type="string" Action="write" />
                <RegistryValue Root="HKCR" Key="CLSID\{E25EDEB8-4D7D-326C-8697-26554E212632}\Implemented Categories\{62C8FE65-4EBB-45e7-B440-6E39B2CDBF29}" Value="" Type="string" Action="write" />
                <RegistryValue Root="HKCR" Key="CLSID\{E25EDEB8-4D7D-326C-8697-26554E212632}\InprocServer32\2.5.8.0" Name="Class" Value="MyToolkit.WorkflowEngine.Activities.EmptyActivity" Type="string" Action="write" />
                <RegistryValue Root="HKCR" Key="CLSID\{E25EDEB8-4D7D-326C-8697-26554E212632}\InprocServer32\2.5.8.0" Name="Assembly" Value="MyToolkit, Version=2.5.8.0, Culture=neutral, PublicKeyToken=3e349a1360994d26" Type="string" Action="write" />
                <RegistryValue Root="HKCR" Key="CLSID\{E25EDEB8-4D7D-326C-8697-26554E212632}\InprocServer32\2.5.8.0" Name="RuntimeVersion" Value="v4.0.30319" Type="string" Action="write" />
                <RegistryValue Root="HKCR" Key="CLSID\{E25EDEB8-4D7D-326C-8697-26554E212632}\InprocServer32\2.5.8.0" Name="CodeBase" Value="file:///[#fil62CEF58587643A2DDA67E24E70D86586]" Type="string" Action="write" />
                <RegistryValue Root="HKCR" Key="CLSID\{E25EDEB8-4D7D-326C-8697-26554E212632}\InprocServer32" Name="Class" Value="MyToolkit.WorkflowEngine.Activities.EmptyActivity" Type="string" Action="write" />
                <RegistryValue Root="HKCR" Key="CLSID\{E25EDEB8-4D7D-326C-8697-26554E212632}\InprocServer32" Name="Assembly" Value="MyToolkit, Version=2.5.8.0, Culture=neutral, PublicKeyToken=3e349a1360994d26" Type="string" Action="write" />
                <RegistryValue Root="HKCR" Key="CLSID\{E25EDEB8-4D7D-326C-8697-26554E212632}\InprocServer32" Name="RuntimeVersion" Value="v4.0.30319" Type="string" Action="write" />
                <RegistryValue Root="HKCR" Key="CLSID\{E25EDEB8-4D7D-326C-8697-26554E212632}\InprocServer32" Name="CodeBase" Value="file:///[#fil62CEF58587643A2DDA67E24E70D86586]" Type="string" Action="write" />
                <RegistryValue Root="HKCR" Key="CLSID\{E37FA596-C002-3E34-9D5B-FCA1BF569070}\Implemented Categories\{62C8FE65-4EBB-45e7-B440-6E39B2CDBF29}" Value="" Type="string" Action="write" />
                <RegistryValue Root="HKCR" Key="CLSID\{E37FA596-C002-3E34-9D5B-FCA1BF569070}\InprocServer32\2.5.8.0" Name="Class" Value="MyToolkit.Model.ObservableObject" Type="string" Action="write" />
                <RegistryValue Root="HKCR" Key="CLSID\{E37FA596-C002-3E34-9D5B-FCA1BF569070}\InprocServer32\2.5.8.0" Name="Assembly" Value="MyToolkit, Version=2.5.8.0, Culture=neutral, PublicKeyToken=3e349a1360994d26" Type="string" Action="write" />
                <RegistryValue Root="HKCR" Key="CLSID\{E37FA596-C002-3E34-9D5B-FCA1BF569070}\InprocServer32\2.5.8.0" Name="RuntimeVersion" Value="v4.0.30319" Type="string" Action="write" />
                <RegistryValue Root="HKCR" Key="CLSID\{E37FA596-C002-3E34-9D5B-FCA1BF569070}\InprocServer32\2.5.8.0" Name="CodeBase" Value="file:///[#fil62CEF58587643A2DDA67E24E70D86586]" Type="string" Action="write" />
                <RegistryValue Root="HKCR" Key="CLSID\{E37FA596-C002-3E34-9D5B-FCA1BF569070}\InprocServer32" Name="Class" Value="MyToolkit.Model.ObservableObject" Type="string" Action="write" />
                <RegistryValue Root="HKCR" Key="CLSID\{E37FA596-C002-3E34-9D5B-FCA1BF569070}\InprocServer32" Name="Assembly" Value="MyToolkit, Version=2.5.8.0, Culture=neutral, PublicKeyToken=3e349a1360994d26" Type="string" Action="write" />
                <RegistryValue Root="HKCR" Key="CLSID\{E37FA596-C002-3E34-9D5B-FCA1BF569070}\InprocServer32" Name="RuntimeVersion" Value="v4.0.30319" Type="string" Action="write" />
                <RegistryValue Root="HKCR" Key="CLSID\{E37FA596-C002-3E34-9D5B-FCA1BF569070}\InprocServer32" Name="CodeBase" Value="file:///[#fil62CEF58587643A2DDA67E24E70D86586]" Type="string" Action="write" />
                <RegistryValue Root="HKCR" Key="CLSID\{E5B61F96-3C99-32F5-B8AA-0EA6728B25D5}\Implemented Categories\{62C8FE65-4EBB-45e7-B440-6E39B2CDBF29}" Value="" Type="string" Action="write" />
                <RegistryValue Root="HKCR" Key="CLSID\{E5B61F96-3C99-32F5-B8AA-0EA6728B25D5}\InprocServer32\2.5.8.0" Name="Class" Value="MyToolkit.Utilities.ExpressionUtilities" Type="string" Action="write" />
                <RegistryValue Root="HKCR" Key="CLSID\{E5B61F96-3C99-32F5-B8AA-0EA6728B25D5}\InprocServer32\2.5.8.0" Name="Assembly" Value="MyToolkit, Version=2.5.8.0, Culture=neutral, PublicKeyToken=3e349a1360994d26" Type="string" Action="write" />
                <RegistryValue Root="HKCR" Key="CLSID\{E5B61F96-3C99-32F5-B8AA-0EA6728B25D5}\InprocServer32\2.5.8.0" Name="RuntimeVersion" Value="v4.0.30319" Type="string" Action="write" />
                <RegistryValue Root="HKCR" Key="CLSID\{E5B61F96-3C99-32F5-B8AA-0EA6728B25D5}\InprocServer32\2.5.8.0" Name="CodeBase" Value="file:///[#fil62CEF58587643A2DDA67E24E70D86586]" Type="string" Action="write" />
                <RegistryValue Root="HKCR" Key="CLSID\{E5B61F96-3C99-32F5-B8AA-0EA6728B25D5}\InprocServer32" Name="Class" Value="MyToolkit.Utilities.ExpressionUtilities" Type="string" Action="write" />
                <RegistryValue Root="HKCR" Key="CLSID\{E5B61F96-3C99-32F5-B8AA-0EA6728B25D5}\InprocServer32" Name="Assembly" Value="MyToolkit, Version=2.5.8.0, Culture=neutral, PublicKeyToken=3e349a1360994d26" Type="string" Action="write" />
                <RegistryValue Root="HKCR" Key="CLSID\{E5B61F96-3C99-32F5-B8AA-0EA6728B25D5}\InprocServer32" Name="RuntimeVersion" Value="v4.0.30319" Type="string" Action="write" />
                <RegistryValue Root="HKCR" Key="CLSID\{E5B61F96-3C99-32F5-B8AA-0EA6728B25D5}\InprocServer32" Name="CodeBase" Value="file:///[#fil62CEF58587643A2DDA67E24E70D86586]" Type="string" Action="write" />
                <RegistryValue Root="HKCR" Key="Record\{70D88A03-FED6-32B7-9C8C-DB969D640500}\2.5.8.0" Name="Class" Value="MyToolkit.Messaging.MessageButton" Type="string" Action="write" />
                <RegistryValue Root="HKCR" Key="Record\{70D88A03-FED6-32B7-9C8C-DB969D640500}\2.5.8.0" Name="Assembly" Value="MyToolkit, Version=2.5.8.0, Culture=neutral, PublicKeyToken=3e349a1360994d26" Type="string" Action="write" />
                <RegistryValue Root="HKCR" Key="Record\{70D88A03-FED6-32B7-9C8C-DB969D640500}\2.5.8.0" Name="RuntimeVersion" Value="v4.0.30319" Type="string" Action="write" />
                <RegistryValue Root="HKCR" Key="Record\{70D88A03-FED6-32B7-9C8C-DB969D640500}\2.5.8.0" Name="CodeBase" Value="file:///[#fil62CEF58587643A2DDA67E24E70D86586]" Type="string" Action="write" />
                <RegistryValue Root="HKCR" Key="Record\{94428CE9-596B-3D3A-BCA8-4F209E789184}\2.5.8.0" Name="Class" Value="MyToolkit.Messaging.MessageResult" Type="string" Action="write" />
                <RegistryValue Root="HKCR" Key="Record\{94428CE9-596B-3D3A-BCA8-4F209E789184}\2.5.8.0" Name="Assembly" Value="MyToolkit, Version=2.5.8.0, Culture=neutral, PublicKeyToken=3e349a1360994d26" Type="string" Action="write" />
                <RegistryValue Root="HKCR" Key="Record\{94428CE9-596B-3D3A-BCA8-4F209E789184}\2.5.8.0" Name="RuntimeVersion" Value="v4.0.30319" Type="string" Action="write" />
                <RegistryValue Root="HKCR" Key="Record\{94428CE9-596B-3D3A-BCA8-4F209E789184}\2.5.8.0" Name="CodeBase" Value="file:///[#fil62CEF58587643A2DDA67E24E70D86586]" Type="string" Action="write" />
            </Component>
            <Component Id="cmpCED5B7488C31D594E13DDD9CAB74BFD8" Directory="RootDirectory" Guid="*">
                <Class Id="{EBC25CF6-9120-4283-B972-0E5520D0000C}" Context="InprocServer32" Description="Ionic.Crc.CRC32" ThreadingModel="both" ForeignServer="mscoree.dll">
                    <ProgId Id="Ionic.Crc.CRC32" Description="Ionic.Crc.CRC32" />
                </Class>
                <Class Id="{EBC25CF6-9120-4283-B972-0E5520D0000D}" Context="InprocServer32" Description="Ionic.Zlib.ZlibCodec" ThreadingModel="both" ForeignServer="mscoree.dll">
                    <ProgId Id="Ionic.Zlib.ZlibCodec" Description="Ionic.Zlib.ZlibCodec" />
                </Class>
                <File Id="fil29681523F6C5F6494E9C0C2613364952" KeyPath="yes" Source="$(var.SourcePath)\MyToolkit.Extended.dll" />
                <RegistryValue Root="HKCR" Key="CLSID\{EBC25CF6-9120-4283-B972-0E5520D0000C}\Implemented Categories\{62C8FE65-4EBB-45e7-B440-6E39B2CDBF29}" Value="" Type="string" Action="write" />
                <RegistryValue Root="HKCR" Key="CLSID\{EBC25CF6-9120-4283-B972-0E5520D0000C}\InprocServer32\2.5.8.0" Name="Class" Value="Ionic.Crc.CRC32" Type="string" Action="write" />
                <RegistryValue Root="HKCR" Key="CLSID\{EBC25CF6-9120-4283-B972-0E5520D0000C}\InprocServer32\2.5.8.0" Name="Assembly" Value="MyToolkit.Extended, Version=2.5.8.0, Culture=neutral, PublicKeyToken=3e349a1360994d26" Type="string" Action="write" />
                <RegistryValue Root="HKCR" Key="CLSID\{EBC25CF6-9120-4283-B972-0E5520D0000C}\InprocServer32\2.5.8.0" Name="RuntimeVersion" Value="v4.0.30319" Type="string" Action="write" />
                <RegistryValue Root="HKCR" Key="CLSID\{EBC25CF6-9120-4283-B972-0E5520D0000C}\InprocServer32\2.5.8.0" Name="CodeBase" Value="file:///[#fil29681523F6C5F6494E9C0C2613364952]" Type="string" Action="write" />
                <RegistryValue Root="HKCR" Key="CLSID\{EBC25CF6-9120-4283-B972-0E5520D0000C}\InprocServer32" Name="Class" Value="Ionic.Crc.CRC32" Type="string" Action="write" />
                <RegistryValue Root="HKCR" Key="CLSID\{EBC25CF6-9120-4283-B972-0E5520D0000C}\InprocServer32" Name="Assembly" Value="MyToolkit.Extended, Version=2.5.8.0, Culture=neutral, PublicKeyToken=3e349a1360994d26" Type="string" Action="write" />
                <RegistryValue Root="HKCR" Key="CLSID\{EBC25CF6-9120-4283-B972-0E5520D0000C}\InprocServer32" Name="RuntimeVersion" Value="v4.0.30319" Type="string" Action="write" />
                <RegistryValue Root="HKCR" Key="CLSID\{EBC25CF6-9120-4283-B972-0E5520D0000C}\InprocServer32" Name="CodeBase" Value="file:///[#fil29681523F6C5F6494E9C0C2613364952]" Type="string" Action="write" />
                <RegistryValue Root="HKCR" Key="CLSID\{EBC25CF6-9120-4283-B972-0E5520D0000D}\Implemented Categories\{62C8FE65-4EBB-45e7-B440-6E39B2CDBF29}" Value="" Type="string" Action="write" />
                <RegistryValue Root="HKCR" Key="CLSID\{EBC25CF6-9120-4283-B972-0E5520D0000D}\InprocServer32\2.5.8.0" Name="Class" Value="Ionic.Zlib.ZlibCodec" Type="string" Action="write" />
                <RegistryValue Root="HKCR" Key="CLSID\{EBC25CF6-9120-4283-B972-0E5520D0000D}\InprocServer32\2.5.8.0" Name="Assembly" Value="MyToolkit.Extended, Version=2.5.8.0, Culture=neutral, PublicKeyToken=3e349a1360994d26" Type="string" Action="write" />
                <RegistryValue Root="HKCR" Key="CLSID\{EBC25CF6-9120-4283-B972-0E5520D0000D}\InprocServer32\2.5.8.0" Name="RuntimeVersion" Value="v4.0.30319" Type="string" Action="write" />
                <RegistryValue Root="HKCR" Key="CLSID\{EBC25CF6-9120-4283-B972-0E5520D0000D}\InprocServer32\2.5.8.0" Name="CodeBase" Value="file:///[#fil29681523F6C5F6494E9C0C2613364952]" Type="string" Action="write" />
                <RegistryValue Root="HKCR" Key="CLSID\{EBC25CF6-9120-4283-B972-0E5520D0000D}\InprocServer32" Name="Class" Value="Ionic.Zlib.ZlibCodec" Type="string" Action="write" />
                <RegistryValue Root="HKCR" Key="CLSID\{EBC25CF6-9120-4283-B972-0E5520D0000D}\InprocServer32" Name="Assembly" Value="MyToolkit.Extended, Version=2.5.8.0, Culture=neutral, PublicKeyToken=3e349a1360994d26" Type="string" Action="write" />
                <RegistryValue Root="HKCR" Key="CLSID\{EBC25CF6-9120-4283-B972-0E5520D0000D}\InprocServer32" Name="RuntimeVersion" Value="v4.0.30319" Type="string" Action="write" />
                <RegistryValue Root="HKCR" Key="CLSID\{EBC25CF6-9120-4283-B972-0E5520D0000D}\InprocServer32" Name="CodeBase" Value="file:///[#fil29681523F6C5F6494E9C0C2613364952]" Type="string" Action="write" />
            </Component>
            <Component Id="cmp5DA04D879E472CDB59610C78E2C06D67" Directory="RootDirectory" Guid="*">
                <File Id="fil9DE1E33FF998D56AD5CDDBB114A9D14E" KeyPath="yes" Source="$(var.SourcePath)\MyToolkit.Extended.xml" />
            </Component>
            <Component Id="cmp31D065AFFB2F9C455FBCDC62BD6A0282" Directory="RootDirectory" Guid="*">
                <File Id="fil2E9070A107598B8FB198EFBCF6062E75" KeyPath="yes" Source="$(var.SourcePath)\MyToolkit.xml" />
            </Component>
            <Component Id="cmpAA23E95C15845F50DC0B637F446EC20F" Directory="RootDirectory" Guid="*">
                <Class Id="{1199A69F-C2DA-359C-8879-37ED3426C2C0}" Context="InprocServer32" Description="NConsole.SwitchAttribute" ThreadingModel="both" ForeignServer="mscoree.dll">
                    <ProgId Id="NConsole.SwitchAttribute" Description="NConsole.SwitchAttribute" />
                </Class>
                <Class Id="{39CDBF3F-BF22-3E45-8976-96F883F54376}" Context="InprocServer32" Description="NConsole.ArgumentAttribute" ThreadingModel="both" ForeignServer="mscoree.dll">
                    <ProgId Id="NConsole.ArgumentAttribute" Description="NConsole.ArgumentAttribute" />
                </Class>
                <Class Id="{4B4413C6-6F52-312A-A170-4D2B30642CDA}" Context="InprocServer32" Description="NConsole.ConsoleHost" ThreadingModel="both" ForeignServer="mscoree.dll">
                    <ProgId Id="NConsole.ConsoleHost" Description="NConsole.ConsoleHost" />
                </Class>
                <Class Id="{A62DB9DD-593F-302F-BD7B-6EDD967DB61A}" Context="InprocServer32" Description="NConsole.HelpCommand" ThreadingModel="both" ForeignServer="mscoree.dll">
                    <ProgId Id="NConsole.HelpCommand" Description="NConsole.HelpCommand" />
                </Class>
                <File Id="filEA326544F4E25C02E5E5DC3144171768" KeyPath="yes" Source="$(var.SourcePath)\NConsole.dll" />
                <RegistryValue Root="HKCR" Key="CLSID\{1199A69F-C2DA-359C-8879-37ED3426C2C0}\Implemented Categories\{62C8FE65-4EBB-45e7-B440-6E39B2CDBF29}" Value="" Type="string" Action="write" />
                <RegistryValue Root="HKCR" Key="CLSID\{1199A69F-C2DA-359C-8879-37ED3426C2C0}\InprocServer32\1.0.5828.40276" Name="Class" Value="NConsole.SwitchAttribute" Type="string" Action="write" />
                <RegistryValue Root="HKCR" Key="CLSID\{1199A69F-C2DA-359C-8879-37ED3426C2C0}\InprocServer32\1.0.5828.40276" Name="Assembly" Value="NConsole, Version=1.0.5828.40276, Culture=neutral, PublicKeyToken=null" Type="string" Action="write" />
                <RegistryValue Root="HKCR" Key="CLSID\{1199A69F-C2DA-359C-8879-37ED3426C2C0}\InprocServer32\1.0.5828.40276" Name="RuntimeVersion" Value="v4.0.30319" Type="string" Action="write" />
                <RegistryValue Root="HKCR" Key="CLSID\{1199A69F-C2DA-359C-8879-37ED3426C2C0}\InprocServer32\1.0.5828.40276" Name="CodeBase" Value="file:///[#filEA326544F4E25C02E5E5DC3144171768]" Type="string" Action="write" />
                <RegistryValue Root="HKCR" Key="CLSID\{1199A69F-C2DA-359C-8879-37ED3426C2C0}\InprocServer32" Name="Class" Value="NConsole.SwitchAttribute" Type="string" Action="write" />
                <RegistryValue Root="HKCR" Key="CLSID\{1199A69F-C2DA-359C-8879-37ED3426C2C0}\InprocServer32" Name="Assembly" Value="NConsole, Version=1.0.5828.40276, Culture=neutral, PublicKeyToken=null" Type="string" Action="write" />
                <RegistryValue Root="HKCR" Key="CLSID\{1199A69F-C2DA-359C-8879-37ED3426C2C0}\InprocServer32" Name="RuntimeVersion" Value="v4.0.30319" Type="string" Action="write" />
                <RegistryValue Root="HKCR" Key="CLSID\{1199A69F-C2DA-359C-8879-37ED3426C2C0}\InprocServer32" Name="CodeBase" Value="file:///[#filEA326544F4E25C02E5E5DC3144171768]" Type="string" Action="write" />
                <RegistryValue Root="HKCR" Key="CLSID\{39CDBF3F-BF22-3E45-8976-96F883F54376}\Implemented Categories\{62C8FE65-4EBB-45e7-B440-6E39B2CDBF29}" Value="" Type="string" Action="write" />
                <RegistryValue Root="HKCR" Key="CLSID\{39CDBF3F-BF22-3E45-8976-96F883F54376}\InprocServer32\1.0.5828.40276" Name="Class" Value="NConsole.ArgumentAttribute" Type="string" Action="write" />
                <RegistryValue Root="HKCR" Key="CLSID\{39CDBF3F-BF22-3E45-8976-96F883F54376}\InprocServer32\1.0.5828.40276" Name="Assembly" Value="NConsole, Version=1.0.5828.40276, Culture=neutral, PublicKeyToken=null" Type="string" Action="write" />
                <RegistryValue Root="HKCR" Key="CLSID\{39CDBF3F-BF22-3E45-8976-96F883F54376}\InprocServer32\1.0.5828.40276" Name="RuntimeVersion" Value="v4.0.30319" Type="string" Action="write" />
                <RegistryValue Root="HKCR" Key="CLSID\{39CDBF3F-BF22-3E45-8976-96F883F54376}\InprocServer32\1.0.5828.40276" Name="CodeBase" Value="file:///[#filEA326544F4E25C02E5E5DC3144171768]" Type="string" Action="write" />
                <RegistryValue Root="HKCR" Key="CLSID\{39CDBF3F-BF22-3E45-8976-96F883F54376}\InprocServer32" Name="Class" Value="NConsole.ArgumentAttribute" Type="string" Action="write" />
                <RegistryValue Root="HKCR" Key="CLSID\{39CDBF3F-BF22-3E45-8976-96F883F54376}\InprocServer32" Name="Assembly" Value="NConsole, Version=1.0.5828.40276, Culture=neutral, PublicKeyToken=null" Type="string" Action="write" />
                <RegistryValue Root="HKCR" Key="CLSID\{39CDBF3F-BF22-3E45-8976-96F883F54376}\InprocServer32" Name="RuntimeVersion" Value="v4.0.30319" Type="string" Action="write" />
                <RegistryValue Root="HKCR" Key="CLSID\{39CDBF3F-BF22-3E45-8976-96F883F54376}\InprocServer32" Name="CodeBase" Value="file:///[#filEA326544F4E25C02E5E5DC3144171768]" Type="string" Action="write" />
                <RegistryValue Root="HKCR" Key="CLSID\{4B4413C6-6F52-312A-A170-4D2B30642CDA}\Implemented Categories\{62C8FE65-4EBB-45e7-B440-6E39B2CDBF29}" Value="" Type="string" Action="write" />
                <RegistryValue Root="HKCR" Key="CLSID\{4B4413C6-6F52-312A-A170-4D2B30642CDA}\InprocServer32\1.0.5828.40276" Name="Class" Value="NConsole.ConsoleHost" Type="string" Action="write" />
                <RegistryValue Root="HKCR" Key="CLSID\{4B4413C6-6F52-312A-A170-4D2B30642CDA}\InprocServer32\1.0.5828.40276" Name="Assembly" Value="NConsole, Version=1.0.5828.40276, Culture=neutral, PublicKeyToken=null" Type="string" Action="write" />
                <RegistryValue Root="HKCR" Key="CLSID\{4B4413C6-6F52-312A-A170-4D2B30642CDA}\InprocServer32\1.0.5828.40276" Name="RuntimeVersion" Value="v4.0.30319" Type="string" Action="write" />
                <RegistryValue Root="HKCR" Key="CLSID\{4B4413C6-6F52-312A-A170-4D2B30642CDA}\InprocServer32\1.0.5828.40276" Name="CodeBase" Value="file:///[#filEA326544F4E25C02E5E5DC3144171768]" Type="string" Action="write" />
                <RegistryValue Root="HKCR" Key="CLSID\{4B4413C6-6F52-312A-A170-4D2B30642CDA}\InprocServer32" Name="Class" Value="NConsole.ConsoleHost" Type="string" Action="write" />
                <RegistryValue Root="HKCR" Key="CLSID\{4B4413C6-6F52-312A-A170-4D2B30642CDA}\InprocServer32" Name="Assembly" Value="NConsole, Version=1.0.5828.40276, Culture=neutral, PublicKeyToken=null" Type="string" Action="write" />
                <RegistryValue Root="HKCR" Key="CLSID\{4B4413C6-6F52-312A-A170-4D2B30642CDA}\InprocServer32" Name="RuntimeVersion" Value="v4.0.30319" Type="string" Action="write" />
                <RegistryValue Root="HKCR" Key="CLSID\{4B4413C6-6F52-312A-A170-4D2B30642CDA}\InprocServer32" Name="CodeBase" Value="file:///[#filEA326544F4E25C02E5E5DC3144171768]" Type="string" Action="write" />
                <RegistryValue Root="HKCR" Key="CLSID\{A62DB9DD-593F-302F-BD7B-6EDD967DB61A}\Implemented Categories\{62C8FE65-4EBB-45e7-B440-6E39B2CDBF29}" Value="" Type="string" Action="write" />
                <RegistryValue Root="HKCR" Key="CLSID\{A62DB9DD-593F-302F-BD7B-6EDD967DB61A}\InprocServer32\1.0.5828.40276" Name="Class" Value="NConsole.HelpCommand" Type="string" Action="write" />
                <RegistryValue Root="HKCR" Key="CLSID\{A62DB9DD-593F-302F-BD7B-6EDD967DB61A}\InprocServer32\1.0.5828.40276" Name="Assembly" Value="NConsole, Version=1.0.5828.40276, Culture=neutral, PublicKeyToken=null" Type="string" Action="write" />
                <RegistryValue Root="HKCR" Key="CLSID\{A62DB9DD-593F-302F-BD7B-6EDD967DB61A}\InprocServer32\1.0.5828.40276" Name="RuntimeVersion" Value="v4.0.30319" Type="string" Action="write" />
                <RegistryValue Root="HKCR" Key="CLSID\{A62DB9DD-593F-302F-BD7B-6EDD967DB61A}\InprocServer32\1.0.5828.40276" Name="CodeBase" Value="file:///[#filEA326544F4E25C02E5E5DC3144171768]" Type="string" Action="write" />
                <RegistryValue Root="HKCR" Key="CLSID\{A62DB9DD-593F-302F-BD7B-6EDD967DB61A}\InprocServer32" Name="Class" Value="NConsole.HelpCommand" Type="string" Action="write" />
                <RegistryValue Root="HKCR" Key="CLSID\{A62DB9DD-593F-302F-BD7B-6EDD967DB61A}\InprocServer32" Name="Assembly" Value="NConsole, Version=1.0.5828.40276, Culture=neutral, PublicKeyToken=null" Type="string" Action="write" />
                <RegistryValue Root="HKCR" Key="CLSID\{A62DB9DD-593F-302F-BD7B-6EDD967DB61A}\InprocServer32" Name="RuntimeVersion" Value="v4.0.30319" Type="string" Action="write" />
                <RegistryValue Root="HKCR" Key="CLSID\{A62DB9DD-593F-302F-BD7B-6EDD967DB61A}\InprocServer32" Name="CodeBase" Value="file:///[#filEA326544F4E25C02E5E5DC3144171768]" Type="string" Action="write" />
            </Component>
            <Component Id="cmp4EF681E940C9E20EA080DB3DA5BFF531" Directory="RootDirectory" Guid="*">
                <File Id="filE1465DA3401877B048DC334009AB18B4" KeyPath="yes" Source="$(var.SourcePath)\NConsole.xml" />
            </Component>
            <Component Id="cmp6F0300C5B63980FD2F1566987FE7F216" Directory="RootDirectory" Guid="*">
                <File Id="filCCECE5841B510C7D3FCB3A6E246AE174" KeyPath="yes" Source="$(var.SourcePath)\Newtonsoft.Json.dll" />
            </Component>
            <Component Id="cmp20174E0C694A4A5926FFFA07E361BA39" Directory="RootDirectory" Guid="*">
                <File Id="filEABCE0C3E6A9FBB38D59A1965E694418" KeyPath="yes" Source="$(var.SourcePath)\Newtonsoft.Json.xml" />
            </Component>
            <Component Id="cmpDB0E1E99867094F8CB9FF5C59686A391" Directory="RootDirectory" Guid="*">
                <Class Id="{12364A1C-E664-35E6-BB70-491492AAFFBA}" Context="InprocServer32" Description="NJsonSchema.CodeGeneration.TypeScript.TypeScriptTypeResolver" ThreadingModel="both" ForeignServer="mscoree.dll">
                    <ProgId Id="NJsonSchema.CodeGeneration.TypeScript.TypeScriptTypeResolver" Description="NJsonSchema.CodeGeneration.TypeScript.TypeScriptTypeResolver" />
                </Class>
                <Class Id="{87494461-7D3C-3089-AF25-5A3B615841D3}" Context="InprocServer32" Description="NJsonSchema.CodeGeneration.EnumerationEntry" ThreadingModel="both" ForeignServer="mscoree.dll">
                    <ProgId Id="NJsonSchema.CodeGeneration.EnumerationEntry" Description="NJsonSchema.CodeGeneration.EnumerationEntry" />
                </Class>
                <Class Id="{BC5297EB-DCBF-3FB9-B0D5-33000F585C9B}" Context="InprocServer32" Description="NJsonSchema.CodeGeneration.CSharp.CSharpGeneratorSettings" ThreadingModel="both" ForeignServer="mscoree.dll">
                    <ProgId Id="NJsonSchema.CodeGeneration.CSharp.CSharpGeneratorSettings" Description="NJsonSchema.CodeGeneration.CSharp.CSharpGeneratorSettings" />
                </Class>
                <Class Id="{F649C58C-D464-39A8-8104-751DF734831C}" Context="InprocServer32" Description="NJsonSchema.CodeGeneration.TypeGeneratorResult" ThreadingModel="both" ForeignServer="mscoree.dll">
                    <ProgId Id="NJsonSchema.CodeGeneration.TypeGeneratorResult" Description="NJsonSchema.CodeGeneration.TypeGeneratorResult" />
                </Class>
                <File Id="fil69E69326265A56E58AABD23A6FA13906" KeyPath="yes" Source="$(var.SourcePath)\NJsonSchema.CodeGeneration.dll" />
                <ProgId Id="Record" />
                <RegistryValue Root="HKCR" Key="CLSID\{12364A1C-E664-35E6-BB70-491492AAFFBA}\Implemented Categories\{62C8FE65-4EBB-45e7-B440-6E39B2CDBF29}" Value="" Type="string" Action="write" />
                <RegistryValue Root="HKCR" Key="CLSID\{12364A1C-E664-35E6-BB70-491492AAFFBA}\InprocServer32\1.22.5836.1198" Name="Class" Value="NJsonSchema.CodeGeneration.TypeScript.TypeScriptTypeResolver" Type="string" Action="write" />
                <RegistryValue Root="HKCR" Key="CLSID\{12364A1C-E664-35E6-BB70-491492AAFFBA}\InprocServer32\1.22.5836.1198" Name="Assembly" Value="NJsonSchema.CodeGeneration, Version=1.22.5836.1198, Culture=neutral, PublicKeyToken=null" Type="string" Action="write" />
                <RegistryValue Root="HKCR" Key="CLSID\{12364A1C-E664-35E6-BB70-491492AAFFBA}\InprocServer32\1.22.5836.1198" Name="RuntimeVersion" Value="v4.0.30319" Type="string" Action="write" />
                <RegistryValue Root="HKCR" Key="CLSID\{12364A1C-E664-35E6-BB70-491492AAFFBA}\InprocServer32\1.22.5836.1198" Name="CodeBase" Value="file:///[#fil69E69326265A56E58AABD23A6FA13906]" Type="string" Action="write" />
                <RegistryValue Root="HKCR" Key="CLSID\{12364A1C-E664-35E6-BB70-491492AAFFBA}\InprocServer32" Name="Class" Value="NJsonSchema.CodeGeneration.TypeScript.TypeScriptTypeResolver" Type="string" Action="write" />
                <RegistryValue Root="HKCR" Key="CLSID\{12364A1C-E664-35E6-BB70-491492AAFFBA}\InprocServer32" Name="Assembly" Value="NJsonSchema.CodeGeneration, Version=1.22.5836.1198, Culture=neutral, PublicKeyToken=null" Type="string" Action="write" />
                <RegistryValue Root="HKCR" Key="CLSID\{12364A1C-E664-35E6-BB70-491492AAFFBA}\InprocServer32" Name="RuntimeVersion" Value="v4.0.30319" Type="string" Action="write" />
                <RegistryValue Root="HKCR" Key="CLSID\{12364A1C-E664-35E6-BB70-491492AAFFBA}\InprocServer32" Name="CodeBase" Value="file:///[#fil69E69326265A56E58AABD23A6FA13906]" Type="string" Action="write" />
                <RegistryValue Root="HKCR" Key="CLSID\{87494461-7D3C-3089-AF25-5A3B615841D3}\Implemented Categories\{62C8FE65-4EBB-45e7-B440-6E39B2CDBF29}" Value="" Type="string" Action="write" />
                <RegistryValue Root="HKCR" Key="CLSID\{87494461-7D3C-3089-AF25-5A3B615841D3}\InprocServer32\1.22.5836.1198" Name="Class" Value="NJsonSchema.CodeGeneration.EnumerationEntry" Type="string" Action="write" />
                <RegistryValue Root="HKCR" Key="CLSID\{87494461-7D3C-3089-AF25-5A3B615841D3}\InprocServer32\1.22.5836.1198" Name="Assembly" Value="NJsonSchema.CodeGeneration, Version=1.22.5836.1198, Culture=neutral, PublicKeyToken=null" Type="string" Action="write" />
                <RegistryValue Root="HKCR" Key="CLSID\{87494461-7D3C-3089-AF25-5A3B615841D3}\InprocServer32\1.22.5836.1198" Name="RuntimeVersion" Value="v4.0.30319" Type="string" Action="write" />
                <RegistryValue Root="HKCR" Key="CLSID\{87494461-7D3C-3089-AF25-5A3B615841D3}\InprocServer32\1.22.5836.1198" Name="CodeBase" Value="file:///[#fil69E69326265A56E58AABD23A6FA13906]" Type="string" Action="write" />
                <RegistryValue Root="HKCR" Key="CLSID\{87494461-7D3C-3089-AF25-5A3B615841D3}\InprocServer32" Name="Class" Value="NJsonSchema.CodeGeneration.EnumerationEntry" Type="string" Action="write" />
                <RegistryValue Root="HKCR" Key="CLSID\{87494461-7D3C-3089-AF25-5A3B615841D3}\InprocServer32" Name="Assembly" Value="NJsonSchema.CodeGeneration, Version=1.22.5836.1198, Culture=neutral, PublicKeyToken=null" Type="string" Action="write" />
                <RegistryValue Root="HKCR" Key="CLSID\{87494461-7D3C-3089-AF25-5A3B615841D3}\InprocServer32" Name="RuntimeVersion" Value="v4.0.30319" Type="string" Action="write" />
                <RegistryValue Root="HKCR" Key="CLSID\{87494461-7D3C-3089-AF25-5A3B615841D3}\InprocServer32" Name="CodeBase" Value="file:///[#fil69E69326265A56E58AABD23A6FA13906]" Type="string" Action="write" />
                <RegistryValue Root="HKCR" Key="CLSID\{BC5297EB-DCBF-3FB9-B0D5-33000F585C9B}\Implemented Categories\{62C8FE65-4EBB-45e7-B440-6E39B2CDBF29}" Value="" Type="string" Action="write" />
                <RegistryValue Root="HKCR" Key="CLSID\{BC5297EB-DCBF-3FB9-B0D5-33000F585C9B}\InprocServer32\1.22.5836.1198" Name="Class" Value="NJsonSchema.CodeGeneration.CSharp.CSharpGeneratorSettings" Type="string" Action="write" />
                <RegistryValue Root="HKCR" Key="CLSID\{BC5297EB-DCBF-3FB9-B0D5-33000F585C9B}\InprocServer32\1.22.5836.1198" Name="Assembly" Value="NJsonSchema.CodeGeneration, Version=1.22.5836.1198, Culture=neutral, PublicKeyToken=null" Type="string" Action="write" />
                <RegistryValue Root="HKCR" Key="CLSID\{BC5297EB-DCBF-3FB9-B0D5-33000F585C9B}\InprocServer32\1.22.5836.1198" Name="RuntimeVersion" Value="v4.0.30319" Type="string" Action="write" />
                <RegistryValue Root="HKCR" Key="CLSID\{BC5297EB-DCBF-3FB9-B0D5-33000F585C9B}\InprocServer32\1.22.5836.1198" Name="CodeBase" Value="file:///[#fil69E69326265A56E58AABD23A6FA13906]" Type="string" Action="write" />
                <RegistryValue Root="HKCR" Key="CLSID\{BC5297EB-DCBF-3FB9-B0D5-33000F585C9B}\InprocServer32" Name="Class" Value="NJsonSchema.CodeGeneration.CSharp.CSharpGeneratorSettings" Type="string" Action="write" />
                <RegistryValue Root="HKCR" Key="CLSID\{BC5297EB-DCBF-3FB9-B0D5-33000F585C9B}\InprocServer32" Name="Assembly" Value="NJsonSchema.CodeGeneration, Version=1.22.5836.1198, Culture=neutral, PublicKeyToken=null" Type="string" Action="write" />
                <RegistryValue Root="HKCR" Key="CLSID\{BC5297EB-DCBF-3FB9-B0D5-33000F585C9B}\InprocServer32" Name="RuntimeVersion" Value="v4.0.30319" Type="string" Action="write" />
                <RegistryValue Root="HKCR" Key="CLSID\{BC5297EB-DCBF-3FB9-B0D5-33000F585C9B}\InprocServer32" Name="CodeBase" Value="file:///[#fil69E69326265A56E58AABD23A6FA13906]" Type="string" Action="write" />
                <RegistryValue Root="HKCR" Key="CLSID\{F649C58C-D464-39A8-8104-751DF734831C}\Implemented Categories\{62C8FE65-4EBB-45e7-B440-6E39B2CDBF29}" Value="" Type="string" Action="write" />
                <RegistryValue Root="HKCR" Key="CLSID\{F649C58C-D464-39A8-8104-751DF734831C}\InprocServer32\1.22.5836.1198" Name="Class" Value="NJsonSchema.CodeGeneration.TypeGeneratorResult" Type="string" Action="write" />
                <RegistryValue Root="HKCR" Key="CLSID\{F649C58C-D464-39A8-8104-751DF734831C}\InprocServer32\1.22.5836.1198" Name="Assembly" Value="NJsonSchema.CodeGeneration, Version=1.22.5836.1198, Culture=neutral, PublicKeyToken=null" Type="string" Action="write" />
                <RegistryValue Root="HKCR" Key="CLSID\{F649C58C-D464-39A8-8104-751DF734831C}\InprocServer32\1.22.5836.1198" Name="RuntimeVersion" Value="v4.0.30319" Type="string" Action="write" />
                <RegistryValue Root="HKCR" Key="CLSID\{F649C58C-D464-39A8-8104-751DF734831C}\InprocServer32\1.22.5836.1198" Name="CodeBase" Value="file:///[#fil69E69326265A56E58AABD23A6FA13906]" Type="string" Action="write" />
                <RegistryValue Root="HKCR" Key="CLSID\{F649C58C-D464-39A8-8104-751DF734831C}\InprocServer32" Name="Class" Value="NJsonSchema.CodeGeneration.TypeGeneratorResult" Type="string" Action="write" />
                <RegistryValue Root="HKCR" Key="CLSID\{F649C58C-D464-39A8-8104-751DF734831C}\InprocServer32" Name="Assembly" Value="NJsonSchema.CodeGeneration, Version=1.22.5836.1198, Culture=neutral, PublicKeyToken=null" Type="string" Action="write" />
                <RegistryValue Root="HKCR" Key="CLSID\{F649C58C-D464-39A8-8104-751DF734831C}\InprocServer32" Name="RuntimeVersion" Value="v4.0.30319" Type="string" Action="write" />
                <RegistryValue Root="HKCR" Key="CLSID\{F649C58C-D464-39A8-8104-751DF734831C}\InprocServer32" Name="CodeBase" Value="file:///[#fil69E69326265A56E58AABD23A6FA13906]" Type="string" Action="write" />
                <RegistryValue Root="HKCR" Key="Record\{81EFCEED-3836-3C3D-AB11-EC647DB45076}\1.22.5836.1198" Name="Class" Value="NJsonSchema.CodeGeneration.CSharp.CSharpDateTimeType" Type="string" Action="write" />
                <RegistryValue Root="HKCR" Key="Record\{81EFCEED-3836-3C3D-AB11-EC647DB45076}\1.22.5836.1198" Name="Assembly" Value="NJsonSchema.CodeGeneration, Version=1.22.5836.1198, Culture=neutral, PublicKeyToken=null" Type="string" Action="write" />
                <RegistryValue Root="HKCR" Key="Record\{81EFCEED-3836-3C3D-AB11-EC647DB45076}\1.22.5836.1198" Name="RuntimeVersion" Value="v4.0.30319" Type="string" Action="write" />
                <RegistryValue Root="HKCR" Key="Record\{81EFCEED-3836-3C3D-AB11-EC647DB45076}\1.22.5836.1198" Name="CodeBase" Value="file:///[#fil69E69326265A56E58AABD23A6FA13906]" Type="string" Action="write" />
            </Component>
            <Component Id="cmp0F72DC80E66380C61176B1A472BDB203" Directory="RootDirectory" Guid="*">
                <File Id="fil967F1D6FED5D8E55E7C4B8711B422729" KeyPath="yes" Source="$(var.SourcePath)\NJsonSchema.CodeGeneration.pdb" />
            </Component>
            <Component Id="cmp19FE2E6712C318DF128B0BEEEAC96FAD" Directory="RootDirectory" Guid="*">
                <File Id="filC0CB432EEDC939D89C8438BACBC5F227" KeyPath="yes" Source="$(var.SourcePath)\NJsonSchema.CodeGeneration.xml" />
            </Component>
            <Component Id="cmpCFDF9B03906A160A23B423DF1D391540" Directory="RootDirectory" Guid="*">
                <Class Id="{105DCB80-E1C1-3EF3-ACFA-B755E7FCFEEE}" Context="InprocServer32" Description="NJsonSchema.JsonProperty" ThreadingModel="both" ForeignServer="mscoree.dll">
                    <ProgId Id="NJsonSchema.JsonProperty" Description="NJsonSchema.JsonProperty" />
                </Class>
                <Class Id="{7B98DABC-CF0A-34C4-A097-9E3373A6CF7B}" Context="InprocServer32" Description="NJsonSchema.SchemaResolver" ThreadingModel="both" ForeignServer="mscoree.dll">
                    <ProgId Id="NJsonSchema.SchemaResolver" Description="NJsonSchema.SchemaResolver" />
                </Class>
                <Class Id="{8AEDB779-133F-35C7-B101-50B849ED688B}" Context="InprocServer32" Description="NJsonSchema.JsonSchema4" ThreadingModel="both" ForeignServer="mscoree.dll">
                    <ProgId Id="NJsonSchema.JsonSchema4" Description="NJsonSchema.JsonSchema4" />
                </Class>
                <Class Id="{AA8CF092-F45F-34EF-B468-AC710623711F}" Context="InprocServer32" Description="NJsonSchema.JsonSchemaGeneratorSettings" ThreadingModel="both" ForeignServer="mscoree.dll">
                    <ProgId Id="NJsonSchema.JsonSchemaGeneratorSettings" Description="NJsonSchema.JsonSchemaGeneratorSettings" />
                </Class>
                <File Id="filE7D2BAF36BE70670FE414AAABB6765E1" KeyPath="yes" Source="$(var.SourcePath)\NJsonSchema.dll" />
                <ProgId Id="Record" />
                <RegistryValue Root="HKCR" Key="CLSID\{105DCB80-E1C1-3EF3-ACFA-B755E7FCFEEE}\Implemented Categories\{62C8FE65-4EBB-45e7-B440-6E39B2CDBF29}" Value="" Type="string" Action="write" />
                <RegistryValue Root="HKCR" Key="CLSID\{105DCB80-E1C1-3EF3-ACFA-B755E7FCFEEE}\InprocServer32\1.22.5836.1197" Name="Class" Value="NJsonSchema.JsonProperty" Type="string" Action="write" />
                <RegistryValue Root="HKCR" Key="CLSID\{105DCB80-E1C1-3EF3-ACFA-B755E7FCFEEE}\InprocServer32\1.22.5836.1197" Name="Assembly" Value="NJsonSchema, Version=1.22.5836.1197, Culture=neutral, PublicKeyToken=null" Type="string" Action="write" />
                <RegistryValue Root="HKCR" Key="CLSID\{105DCB80-E1C1-3EF3-ACFA-B755E7FCFEEE}\InprocServer32\1.22.5836.1197" Name="RuntimeVersion" Value="v4.0.30319" Type="string" Action="write" />
                <RegistryValue Root="HKCR" Key="CLSID\{105DCB80-E1C1-3EF3-ACFA-B755E7FCFEEE}\InprocServer32\1.22.5836.1197" Name="CodeBase" Value="file:///[#filE7D2BAF36BE70670FE414AAABB6765E1]" Type="string" Action="write" />
                <RegistryValue Root="HKCR" Key="CLSID\{105DCB80-E1C1-3EF3-ACFA-B755E7FCFEEE}\InprocServer32" Name="Class" Value="NJsonSchema.JsonProperty" Type="string" Action="write" />
                <RegistryValue Root="HKCR" Key="CLSID\{105DCB80-E1C1-3EF3-ACFA-B755E7FCFEEE}\InprocServer32" Name="Assembly" Value="NJsonSchema, Version=1.22.5836.1197, Culture=neutral, PublicKeyToken=null" Type="string" Action="write" />
                <RegistryValue Root="HKCR" Key="CLSID\{105DCB80-E1C1-3EF3-ACFA-B755E7FCFEEE}\InprocServer32" Name="RuntimeVersion" Value="v4.0.30319" Type="string" Action="write" />
                <RegistryValue Root="HKCR" Key="CLSID\{105DCB80-E1C1-3EF3-ACFA-B755E7FCFEEE}\InprocServer32" Name="CodeBase" Value="file:///[#filE7D2BAF36BE70670FE414AAABB6765E1]" Type="string" Action="write" />
                <RegistryValue Root="HKCR" Key="CLSID\{7B98DABC-CF0A-34C4-A097-9E3373A6CF7B}\Implemented Categories\{62C8FE65-4EBB-45e7-B440-6E39B2CDBF29}" Value="" Type="string" Action="write" />
                <RegistryValue Root="HKCR" Key="CLSID\{7B98DABC-CF0A-34C4-A097-9E3373A6CF7B}\InprocServer32\1.22.5836.1197" Name="Class" Value="NJsonSchema.SchemaResolver" Type="string" Action="write" />
                <RegistryValue Root="HKCR" Key="CLSID\{7B98DABC-CF0A-34C4-A097-9E3373A6CF7B}\InprocServer32\1.22.5836.1197" Name="Assembly" Value="NJsonSchema, Version=1.22.5836.1197, Culture=neutral, PublicKeyToken=null" Type="string" Action="write" />
                <RegistryValue Root="HKCR" Key="CLSID\{7B98DABC-CF0A-34C4-A097-9E3373A6CF7B}\InprocServer32\1.22.5836.1197" Name="RuntimeVersion" Value="v4.0.30319" Type="string" Action="write" />
                <RegistryValue Root="HKCR" Key="CLSID\{7B98DABC-CF0A-34C4-A097-9E3373A6CF7B}\InprocServer32\1.22.5836.1197" Name="CodeBase" Value="file:///[#filE7D2BAF36BE70670FE414AAABB6765E1]" Type="string" Action="write" />
                <RegistryValue Root="HKCR" Key="CLSID\{7B98DABC-CF0A-34C4-A097-9E3373A6CF7B}\InprocServer32" Name="Class" Value="NJsonSchema.SchemaResolver" Type="string" Action="write" />
                <RegistryValue Root="HKCR" Key="CLSID\{7B98DABC-CF0A-34C4-A097-9E3373A6CF7B}\InprocServer32" Name="Assembly" Value="NJsonSchema, Version=1.22.5836.1197, Culture=neutral, PublicKeyToken=null" Type="string" Action="write" />
                <RegistryValue Root="HKCR" Key="CLSID\{7B98DABC-CF0A-34C4-A097-9E3373A6CF7B}\InprocServer32" Name="RuntimeVersion" Value="v4.0.30319" Type="string" Action="write" />
                <RegistryValue Root="HKCR" Key="CLSID\{7B98DABC-CF0A-34C4-A097-9E3373A6CF7B}\InprocServer32" Name="CodeBase" Value="file:///[#filE7D2BAF36BE70670FE414AAABB6765E1]" Type="string" Action="write" />
                <RegistryValue Root="HKCR" Key="CLSID\{8AEDB779-133F-35C7-B101-50B849ED688B}\Implemented Categories\{62C8FE65-4EBB-45e7-B440-6E39B2CDBF29}" Value="" Type="string" Action="write" />
                <RegistryValue Root="HKCR" Key="CLSID\{8AEDB779-133F-35C7-B101-50B849ED688B}\InprocServer32\1.22.5836.1197" Name="Class" Value="NJsonSchema.JsonSchema4" Type="string" Action="write" />
                <RegistryValue Root="HKCR" Key="CLSID\{8AEDB779-133F-35C7-B101-50B849ED688B}\InprocServer32\1.22.5836.1197" Name="Assembly" Value="NJsonSchema, Version=1.22.5836.1197, Culture=neutral, PublicKeyToken=null" Type="string" Action="write" />
                <RegistryValue Root="HKCR" Key="CLSID\{8AEDB779-133F-35C7-B101-50B849ED688B}\InprocServer32\1.22.5836.1197" Name="RuntimeVersion" Value="v4.0.30319" Type="string" Action="write" />
                <RegistryValue Root="HKCR" Key="CLSID\{8AEDB779-133F-35C7-B101-50B849ED688B}\InprocServer32\1.22.5836.1197" Name="CodeBase" Value="file:///[#filE7D2BAF36BE70670FE414AAABB6765E1]" Type="string" Action="write" />
                <RegistryValue Root="HKCR" Key="CLSID\{8AEDB779-133F-35C7-B101-50B849ED688B}\InprocServer32" Name="Class" Value="NJsonSchema.JsonSchema4" Type="string" Action="write" />
                <RegistryValue Root="HKCR" Key="CLSID\{8AEDB779-133F-35C7-B101-50B849ED688B}\InprocServer32" Name="Assembly" Value="NJsonSchema, Version=1.22.5836.1197, Culture=neutral, PublicKeyToken=null" Type="string" Action="write" />
                <RegistryValue Root="HKCR" Key="CLSID\{8AEDB779-133F-35C7-B101-50B849ED688B}\InprocServer32" Name="RuntimeVersion" Value="v4.0.30319" Type="string" Action="write" />
                <RegistryValue Root="HKCR" Key="CLSID\{8AEDB779-133F-35C7-B101-50B849ED688B}\InprocServer32" Name="CodeBase" Value="file:///[#filE7D2BAF36BE70670FE414AAABB6765E1]" Type="string" Action="write" />
                <RegistryValue Root="HKCR" Key="CLSID\{AA8CF092-F45F-34EF-B468-AC710623711F}\Implemented Categories\{62C8FE65-4EBB-45e7-B440-6E39B2CDBF29}" Value="" Type="string" Action="write" />
                <RegistryValue Root="HKCR" Key="CLSID\{AA8CF092-F45F-34EF-B468-AC710623711F}\InprocServer32\1.22.5836.1197" Name="Class" Value="NJsonSchema.JsonSchemaGeneratorSettings" Type="string" Action="write" />
                <RegistryValue Root="HKCR" Key="CLSID\{AA8CF092-F45F-34EF-B468-AC710623711F}\InprocServer32\1.22.5836.1197" Name="Assembly" Value="NJsonSchema, Version=1.22.5836.1197, Culture=neutral, PublicKeyToken=null" Type="string" Action="write" />
                <RegistryValue Root="HKCR" Key="CLSID\{AA8CF092-F45F-34EF-B468-AC710623711F}\InprocServer32\1.22.5836.1197" Name="RuntimeVersion" Value="v4.0.30319" Type="string" Action="write" />
                <RegistryValue Root="HKCR" Key="CLSID\{AA8CF092-F45F-34EF-B468-AC710623711F}\InprocServer32\1.22.5836.1197" Name="CodeBase" Value="file:///[#filE7D2BAF36BE70670FE414AAABB6765E1]" Type="string" Action="write" />
                <RegistryValue Root="HKCR" Key="CLSID\{AA8CF092-F45F-34EF-B468-AC710623711F}\InprocServer32" Name="Class" Value="NJsonSchema.JsonSchemaGeneratorSettings" Type="string" Action="write" />
                <RegistryValue Root="HKCR" Key="CLSID\{AA8CF092-F45F-34EF-B468-AC710623711F}\InprocServer32" Name="Assembly" Value="NJsonSchema, Version=1.22.5836.1197, Culture=neutral, PublicKeyToken=null" Type="string" Action="write" />
                <RegistryValue Root="HKCR" Key="CLSID\{AA8CF092-F45F-34EF-B468-AC710623711F}\InprocServer32" Name="RuntimeVersion" Value="v4.0.30319" Type="string" Action="write" />
                <RegistryValue Root="HKCR" Key="CLSID\{AA8CF092-F45F-34EF-B468-AC710623711F}\InprocServer32" Name="CodeBase" Value="file:///[#filE7D2BAF36BE70670FE414AAABB6765E1]" Type="string" Action="write" />
                <RegistryValue Root="HKCR" Key="Record\{2FEC7C30-F8D4-3CC2-8D8F-6DC0DBE5203D}\1.22.5836.1197" Name="Class" Value="NJsonSchema.JsonObjectType" Type="string" Action="write" />
                <RegistryValue Root="HKCR" Key="Record\{2FEC7C30-F8D4-3CC2-8D8F-6DC0DBE5203D}\1.22.5836.1197" Name="Assembly" Value="NJsonSchema, Version=1.22.5836.1197, Culture=neutral, PublicKeyToken=null" Type="string" Action="write" />
                <RegistryValue Root="HKCR" Key="Record\{2FEC7C30-F8D4-3CC2-8D8F-6DC0DBE5203D}\1.22.5836.1197" Name="RuntimeVersion" Value="v4.0.30319" Type="string" Action="write" />
                <RegistryValue Root="HKCR" Key="Record\{2FEC7C30-F8D4-3CC2-8D8F-6DC0DBE5203D}\1.22.5836.1197" Name="CodeBase" Value="file:///[#filE7D2BAF36BE70670FE414AAABB6765E1]" Type="string" Action="write" />
                <RegistryValue Root="HKCR" Key="Record\{9A0C9994-7AB9-31DD-A73A-93CB8B533785}\1.22.5836.1197" Name="Class" Value="NJsonSchema.EnumHandling" Type="string" Action="write" />
                <RegistryValue Root="HKCR" Key="Record\{9A0C9994-7AB9-31DD-A73A-93CB8B533785}\1.22.5836.1197" Name="Assembly" Value="NJsonSchema, Version=1.22.5836.1197, Culture=neutral, PublicKeyToken=null" Type="string" Action="write" />
                <RegistryValue Root="HKCR" Key="Record\{9A0C9994-7AB9-31DD-A73A-93CB8B533785}\1.22.5836.1197" Name="RuntimeVersion" Value="v4.0.30319" Type="string" Action="write" />
                <RegistryValue Root="HKCR" Key="Record\{9A0C9994-7AB9-31DD-A73A-93CB8B533785}\1.22.5836.1197" Name="CodeBase" Value="file:///[#filE7D2BAF36BE70670FE414AAABB6765E1]" Type="string" Action="write" />
                <RegistryValue Root="HKCR" Key="Record\{B61ACC15-F522-3DE8-8B1E-882771E56291}\1.22.5836.1197" Name="Class" Value="NJsonSchema.Validation.ValidationErrorKind" Type="string" Action="write" />
                <RegistryValue Root="HKCR" Key="Record\{B61ACC15-F522-3DE8-8B1E-882771E56291}\1.22.5836.1197" Name="Assembly" Value="NJsonSchema, Version=1.22.5836.1197, Culture=neutral, PublicKeyToken=null" Type="string" Action="write" />
                <RegistryValue Root="HKCR" Key="Record\{B61ACC15-F522-3DE8-8B1E-882771E56291}\1.22.5836.1197" Name="RuntimeVersion" Value="v4.0.30319" Type="string" Action="write" />
                <RegistryValue Root="HKCR" Key="Record\{B61ACC15-F522-3DE8-8B1E-882771E56291}\1.22.5836.1197" Name="CodeBase" Value="file:///[#filE7D2BAF36BE70670FE414AAABB6765E1]" Type="string" Action="write" />
            </Component>
            <Component Id="cmp1C1136F93E85EEFA43E6D2D9FFB0B6F2" Directory="RootDirectory" Guid="*">
                <File Id="filD695A73671F7C09A8F5F9B000178428E" KeyPath="yes" Source="$(var.SourcePath)\NJsonSchema.xml" />
            </Component>
            <Component Id="cmpD433CB41F7E59DBB651203A1637871EF" Directory="RootDirectory" Guid="*">
<<<<<<< HEAD
                <Class Id="{15B2BDFE-6136-330C-B94D-C766432FDE55}" Context="InprocServer32" Description="NSwag.CodeGeneration.ClientGenerators.CSharp.SwaggerToCSharpGeneratorSettings" ThreadingModel="both" ForeignServer="mscoree.dll">
                    <ProgId Id="NSwag.CodeGeneration.ClientGenerators.CSharp.SwaggerToCSharpGeneratorSettings" Description="NSwag.CodeGeneration.ClientGenerators.CSharp.SwaggerToCSharpGeneratorSettings" />
                </Class>
                <Class Id="{352E6E39-2520-35B3-A0AD-6ABD50D89366}" Context="InprocServer32" Description="NSwag.CodeGeneration.SwaggerGenerators.WebApi.AssemblyTypeToSwaggerGeneratorSettings" ThreadingModel="both" ForeignServer="mscoree.dll">
                    <ProgId Id="NSwag.CodeGeneration.SwaggerGenerators.WebApi.AssemblyTypeToSwaggerGeneratorSettings" Description="NSwag.CodeGeneration.SwaggerGenerators.WebApi.AssemblyTypeToSwaggerGeneratorSettings" />
                </Class>
                <Class Id="{C6AF1ADD-F45B-3C41-8A76-117C6317BC7D}" Context="InprocServer32" Description="NSwag.CodeGeneration.SwaggerGenerators.WebApi.WebApiToSwaggerGeneratorSettings" ThreadingModel="both" ForeignServer="mscoree.dll">
                    <ProgId Id="NSwag.CodeGeneration.SwaggerGenerators.WebApi.WebApiToSwaggerGeneratorSettings" Description="NSwag.CodeGeneration.SwaggerGenerators.WebApi.WebApiToSwaggerGeneratorSettings" />
                </Class>
                <Class Id="{ED96AADE-67BA-3CEE-B902-0D7B6F286C08}" Context="InprocServer32" Description="NSwag.CodeGeneration.ClientGenerators.TypeScript.SwaggerToTypeScriptGeneratorSettings" ThreadingModel="both" ForeignServer="mscoree.dll">
                    <ProgId Id="NSwag.CodeGeneration.ClientGenerators.TypeScript.SwaggerToTypeScriptGeneratorSettings" Description="NSwag.CodeGeneration.ClientGenerators.TypeScript.SwaggerToTypeScriptGeneratorSettings" />
                </Class>
                <Class Id="{F53D4631-3B19-3BAF-9968-793EB7653B1B}" Context="InprocServer32" Description="NSwag.CodeGeneration.SwaggerGenerators.WebApi.WebApiAssemblyToSwaggerGeneratorSettings" ThreadingModel="both" ForeignServer="mscoree.dll">
                    <ProgId Id="NSwag.CodeGeneration.SwaggerGenerators.WebApi.WebApiAssemblyToSwaggerGeneratorSettings" Description="NSwag.CodeGeneration.SwaggerGenerators.WebApi.WebApiAssemblyToSwaggerGeneratorSettings" />
                </Class>
                <Class Id="{FC87175F-0E27-33D7-835D-9A3826169555}" Context="InprocServer32" Description="NSwag.CodeGeneration.ClientGenerators.ClientGeneratorBaseSettings" ThreadingModel="both" ForeignServer="mscoree.dll">
                    <ProgId Id="NSwag.CodeGeneration.ClientGenerators.ClientGeneratorBaseSettings" Description="NSwag.CodeGeneration.ClientGenerators.ClientGeneratorBaseSettings" />
                </Class>
                <File Id="filDC94E2DB0A7DAD32A328930C80E6419C" KeyPath="yes" Source="$(var.SourcePath)\NSwag.CodeGeneration.dll" />
                <ProgId Id="Record" />
                <RegistryValue Root="HKCR" Key="CLSID\{15B2BDFE-6136-330C-B94D-C766432FDE55}\Implemented Categories\{62C8FE65-4EBB-45e7-B440-6E39B2CDBF29}" Value="" Type="string" Action="write" />
                <RegistryValue Root="HKCR" Key="CLSID\{15B2BDFE-6136-330C-B94D-C766432FDE55}\InprocServer32\1.19.5856.28319" Name="Class" Value="NSwag.CodeGeneration.ClientGenerators.CSharp.SwaggerToCSharpGeneratorSettings" Type="string" Action="write" />
                <RegistryValue Root="HKCR" Key="CLSID\{15B2BDFE-6136-330C-B94D-C766432FDE55}\InprocServer32\1.19.5856.28319" Name="Assembly" Value="NSwag.CodeGeneration, Version=1.19.5856.28319, Culture=neutral, PublicKeyToken=null" Type="string" Action="write" />
                <RegistryValue Root="HKCR" Key="CLSID\{15B2BDFE-6136-330C-B94D-C766432FDE55}\InprocServer32\1.19.5856.28319" Name="RuntimeVersion" Value="v4.0.30319" Type="string" Action="write" />
                <RegistryValue Root="HKCR" Key="CLSID\{15B2BDFE-6136-330C-B94D-C766432FDE55}\InprocServer32\1.19.5856.28319" Name="CodeBase" Value="file:///[#filDC94E2DB0A7DAD32A328930C80E6419C]" Type="string" Action="write" />
                <RegistryValue Root="HKCR" Key="CLSID\{15B2BDFE-6136-330C-B94D-C766432FDE55}\InprocServer32" Name="Class" Value="NSwag.CodeGeneration.ClientGenerators.CSharp.SwaggerToCSharpGeneratorSettings" Type="string" Action="write" />
                <RegistryValue Root="HKCR" Key="CLSID\{15B2BDFE-6136-330C-B94D-C766432FDE55}\InprocServer32" Name="Assembly" Value="NSwag.CodeGeneration, Version=1.19.5856.28319, Culture=neutral, PublicKeyToken=null" Type="string" Action="write" />
                <RegistryValue Root="HKCR" Key="CLSID\{15B2BDFE-6136-330C-B94D-C766432FDE55}\InprocServer32" Name="RuntimeVersion" Value="v4.0.30319" Type="string" Action="write" />
                <RegistryValue Root="HKCR" Key="CLSID\{15B2BDFE-6136-330C-B94D-C766432FDE55}\InprocServer32" Name="CodeBase" Value="file:///[#filDC94E2DB0A7DAD32A328930C80E6419C]" Type="string" Action="write" />
                <RegistryValue Root="HKCR" Key="CLSID\{352E6E39-2520-35B3-A0AD-6ABD50D89366}\Implemented Categories\{62C8FE65-4EBB-45e7-B440-6E39B2CDBF29}" Value="" Type="string" Action="write" />
                <RegistryValue Root="HKCR" Key="CLSID\{352E6E39-2520-35B3-A0AD-6ABD50D89366}\InprocServer32\1.19.5856.28319" Name="Class" Value="NSwag.CodeGeneration.SwaggerGenerators.WebApi.AssemblyTypeToSwaggerGeneratorSettings" Type="string" Action="write" />
                <RegistryValue Root="HKCR" Key="CLSID\{352E6E39-2520-35B3-A0AD-6ABD50D89366}\InprocServer32\1.19.5856.28319" Name="Assembly" Value="NSwag.CodeGeneration, Version=1.19.5856.28319, Culture=neutral, PublicKeyToken=null" Type="string" Action="write" />
                <RegistryValue Root="HKCR" Key="CLSID\{352E6E39-2520-35B3-A0AD-6ABD50D89366}\InprocServer32\1.19.5856.28319" Name="RuntimeVersion" Value="v4.0.30319" Type="string" Action="write" />
                <RegistryValue Root="HKCR" Key="CLSID\{352E6E39-2520-35B3-A0AD-6ABD50D89366}\InprocServer32\1.19.5856.28319" Name="CodeBase" Value="file:///[#filDC94E2DB0A7DAD32A328930C80E6419C]" Type="string" Action="write" />
                <RegistryValue Root="HKCR" Key="CLSID\{352E6E39-2520-35B3-A0AD-6ABD50D89366}\InprocServer32" Name="Class" Value="NSwag.CodeGeneration.SwaggerGenerators.WebApi.AssemblyTypeToSwaggerGeneratorSettings" Type="string" Action="write" />
                <RegistryValue Root="HKCR" Key="CLSID\{352E6E39-2520-35B3-A0AD-6ABD50D89366}\InprocServer32" Name="Assembly" Value="NSwag.CodeGeneration, Version=1.19.5856.28319, Culture=neutral, PublicKeyToken=null" Type="string" Action="write" />
                <RegistryValue Root="HKCR" Key="CLSID\{352E6E39-2520-35B3-A0AD-6ABD50D89366}\InprocServer32" Name="RuntimeVersion" Value="v4.0.30319" Type="string" Action="write" />
                <RegistryValue Root="HKCR" Key="CLSID\{352E6E39-2520-35B3-A0AD-6ABD50D89366}\InprocServer32" Name="CodeBase" Value="file:///[#filDC94E2DB0A7DAD32A328930C80E6419C]" Type="string" Action="write" />
                <RegistryValue Root="HKCR" Key="CLSID\{C6AF1ADD-F45B-3C41-8A76-117C6317BC7D}\Implemented Categories\{62C8FE65-4EBB-45e7-B440-6E39B2CDBF29}" Value="" Type="string" Action="write" />
                <RegistryValue Root="HKCR" Key="CLSID\{C6AF1ADD-F45B-3C41-8A76-117C6317BC7D}\InprocServer32\1.19.5856.28319" Name="Class" Value="NSwag.CodeGeneration.SwaggerGenerators.WebApi.WebApiToSwaggerGeneratorSettings" Type="string" Action="write" />
                <RegistryValue Root="HKCR" Key="CLSID\{C6AF1ADD-F45B-3C41-8A76-117C6317BC7D}\InprocServer32\1.19.5856.28319" Name="Assembly" Value="NSwag.CodeGeneration, Version=1.19.5856.28319, Culture=neutral, PublicKeyToken=null" Type="string" Action="write" />
                <RegistryValue Root="HKCR" Key="CLSID\{C6AF1ADD-F45B-3C41-8A76-117C6317BC7D}\InprocServer32\1.19.5856.28319" Name="RuntimeVersion" Value="v4.0.30319" Type="string" Action="write" />
                <RegistryValue Root="HKCR" Key="CLSID\{C6AF1ADD-F45B-3C41-8A76-117C6317BC7D}\InprocServer32\1.19.5856.28319" Name="CodeBase" Value="file:///[#filDC94E2DB0A7DAD32A328930C80E6419C]" Type="string" Action="write" />
                <RegistryValue Root="HKCR" Key="CLSID\{C6AF1ADD-F45B-3C41-8A76-117C6317BC7D}\InprocServer32" Name="Class" Value="NSwag.CodeGeneration.SwaggerGenerators.WebApi.WebApiToSwaggerGeneratorSettings" Type="string" Action="write" />
                <RegistryValue Root="HKCR" Key="CLSID\{C6AF1ADD-F45B-3C41-8A76-117C6317BC7D}\InprocServer32" Name="Assembly" Value="NSwag.CodeGeneration, Version=1.19.5856.28319, Culture=neutral, PublicKeyToken=null" Type="string" Action="write" />
                <RegistryValue Root="HKCR" Key="CLSID\{C6AF1ADD-F45B-3C41-8A76-117C6317BC7D}\InprocServer32" Name="RuntimeVersion" Value="v4.0.30319" Type="string" Action="write" />
                <RegistryValue Root="HKCR" Key="CLSID\{C6AF1ADD-F45B-3C41-8A76-117C6317BC7D}\InprocServer32" Name="CodeBase" Value="file:///[#filDC94E2DB0A7DAD32A328930C80E6419C]" Type="string" Action="write" />
                <RegistryValue Root="HKCR" Key="CLSID\{ED96AADE-67BA-3CEE-B902-0D7B6F286C08}\Implemented Categories\{62C8FE65-4EBB-45e7-B440-6E39B2CDBF29}" Value="" Type="string" Action="write" />
                <RegistryValue Root="HKCR" Key="CLSID\{ED96AADE-67BA-3CEE-B902-0D7B6F286C08}\InprocServer32\1.19.5856.28319" Name="Class" Value="NSwag.CodeGeneration.ClientGenerators.TypeScript.SwaggerToTypeScriptGeneratorSettings" Type="string" Action="write" />
                <RegistryValue Root="HKCR" Key="CLSID\{ED96AADE-67BA-3CEE-B902-0D7B6F286C08}\InprocServer32\1.19.5856.28319" Name="Assembly" Value="NSwag.CodeGeneration, Version=1.19.5856.28319, Culture=neutral, PublicKeyToken=null" Type="string" Action="write" />
                <RegistryValue Root="HKCR" Key="CLSID\{ED96AADE-67BA-3CEE-B902-0D7B6F286C08}\InprocServer32\1.19.5856.28319" Name="RuntimeVersion" Value="v4.0.30319" Type="string" Action="write" />
                <RegistryValue Root="HKCR" Key="CLSID\{ED96AADE-67BA-3CEE-B902-0D7B6F286C08}\InprocServer32\1.19.5856.28319" Name="CodeBase" Value="file:///[#filDC94E2DB0A7DAD32A328930C80E6419C]" Type="string" Action="write" />
                <RegistryValue Root="HKCR" Key="CLSID\{ED96AADE-67BA-3CEE-B902-0D7B6F286C08}\InprocServer32" Name="Class" Value="NSwag.CodeGeneration.ClientGenerators.TypeScript.SwaggerToTypeScriptGeneratorSettings" Type="string" Action="write" />
                <RegistryValue Root="HKCR" Key="CLSID\{ED96AADE-67BA-3CEE-B902-0D7B6F286C08}\InprocServer32" Name="Assembly" Value="NSwag.CodeGeneration, Version=1.19.5856.28319, Culture=neutral, PublicKeyToken=null" Type="string" Action="write" />
                <RegistryValue Root="HKCR" Key="CLSID\{ED96AADE-67BA-3CEE-B902-0D7B6F286C08}\InprocServer32" Name="RuntimeVersion" Value="v4.0.30319" Type="string" Action="write" />
                <RegistryValue Root="HKCR" Key="CLSID\{ED96AADE-67BA-3CEE-B902-0D7B6F286C08}\InprocServer32" Name="CodeBase" Value="file:///[#filDC94E2DB0A7DAD32A328930C80E6419C]" Type="string" Action="write" />
                <RegistryValue Root="HKCR" Key="CLSID\{F53D4631-3B19-3BAF-9968-793EB7653B1B}\Implemented Categories\{62C8FE65-4EBB-45e7-B440-6E39B2CDBF29}" Value="" Type="string" Action="write" />
                <RegistryValue Root="HKCR" Key="CLSID\{F53D4631-3B19-3BAF-9968-793EB7653B1B}\InprocServer32\1.19.5856.28319" Name="Class" Value="NSwag.CodeGeneration.SwaggerGenerators.WebApi.WebApiAssemblyToSwaggerGeneratorSettings" Type="string" Action="write" />
                <RegistryValue Root="HKCR" Key="CLSID\{F53D4631-3B19-3BAF-9968-793EB7653B1B}\InprocServer32\1.19.5856.28319" Name="Assembly" Value="NSwag.CodeGeneration, Version=1.19.5856.28319, Culture=neutral, PublicKeyToken=null" Type="string" Action="write" />
                <RegistryValue Root="HKCR" Key="CLSID\{F53D4631-3B19-3BAF-9968-793EB7653B1B}\InprocServer32\1.19.5856.28319" Name="RuntimeVersion" Value="v4.0.30319" Type="string" Action="write" />
                <RegistryValue Root="HKCR" Key="CLSID\{F53D4631-3B19-3BAF-9968-793EB7653B1B}\InprocServer32\1.19.5856.28319" Name="CodeBase" Value="file:///[#filDC94E2DB0A7DAD32A328930C80E6419C]" Type="string" Action="write" />
                <RegistryValue Root="HKCR" Key="CLSID\{F53D4631-3B19-3BAF-9968-793EB7653B1B}\InprocServer32" Name="Class" Value="NSwag.CodeGeneration.SwaggerGenerators.WebApi.WebApiAssemblyToSwaggerGeneratorSettings" Type="string" Action="write" />
                <RegistryValue Root="HKCR" Key="CLSID\{F53D4631-3B19-3BAF-9968-793EB7653B1B}\InprocServer32" Name="Assembly" Value="NSwag.CodeGeneration, Version=1.19.5856.28319, Culture=neutral, PublicKeyToken=null" Type="string" Action="write" />
                <RegistryValue Root="HKCR" Key="CLSID\{F53D4631-3B19-3BAF-9968-793EB7653B1B}\InprocServer32" Name="RuntimeVersion" Value="v4.0.30319" Type="string" Action="write" />
                <RegistryValue Root="HKCR" Key="CLSID\{F53D4631-3B19-3BAF-9968-793EB7653B1B}\InprocServer32" Name="CodeBase" Value="file:///[#filDC94E2DB0A7DAD32A328930C80E6419C]" Type="string" Action="write" />
                <RegistryValue Root="HKCR" Key="CLSID\{FC87175F-0E27-33D7-835D-9A3826169555}\Implemented Categories\{62C8FE65-4EBB-45e7-B440-6E39B2CDBF29}" Value="" Type="string" Action="write" />
                <RegistryValue Root="HKCR" Key="CLSID\{FC87175F-0E27-33D7-835D-9A3826169555}\InprocServer32\1.19.5856.28319" Name="Class" Value="NSwag.CodeGeneration.ClientGenerators.ClientGeneratorBaseSettings" Type="string" Action="write" />
                <RegistryValue Root="HKCR" Key="CLSID\{FC87175F-0E27-33D7-835D-9A3826169555}\InprocServer32\1.19.5856.28319" Name="Assembly" Value="NSwag.CodeGeneration, Version=1.19.5856.28319, Culture=neutral, PublicKeyToken=null" Type="string" Action="write" />
                <RegistryValue Root="HKCR" Key="CLSID\{FC87175F-0E27-33D7-835D-9A3826169555}\InprocServer32\1.19.5856.28319" Name="RuntimeVersion" Value="v4.0.30319" Type="string" Action="write" />
                <RegistryValue Root="HKCR" Key="CLSID\{FC87175F-0E27-33D7-835D-9A3826169555}\InprocServer32\1.19.5856.28319" Name="CodeBase" Value="file:///[#filDC94E2DB0A7DAD32A328930C80E6419C]" Type="string" Action="write" />
                <RegistryValue Root="HKCR" Key="CLSID\{FC87175F-0E27-33D7-835D-9A3826169555}\InprocServer32" Name="Class" Value="NSwag.CodeGeneration.ClientGenerators.ClientGeneratorBaseSettings" Type="string" Action="write" />
                <RegistryValue Root="HKCR" Key="CLSID\{FC87175F-0E27-33D7-835D-9A3826169555}\InprocServer32" Name="Assembly" Value="NSwag.CodeGeneration, Version=1.19.5856.28319, Culture=neutral, PublicKeyToken=null" Type="string" Action="write" />
                <RegistryValue Root="HKCR" Key="CLSID\{FC87175F-0E27-33D7-835D-9A3826169555}\InprocServer32" Name="RuntimeVersion" Value="v4.0.30319" Type="string" Action="write" />
                <RegistryValue Root="HKCR" Key="CLSID\{FC87175F-0E27-33D7-835D-9A3826169555}\InprocServer32" Name="CodeBase" Value="file:///[#filDC94E2DB0A7DAD32A328930C80E6419C]" Type="string" Action="write" />
                <RegistryValue Root="HKCR" Key="Record\{8E95B7BB-1B7A-36AF-B616-E1B5BC4DCA5D}\1.19.5856.28319" Name="Class" Value="NSwag.CodeGeneration.ClientGenerators.OperationGenerationMode" Type="string" Action="write" />
                <RegistryValue Root="HKCR" Key="Record\{8E95B7BB-1B7A-36AF-B616-E1B5BC4DCA5D}\1.19.5856.28319" Name="Assembly" Value="NSwag.CodeGeneration, Version=1.19.5856.28319, Culture=neutral, PublicKeyToken=null" Type="string" Action="write" />
                <RegistryValue Root="HKCR" Key="Record\{8E95B7BB-1B7A-36AF-B616-E1B5BC4DCA5D}\1.19.5856.28319" Name="RuntimeVersion" Value="v4.0.30319" Type="string" Action="write" />
                <RegistryValue Root="HKCR" Key="Record\{8E95B7BB-1B7A-36AF-B616-E1B5BC4DCA5D}\1.19.5856.28319" Name="CodeBase" Value="file:///[#filDC94E2DB0A7DAD32A328930C80E6419C]" Type="string" Action="write" />
                <RegistryValue Root="HKCR" Key="Record\{E7C3EE0E-F397-3124-BC21-391E7E742DF0}\1.19.5856.28319" Name="Class" Value="NSwag.CodeGeneration.ClientGenerators.TypeScript.TypeScriptTemplate" Type="string" Action="write" />
                <RegistryValue Root="HKCR" Key="Record\{E7C3EE0E-F397-3124-BC21-391E7E742DF0}\1.19.5856.28319" Name="Assembly" Value="NSwag.CodeGeneration, Version=1.19.5856.28319, Culture=neutral, PublicKeyToken=null" Type="string" Action="write" />
                <RegistryValue Root="HKCR" Key="Record\{E7C3EE0E-F397-3124-BC21-391E7E742DF0}\1.19.5856.28319" Name="RuntimeVersion" Value="v4.0.30319" Type="string" Action="write" />
                <RegistryValue Root="HKCR" Key="Record\{E7C3EE0E-F397-3124-BC21-391E7E742DF0}\1.19.5856.28319" Name="CodeBase" Value="file:///[#filDC94E2DB0A7DAD32A328930C80E6419C]" Type="string" Action="write" />
=======
                <Class Id="{28530D81-4929-32D5-B681-332A95544B7A}" Context="InprocServer32" Description="NSwag.CodeGeneration.ClientGenerators.ClientGeneratorBaseSettings" ThreadingModel="both" ForeignServer="mscoree.dll">
                    <ProgId Id="NSwag.CodeGeneration.ClientGenerators.ClientGeneratorBaseSettings" Description="NSwag.CodeGeneration.ClientGenerators.ClientGeneratorBaseSettings" />
                </Class>
                <Class Id="{2A55AE34-EB70-32B0-840C-B44937B11C51}" Context="InprocServer32" Description="NSwag.CodeGeneration.SwaggerGenerators.WebApi.AssemblyTypeToSwaggerGeneratorSettings" ThreadingModel="both" ForeignServer="mscoree.dll">
                    <ProgId Id="NSwag.CodeGeneration.SwaggerGenerators.WebApi.AssemblyTypeToSwaggerGeneratorSettings" Description="NSwag.CodeGeneration.SwaggerGenerators.WebApi.AssemblyTypeToSwaggerGeneratorSettings" />
                </Class>
                <Class Id="{4BA4C063-4E69-3679-9BB9-4F613F5A6DDD}" Context="InprocServer32" Description="NSwag.CodeGeneration.SwaggerGenerators.WebApi.WebApiToSwaggerGeneratorSettings" ThreadingModel="both" ForeignServer="mscoree.dll">
                    <ProgId Id="NSwag.CodeGeneration.SwaggerGenerators.WebApi.WebApiToSwaggerGeneratorSettings" Description="NSwag.CodeGeneration.SwaggerGenerators.WebApi.WebApiToSwaggerGeneratorSettings" />
                </Class>
                <Class Id="{4BE5DD6F-875A-33CC-8E4B-8FD4D70BE3D3}" Context="InprocServer32" Description="NSwag.CodeGeneration.ClientGenerators.CSharp.SwaggerToCSharpGeneratorSettings" ThreadingModel="both" ForeignServer="mscoree.dll">
                    <ProgId Id="NSwag.CodeGeneration.ClientGenerators.CSharp.SwaggerToCSharpGeneratorSettings" Description="NSwag.CodeGeneration.ClientGenerators.CSharp.SwaggerToCSharpGeneratorSettings" />
                </Class>
                <Class Id="{614E3F60-74A0-3E3C-B83A-407C40A94674}" Context="InprocServer32" Description="NSwag.CodeGeneration.ClientGenerators.TypeScript.SwaggerToTypeScriptGeneratorSettings" ThreadingModel="both" ForeignServer="mscoree.dll">
                    <ProgId Id="NSwag.CodeGeneration.ClientGenerators.TypeScript.SwaggerToTypeScriptGeneratorSettings" Description="NSwag.CodeGeneration.ClientGenerators.TypeScript.SwaggerToTypeScriptGeneratorSettings" />
                </Class>
                <Class Id="{F25F4797-FD3D-328A-9BDA-EBC6B8699050}" Context="InprocServer32" Description="NSwag.CodeGeneration.SwaggerGenerators.WebApi.WebApiAssemblyToSwaggerGeneratorSettings" ThreadingModel="both" ForeignServer="mscoree.dll">
                    <ProgId Id="NSwag.CodeGeneration.SwaggerGenerators.WebApi.WebApiAssemblyToSwaggerGeneratorSettings" Description="NSwag.CodeGeneration.SwaggerGenerators.WebApi.WebApiAssemblyToSwaggerGeneratorSettings" />
                </Class>
                <File Id="filDC94E2DB0A7DAD32A328930C80E6419C" KeyPath="yes" Source="$(var.SourcePath)\NSwag.CodeGeneration.dll" />
                <ProgId Id="Record" />
                <RegistryValue Root="HKCR" Key="CLSID\{28530D81-4929-32D5-B681-332A95544B7A}\Implemented Categories\{62C8FE65-4EBB-45e7-B440-6E39B2CDBF29}" Value="" Type="string" Action="write" />
                <RegistryValue Root="HKCR" Key="CLSID\{28530D81-4929-32D5-B681-332A95544B7A}\InprocServer32\1.19.5855.37223" Name="Class" Value="NSwag.CodeGeneration.ClientGenerators.ClientGeneratorBaseSettings" Type="string" Action="write" />
                <RegistryValue Root="HKCR" Key="CLSID\{28530D81-4929-32D5-B681-332A95544B7A}\InprocServer32\1.19.5855.37223" Name="Assembly" Value="NSwag.CodeGeneration, Version=1.19.5855.37223, Culture=neutral, PublicKeyToken=null" Type="string" Action="write" />
                <RegistryValue Root="HKCR" Key="CLSID\{28530D81-4929-32D5-B681-332A95544B7A}\InprocServer32\1.19.5855.37223" Name="RuntimeVersion" Value="v4.0.30319" Type="string" Action="write" />
                <RegistryValue Root="HKCR" Key="CLSID\{28530D81-4929-32D5-B681-332A95544B7A}\InprocServer32\1.19.5855.37223" Name="CodeBase" Value="file:///[#filDC94E2DB0A7DAD32A328930C80E6419C]" Type="string" Action="write" />
                <RegistryValue Root="HKCR" Key="CLSID\{28530D81-4929-32D5-B681-332A95544B7A}\InprocServer32" Name="Class" Value="NSwag.CodeGeneration.ClientGenerators.ClientGeneratorBaseSettings" Type="string" Action="write" />
                <RegistryValue Root="HKCR" Key="CLSID\{28530D81-4929-32D5-B681-332A95544B7A}\InprocServer32" Name="Assembly" Value="NSwag.CodeGeneration, Version=1.19.5855.37223, Culture=neutral, PublicKeyToken=null" Type="string" Action="write" />
                <RegistryValue Root="HKCR" Key="CLSID\{28530D81-4929-32D5-B681-332A95544B7A}\InprocServer32" Name="RuntimeVersion" Value="v4.0.30319" Type="string" Action="write" />
                <RegistryValue Root="HKCR" Key="CLSID\{28530D81-4929-32D5-B681-332A95544B7A}\InprocServer32" Name="CodeBase" Value="file:///[#filDC94E2DB0A7DAD32A328930C80E6419C]" Type="string" Action="write" />
                <RegistryValue Root="HKCR" Key="CLSID\{2A55AE34-EB70-32B0-840C-B44937B11C51}\Implemented Categories\{62C8FE65-4EBB-45e7-B440-6E39B2CDBF29}" Value="" Type="string" Action="write" />
                <RegistryValue Root="HKCR" Key="CLSID\{2A55AE34-EB70-32B0-840C-B44937B11C51}\InprocServer32\1.19.5855.37223" Name="Class" Value="NSwag.CodeGeneration.SwaggerGenerators.WebApi.AssemblyTypeToSwaggerGeneratorSettings" Type="string" Action="write" />
                <RegistryValue Root="HKCR" Key="CLSID\{2A55AE34-EB70-32B0-840C-B44937B11C51}\InprocServer32\1.19.5855.37223" Name="Assembly" Value="NSwag.CodeGeneration, Version=1.19.5855.37223, Culture=neutral, PublicKeyToken=null" Type="string" Action="write" />
                <RegistryValue Root="HKCR" Key="CLSID\{2A55AE34-EB70-32B0-840C-B44937B11C51}\InprocServer32\1.19.5855.37223" Name="RuntimeVersion" Value="v4.0.30319" Type="string" Action="write" />
                <RegistryValue Root="HKCR" Key="CLSID\{2A55AE34-EB70-32B0-840C-B44937B11C51}\InprocServer32\1.19.5855.37223" Name="CodeBase" Value="file:///[#filDC94E2DB0A7DAD32A328930C80E6419C]" Type="string" Action="write" />
                <RegistryValue Root="HKCR" Key="CLSID\{2A55AE34-EB70-32B0-840C-B44937B11C51}\InprocServer32" Name="Class" Value="NSwag.CodeGeneration.SwaggerGenerators.WebApi.AssemblyTypeToSwaggerGeneratorSettings" Type="string" Action="write" />
                <RegistryValue Root="HKCR" Key="CLSID\{2A55AE34-EB70-32B0-840C-B44937B11C51}\InprocServer32" Name="Assembly" Value="NSwag.CodeGeneration, Version=1.19.5855.37223, Culture=neutral, PublicKeyToken=null" Type="string" Action="write" />
                <RegistryValue Root="HKCR" Key="CLSID\{2A55AE34-EB70-32B0-840C-B44937B11C51}\InprocServer32" Name="RuntimeVersion" Value="v4.0.30319" Type="string" Action="write" />
                <RegistryValue Root="HKCR" Key="CLSID\{2A55AE34-EB70-32B0-840C-B44937B11C51}\InprocServer32" Name="CodeBase" Value="file:///[#filDC94E2DB0A7DAD32A328930C80E6419C]" Type="string" Action="write" />
                <RegistryValue Root="HKCR" Key="CLSID\{4BA4C063-4E69-3679-9BB9-4F613F5A6DDD}\Implemented Categories\{62C8FE65-4EBB-45e7-B440-6E39B2CDBF29}" Value="" Type="string" Action="write" />
                <RegistryValue Root="HKCR" Key="CLSID\{4BA4C063-4E69-3679-9BB9-4F613F5A6DDD}\InprocServer32\1.19.5855.37223" Name="Class" Value="NSwag.CodeGeneration.SwaggerGenerators.WebApi.WebApiToSwaggerGeneratorSettings" Type="string" Action="write" />
                <RegistryValue Root="HKCR" Key="CLSID\{4BA4C063-4E69-3679-9BB9-4F613F5A6DDD}\InprocServer32\1.19.5855.37223" Name="Assembly" Value="NSwag.CodeGeneration, Version=1.19.5855.37223, Culture=neutral, PublicKeyToken=null" Type="string" Action="write" />
                <RegistryValue Root="HKCR" Key="CLSID\{4BA4C063-4E69-3679-9BB9-4F613F5A6DDD}\InprocServer32\1.19.5855.37223" Name="RuntimeVersion" Value="v4.0.30319" Type="string" Action="write" />
                <RegistryValue Root="HKCR" Key="CLSID\{4BA4C063-4E69-3679-9BB9-4F613F5A6DDD}\InprocServer32\1.19.5855.37223" Name="CodeBase" Value="file:///[#filDC94E2DB0A7DAD32A328930C80E6419C]" Type="string" Action="write" />
                <RegistryValue Root="HKCR" Key="CLSID\{4BA4C063-4E69-3679-9BB9-4F613F5A6DDD}\InprocServer32" Name="Class" Value="NSwag.CodeGeneration.SwaggerGenerators.WebApi.WebApiToSwaggerGeneratorSettings" Type="string" Action="write" />
                <RegistryValue Root="HKCR" Key="CLSID\{4BA4C063-4E69-3679-9BB9-4F613F5A6DDD}\InprocServer32" Name="Assembly" Value="NSwag.CodeGeneration, Version=1.19.5855.37223, Culture=neutral, PublicKeyToken=null" Type="string" Action="write" />
                <RegistryValue Root="HKCR" Key="CLSID\{4BA4C063-4E69-3679-9BB9-4F613F5A6DDD}\InprocServer32" Name="RuntimeVersion" Value="v4.0.30319" Type="string" Action="write" />
                <RegistryValue Root="HKCR" Key="CLSID\{4BA4C063-4E69-3679-9BB9-4F613F5A6DDD}\InprocServer32" Name="CodeBase" Value="file:///[#filDC94E2DB0A7DAD32A328930C80E6419C]" Type="string" Action="write" />
                <RegistryValue Root="HKCR" Key="CLSID\{4BE5DD6F-875A-33CC-8E4B-8FD4D70BE3D3}\Implemented Categories\{62C8FE65-4EBB-45e7-B440-6E39B2CDBF29}" Value="" Type="string" Action="write" />
                <RegistryValue Root="HKCR" Key="CLSID\{4BE5DD6F-875A-33CC-8E4B-8FD4D70BE3D3}\InprocServer32\1.19.5855.37223" Name="Class" Value="NSwag.CodeGeneration.ClientGenerators.CSharp.SwaggerToCSharpGeneratorSettings" Type="string" Action="write" />
                <RegistryValue Root="HKCR" Key="CLSID\{4BE5DD6F-875A-33CC-8E4B-8FD4D70BE3D3}\InprocServer32\1.19.5855.37223" Name="Assembly" Value="NSwag.CodeGeneration, Version=1.19.5855.37223, Culture=neutral, PublicKeyToken=null" Type="string" Action="write" />
                <RegistryValue Root="HKCR" Key="CLSID\{4BE5DD6F-875A-33CC-8E4B-8FD4D70BE3D3}\InprocServer32\1.19.5855.37223" Name="RuntimeVersion" Value="v4.0.30319" Type="string" Action="write" />
                <RegistryValue Root="HKCR" Key="CLSID\{4BE5DD6F-875A-33CC-8E4B-8FD4D70BE3D3}\InprocServer32\1.19.5855.37223" Name="CodeBase" Value="file:///[#filDC94E2DB0A7DAD32A328930C80E6419C]" Type="string" Action="write" />
                <RegistryValue Root="HKCR" Key="CLSID\{4BE5DD6F-875A-33CC-8E4B-8FD4D70BE3D3}\InprocServer32" Name="Class" Value="NSwag.CodeGeneration.ClientGenerators.CSharp.SwaggerToCSharpGeneratorSettings" Type="string" Action="write" />
                <RegistryValue Root="HKCR" Key="CLSID\{4BE5DD6F-875A-33CC-8E4B-8FD4D70BE3D3}\InprocServer32" Name="Assembly" Value="NSwag.CodeGeneration, Version=1.19.5855.37223, Culture=neutral, PublicKeyToken=null" Type="string" Action="write" />
                <RegistryValue Root="HKCR" Key="CLSID\{4BE5DD6F-875A-33CC-8E4B-8FD4D70BE3D3}\InprocServer32" Name="RuntimeVersion" Value="v4.0.30319" Type="string" Action="write" />
                <RegistryValue Root="HKCR" Key="CLSID\{4BE5DD6F-875A-33CC-8E4B-8FD4D70BE3D3}\InprocServer32" Name="CodeBase" Value="file:///[#filDC94E2DB0A7DAD32A328930C80E6419C]" Type="string" Action="write" />
                <RegistryValue Root="HKCR" Key="CLSID\{614E3F60-74A0-3E3C-B83A-407C40A94674}\Implemented Categories\{62C8FE65-4EBB-45e7-B440-6E39B2CDBF29}" Value="" Type="string" Action="write" />
                <RegistryValue Root="HKCR" Key="CLSID\{614E3F60-74A0-3E3C-B83A-407C40A94674}\InprocServer32\1.19.5855.37223" Name="Class" Value="NSwag.CodeGeneration.ClientGenerators.TypeScript.SwaggerToTypeScriptGeneratorSettings" Type="string" Action="write" />
                <RegistryValue Root="HKCR" Key="CLSID\{614E3F60-74A0-3E3C-B83A-407C40A94674}\InprocServer32\1.19.5855.37223" Name="Assembly" Value="NSwag.CodeGeneration, Version=1.19.5855.37223, Culture=neutral, PublicKeyToken=null" Type="string" Action="write" />
                <RegistryValue Root="HKCR" Key="CLSID\{614E3F60-74A0-3E3C-B83A-407C40A94674}\InprocServer32\1.19.5855.37223" Name="RuntimeVersion" Value="v4.0.30319" Type="string" Action="write" />
                <RegistryValue Root="HKCR" Key="CLSID\{614E3F60-74A0-3E3C-B83A-407C40A94674}\InprocServer32\1.19.5855.37223" Name="CodeBase" Value="file:///[#filDC94E2DB0A7DAD32A328930C80E6419C]" Type="string" Action="write" />
                <RegistryValue Root="HKCR" Key="CLSID\{614E3F60-74A0-3E3C-B83A-407C40A94674}\InprocServer32" Name="Class" Value="NSwag.CodeGeneration.ClientGenerators.TypeScript.SwaggerToTypeScriptGeneratorSettings" Type="string" Action="write" />
                <RegistryValue Root="HKCR" Key="CLSID\{614E3F60-74A0-3E3C-B83A-407C40A94674}\InprocServer32" Name="Assembly" Value="NSwag.CodeGeneration, Version=1.19.5855.37223, Culture=neutral, PublicKeyToken=null" Type="string" Action="write" />
                <RegistryValue Root="HKCR" Key="CLSID\{614E3F60-74A0-3E3C-B83A-407C40A94674}\InprocServer32" Name="RuntimeVersion" Value="v4.0.30319" Type="string" Action="write" />
                <RegistryValue Root="HKCR" Key="CLSID\{614E3F60-74A0-3E3C-B83A-407C40A94674}\InprocServer32" Name="CodeBase" Value="file:///[#filDC94E2DB0A7DAD32A328930C80E6419C]" Type="string" Action="write" />
                <RegistryValue Root="HKCR" Key="CLSID\{F25F4797-FD3D-328A-9BDA-EBC6B8699050}\Implemented Categories\{62C8FE65-4EBB-45e7-B440-6E39B2CDBF29}" Value="" Type="string" Action="write" />
                <RegistryValue Root="HKCR" Key="CLSID\{F25F4797-FD3D-328A-9BDA-EBC6B8699050}\InprocServer32\1.19.5855.37223" Name="Class" Value="NSwag.CodeGeneration.SwaggerGenerators.WebApi.WebApiAssemblyToSwaggerGeneratorSettings" Type="string" Action="write" />
                <RegistryValue Root="HKCR" Key="CLSID\{F25F4797-FD3D-328A-9BDA-EBC6B8699050}\InprocServer32\1.19.5855.37223" Name="Assembly" Value="NSwag.CodeGeneration, Version=1.19.5855.37223, Culture=neutral, PublicKeyToken=null" Type="string" Action="write" />
                <RegistryValue Root="HKCR" Key="CLSID\{F25F4797-FD3D-328A-9BDA-EBC6B8699050}\InprocServer32\1.19.5855.37223" Name="RuntimeVersion" Value="v4.0.30319" Type="string" Action="write" />
                <RegistryValue Root="HKCR" Key="CLSID\{F25F4797-FD3D-328A-9BDA-EBC6B8699050}\InprocServer32\1.19.5855.37223" Name="CodeBase" Value="file:///[#filDC94E2DB0A7DAD32A328930C80E6419C]" Type="string" Action="write" />
                <RegistryValue Root="HKCR" Key="CLSID\{F25F4797-FD3D-328A-9BDA-EBC6B8699050}\InprocServer32" Name="Class" Value="NSwag.CodeGeneration.SwaggerGenerators.WebApi.WebApiAssemblyToSwaggerGeneratorSettings" Type="string" Action="write" />
                <RegistryValue Root="HKCR" Key="CLSID\{F25F4797-FD3D-328A-9BDA-EBC6B8699050}\InprocServer32" Name="Assembly" Value="NSwag.CodeGeneration, Version=1.19.5855.37223, Culture=neutral, PublicKeyToken=null" Type="string" Action="write" />
                <RegistryValue Root="HKCR" Key="CLSID\{F25F4797-FD3D-328A-9BDA-EBC6B8699050}\InprocServer32" Name="RuntimeVersion" Value="v4.0.30319" Type="string" Action="write" />
                <RegistryValue Root="HKCR" Key="CLSID\{F25F4797-FD3D-328A-9BDA-EBC6B8699050}\InprocServer32" Name="CodeBase" Value="file:///[#filDC94E2DB0A7DAD32A328930C80E6419C]" Type="string" Action="write" />
                <RegistryValue Root="HKCR" Key="Record\{6DF17F3D-96FF-3E22-95CE-0DF537011C09}\1.19.5855.37223" Name="Class" Value="NSwag.CodeGeneration.ClientGenerators.OperationGenerationMode" Type="string" Action="write" />
                <RegistryValue Root="HKCR" Key="Record\{6DF17F3D-96FF-3E22-95CE-0DF537011C09}\1.19.5855.37223" Name="Assembly" Value="NSwag.CodeGeneration, Version=1.19.5855.37223, Culture=neutral, PublicKeyToken=null" Type="string" Action="write" />
                <RegistryValue Root="HKCR" Key="Record\{6DF17F3D-96FF-3E22-95CE-0DF537011C09}\1.19.5855.37223" Name="RuntimeVersion" Value="v4.0.30319" Type="string" Action="write" />
                <RegistryValue Root="HKCR" Key="Record\{6DF17F3D-96FF-3E22-95CE-0DF537011C09}\1.19.5855.37223" Name="CodeBase" Value="file:///[#filDC94E2DB0A7DAD32A328930C80E6419C]" Type="string" Action="write" />
                <RegistryValue Root="HKCR" Key="Record\{7BA0ACB4-3141-3104-95FD-4211D0CF5D41}\1.19.5855.37223" Name="Class" Value="NSwag.CodeGeneration.ClientGenerators.TypeScript.TypeScriptTemplate" Type="string" Action="write" />
                <RegistryValue Root="HKCR" Key="Record\{7BA0ACB4-3141-3104-95FD-4211D0CF5D41}\1.19.5855.37223" Name="Assembly" Value="NSwag.CodeGeneration, Version=1.19.5855.37223, Culture=neutral, PublicKeyToken=null" Type="string" Action="write" />
                <RegistryValue Root="HKCR" Key="Record\{7BA0ACB4-3141-3104-95FD-4211D0CF5D41}\1.19.5855.37223" Name="RuntimeVersion" Value="v4.0.30319" Type="string" Action="write" />
                <RegistryValue Root="HKCR" Key="Record\{7BA0ACB4-3141-3104-95FD-4211D0CF5D41}\1.19.5855.37223" Name="CodeBase" Value="file:///[#filDC94E2DB0A7DAD32A328930C80E6419C]" Type="string" Action="write" />
>>>>>>> 3cf12801
            </Component>
            <Component Id="cmp1949BC3177C07B75094A9C221E194BD5" Directory="RootDirectory" Guid="*">
                <File Id="fil8177F0D8741FF80180BD236FBACDF05F" KeyPath="yes" Source="$(var.SourcePath)\NSwag.CodeGeneration.pdb" />
            </Component>
            <Component Id="cmp467981A375B9C9BD9836444143038D95" Directory="RootDirectory" Guid="*">
                <File Id="filA0B38857D48FC4AADA41CEA9DCA0BED9" KeyPath="yes" Source="$(var.SourcePath)\NSwag.CodeGeneration.xml" />
            </Component>
            <Component Id="cmpAAFA37AAF0733BDB6A158E6D1B46BBE6" Directory="RootDirectory" Guid="*">
<<<<<<< HEAD
                <Class Id="{08146DE1-6BA3-3E3B-9913-9AE7B4D13216}" Context="InprocServer32" Description="NSwag.SwaggerOperation" ThreadingModel="both" ForeignServer="mscoree.dll">
                    <ProgId Id="NSwag.SwaggerOperation" Description="NSwag.SwaggerOperation" />
                </Class>
                <Class Id="{3813E4ED-0434-31D2-9FDB-44D10807973F}" Context="InprocServer32" Description="NSwag.SwaggerOperations" ThreadingModel="both" ForeignServer="mscoree.dll">
                    <ProgId Id="NSwag.SwaggerOperations" Description="NSwag.SwaggerOperations" />
                </Class>
                <Class Id="{38772FD5-A17E-34DD-9B0B-C230A4B4CAF1}" Context="InprocServer32" Description="NSwag.SwaggerContact" ThreadingModel="both" ForeignServer="mscoree.dll">
                    <ProgId Id="NSwag.SwaggerContact" Description="NSwag.SwaggerContact" />
                </Class>
                <Class Id="{536F6339-FCF2-3854-993C-D9FAA018C82F}" Context="InprocServer32" Description="NSwag.SwaggerParameter" ThreadingModel="both" ForeignServer="mscoree.dll">
                    <ProgId Id="NSwag.SwaggerParameter" Description="NSwag.SwaggerParameter" />
                </Class>
                <Class Id="{7D117E18-6A30-3DFE-9814-CBB6AAB6D5EA}" Context="InprocServer32" Description="NSwag.SwaggerResponses" ThreadingModel="both" ForeignServer="mscoree.dll">
                    <ProgId Id="NSwag.SwaggerResponses" Description="NSwag.SwaggerResponses" />
                </Class>
                <Class Id="{998F9C46-8B1F-3336-BDCD-76D4B0AE64A5}" Context="InprocServer32" Description="NSwag.SwaggerInfo" ThreadingModel="both" ForeignServer="mscoree.dll">
                    <ProgId Id="NSwag.SwaggerInfo" Description="NSwag.SwaggerInfo" />
                </Class>
                <Class Id="{A84CDB69-86A2-3D4B-9CFB-459AE3ED2440}" Context="InprocServer32" Description="NSwag.SwaggerTag" ThreadingModel="both" ForeignServer="mscoree.dll">
                    <ProgId Id="NSwag.SwaggerTag" Description="NSwag.SwaggerTag" />
                </Class>
                <Class Id="{B51A8258-78B6-3438-9A11-D67BF5B82CA8}" Context="InprocServer32" Description="NSwag.SwaggerSecurityRequirement" ThreadingModel="both" ForeignServer="mscoree.dll">
                    <ProgId Id="NSwag.SwaggerSecurityRequirement" Description="NSwag.SwaggerSecurityRequirement" />
                </Class>
                <Class Id="{C807AEA5-4BEC-3989-B16E-B850FCF6991D}" Context="InprocServer32" Description="NSwag.SwaggerService" ThreadingModel="both" ForeignServer="mscoree.dll">
                    <ProgId Id="NSwag.SwaggerService" Description="NSwag.SwaggerService" />
                </Class>
                <Class Id="{CB8C721F-836C-3E15-A5AB-8D11DBE79CFA}" Context="InprocServer32" Description="NSwag.SwaggerHeaders" ThreadingModel="both" ForeignServer="mscoree.dll">
                    <ProgId Id="NSwag.SwaggerHeaders" Description="NSwag.SwaggerHeaders" />
                </Class>
                <Class Id="{D2095F1C-C9CC-3E63-B797-22236340170F}" Context="InprocServer32" Description="NSwag.SwaggerExternalDocumentation" ThreadingModel="both" ForeignServer="mscoree.dll">
                    <ProgId Id="NSwag.SwaggerExternalDocumentation" Description="NSwag.SwaggerExternalDocumentation" />
                </Class>
                <Class Id="{D45CB8E6-E869-3C9B-B174-59A79A6BAC99}" Context="InprocServer32" Description="NSwag.SwaggerSecurityScheme" ThreadingModel="both" ForeignServer="mscoree.dll">
                    <ProgId Id="NSwag.SwaggerSecurityScheme" Description="NSwag.SwaggerSecurityScheme" />
                </Class>
                <Class Id="{D8948BEF-2723-3D09-BC6F-B1B089FE32E5}" Context="InprocServer32" Description="NSwag.SwaggerOperationDescription" ThreadingModel="both" ForeignServer="mscoree.dll">
                    <ProgId Id="NSwag.SwaggerOperationDescription" Description="NSwag.SwaggerOperationDescription" />
                </Class>
                <Class Id="{E3E50D29-BEBF-3F41-90E8-018FDCD7C23A}" Context="InprocServer32" Description="NSwag.SwaggerLicense" ThreadingModel="both" ForeignServer="mscoree.dll">
                    <ProgId Id="NSwag.SwaggerLicense" Description="NSwag.SwaggerLicense" />
                </Class>
                <Class Id="{E68779A6-52E5-3555-90F9-BF75AD7F435F}" Context="InprocServer32" Description="NSwag.SwaggerResponse" ThreadingModel="both" ForeignServer="mscoree.dll">
                    <ProgId Id="NSwag.SwaggerResponse" Description="NSwag.SwaggerResponse" />
                </Class>
                <File Id="fil3F4437F772041EF18E21178330FB07F9" KeyPath="yes" Source="$(var.SourcePath)\NSwag.Core.dll" />
                <ProgId Id="Record" />
                <RegistryValue Root="HKCR" Key="CLSID\{08146DE1-6BA3-3E3B-9913-9AE7B4D13216}\Implemented Categories\{62C8FE65-4EBB-45e7-B440-6E39B2CDBF29}" Value="" Type="string" Action="write" />
                <RegistryValue Root="HKCR" Key="CLSID\{08146DE1-6BA3-3E3B-9913-9AE7B4D13216}\InprocServer32\1.19.5856.28319" Name="Class" Value="NSwag.SwaggerOperation" Type="string" Action="write" />
                <RegistryValue Root="HKCR" Key="CLSID\{08146DE1-6BA3-3E3B-9913-9AE7B4D13216}\InprocServer32\1.19.5856.28319" Name="Assembly" Value="NSwag.Core, Version=1.19.5856.28319, Culture=neutral, PublicKeyToken=null" Type="string" Action="write" />
                <RegistryValue Root="HKCR" Key="CLSID\{08146DE1-6BA3-3E3B-9913-9AE7B4D13216}\InprocServer32\1.19.5856.28319" Name="RuntimeVersion" Value="v4.0.30319" Type="string" Action="write" />
                <RegistryValue Root="HKCR" Key="CLSID\{08146DE1-6BA3-3E3B-9913-9AE7B4D13216}\InprocServer32\1.19.5856.28319" Name="CodeBase" Value="file:///[#fil3F4437F772041EF18E21178330FB07F9]" Type="string" Action="write" />
                <RegistryValue Root="HKCR" Key="CLSID\{08146DE1-6BA3-3E3B-9913-9AE7B4D13216}\InprocServer32" Name="Class" Value="NSwag.SwaggerOperation" Type="string" Action="write" />
                <RegistryValue Root="HKCR" Key="CLSID\{08146DE1-6BA3-3E3B-9913-9AE7B4D13216}\InprocServer32" Name="Assembly" Value="NSwag.Core, Version=1.19.5856.28319, Culture=neutral, PublicKeyToken=null" Type="string" Action="write" />
                <RegistryValue Root="HKCR" Key="CLSID\{08146DE1-6BA3-3E3B-9913-9AE7B4D13216}\InprocServer32" Name="RuntimeVersion" Value="v4.0.30319" Type="string" Action="write" />
                <RegistryValue Root="HKCR" Key="CLSID\{08146DE1-6BA3-3E3B-9913-9AE7B4D13216}\InprocServer32" Name="CodeBase" Value="file:///[#fil3F4437F772041EF18E21178330FB07F9]" Type="string" Action="write" />
                <RegistryValue Root="HKCR" Key="CLSID\{3813E4ED-0434-31D2-9FDB-44D10807973F}\Implemented Categories\{62C8FE65-4EBB-45e7-B440-6E39B2CDBF29}" Value="" Type="string" Action="write" />
                <RegistryValue Root="HKCR" Key="CLSID\{3813E4ED-0434-31D2-9FDB-44D10807973F}\InprocServer32\1.19.5856.28319" Name="Class" Value="NSwag.SwaggerOperations" Type="string" Action="write" />
                <RegistryValue Root="HKCR" Key="CLSID\{3813E4ED-0434-31D2-9FDB-44D10807973F}\InprocServer32\1.19.5856.28319" Name="Assembly" Value="NSwag.Core, Version=1.19.5856.28319, Culture=neutral, PublicKeyToken=null" Type="string" Action="write" />
                <RegistryValue Root="HKCR" Key="CLSID\{3813E4ED-0434-31D2-9FDB-44D10807973F}\InprocServer32\1.19.5856.28319" Name="RuntimeVersion" Value="v4.0.30319" Type="string" Action="write" />
                <RegistryValue Root="HKCR" Key="CLSID\{3813E4ED-0434-31D2-9FDB-44D10807973F}\InprocServer32\1.19.5856.28319" Name="CodeBase" Value="file:///[#fil3F4437F772041EF18E21178330FB07F9]" Type="string" Action="write" />
                <RegistryValue Root="HKCR" Key="CLSID\{3813E4ED-0434-31D2-9FDB-44D10807973F}\InprocServer32" Name="Class" Value="NSwag.SwaggerOperations" Type="string" Action="write" />
                <RegistryValue Root="HKCR" Key="CLSID\{3813E4ED-0434-31D2-9FDB-44D10807973F}\InprocServer32" Name="Assembly" Value="NSwag.Core, Version=1.19.5856.28319, Culture=neutral, PublicKeyToken=null" Type="string" Action="write" />
                <RegistryValue Root="HKCR" Key="CLSID\{3813E4ED-0434-31D2-9FDB-44D10807973F}\InprocServer32" Name="RuntimeVersion" Value="v4.0.30319" Type="string" Action="write" />
                <RegistryValue Root="HKCR" Key="CLSID\{3813E4ED-0434-31D2-9FDB-44D10807973F}\InprocServer32" Name="CodeBase" Value="file:///[#fil3F4437F772041EF18E21178330FB07F9]" Type="string" Action="write" />
                <RegistryValue Root="HKCR" Key="CLSID\{38772FD5-A17E-34DD-9B0B-C230A4B4CAF1}\Implemented Categories\{62C8FE65-4EBB-45e7-B440-6E39B2CDBF29}" Value="" Type="string" Action="write" />
                <RegistryValue Root="HKCR" Key="CLSID\{38772FD5-A17E-34DD-9B0B-C230A4B4CAF1}\InprocServer32\1.19.5856.28319" Name="Class" Value="NSwag.SwaggerContact" Type="string" Action="write" />
                <RegistryValue Root="HKCR" Key="CLSID\{38772FD5-A17E-34DD-9B0B-C230A4B4CAF1}\InprocServer32\1.19.5856.28319" Name="Assembly" Value="NSwag.Core, Version=1.19.5856.28319, Culture=neutral, PublicKeyToken=null" Type="string" Action="write" />
                <RegistryValue Root="HKCR" Key="CLSID\{38772FD5-A17E-34DD-9B0B-C230A4B4CAF1}\InprocServer32\1.19.5856.28319" Name="RuntimeVersion" Value="v4.0.30319" Type="string" Action="write" />
                <RegistryValue Root="HKCR" Key="CLSID\{38772FD5-A17E-34DD-9B0B-C230A4B4CAF1}\InprocServer32\1.19.5856.28319" Name="CodeBase" Value="file:///[#fil3F4437F772041EF18E21178330FB07F9]" Type="string" Action="write" />
                <RegistryValue Root="HKCR" Key="CLSID\{38772FD5-A17E-34DD-9B0B-C230A4B4CAF1}\InprocServer32" Name="Class" Value="NSwag.SwaggerContact" Type="string" Action="write" />
                <RegistryValue Root="HKCR" Key="CLSID\{38772FD5-A17E-34DD-9B0B-C230A4B4CAF1}\InprocServer32" Name="Assembly" Value="NSwag.Core, Version=1.19.5856.28319, Culture=neutral, PublicKeyToken=null" Type="string" Action="write" />
                <RegistryValue Root="HKCR" Key="CLSID\{38772FD5-A17E-34DD-9B0B-C230A4B4CAF1}\InprocServer32" Name="RuntimeVersion" Value="v4.0.30319" Type="string" Action="write" />
                <RegistryValue Root="HKCR" Key="CLSID\{38772FD5-A17E-34DD-9B0B-C230A4B4CAF1}\InprocServer32" Name="CodeBase" Value="file:///[#fil3F4437F772041EF18E21178330FB07F9]" Type="string" Action="write" />
                <RegistryValue Root="HKCR" Key="CLSID\{536F6339-FCF2-3854-993C-D9FAA018C82F}\Implemented Categories\{62C8FE65-4EBB-45e7-B440-6E39B2CDBF29}" Value="" Type="string" Action="write" />
                <RegistryValue Root="HKCR" Key="CLSID\{536F6339-FCF2-3854-993C-D9FAA018C82F}\InprocServer32\1.19.5856.28319" Name="Class" Value="NSwag.SwaggerParameter" Type="string" Action="write" />
                <RegistryValue Root="HKCR" Key="CLSID\{536F6339-FCF2-3854-993C-D9FAA018C82F}\InprocServer32\1.19.5856.28319" Name="Assembly" Value="NSwag.Core, Version=1.19.5856.28319, Culture=neutral, PublicKeyToken=null" Type="string" Action="write" />
                <RegistryValue Root="HKCR" Key="CLSID\{536F6339-FCF2-3854-993C-D9FAA018C82F}\InprocServer32\1.19.5856.28319" Name="RuntimeVersion" Value="v4.0.30319" Type="string" Action="write" />
                <RegistryValue Root="HKCR" Key="CLSID\{536F6339-FCF2-3854-993C-D9FAA018C82F}\InprocServer32\1.19.5856.28319" Name="CodeBase" Value="file:///[#fil3F4437F772041EF18E21178330FB07F9]" Type="string" Action="write" />
                <RegistryValue Root="HKCR" Key="CLSID\{536F6339-FCF2-3854-993C-D9FAA018C82F}\InprocServer32" Name="Class" Value="NSwag.SwaggerParameter" Type="string" Action="write" />
                <RegistryValue Root="HKCR" Key="CLSID\{536F6339-FCF2-3854-993C-D9FAA018C82F}\InprocServer32" Name="Assembly" Value="NSwag.Core, Version=1.19.5856.28319, Culture=neutral, PublicKeyToken=null" Type="string" Action="write" />
                <RegistryValue Root="HKCR" Key="CLSID\{536F6339-FCF2-3854-993C-D9FAA018C82F}\InprocServer32" Name="RuntimeVersion" Value="v4.0.30319" Type="string" Action="write" />
                <RegistryValue Root="HKCR" Key="CLSID\{536F6339-FCF2-3854-993C-D9FAA018C82F}\InprocServer32" Name="CodeBase" Value="file:///[#fil3F4437F772041EF18E21178330FB07F9]" Type="string" Action="write" />
                <RegistryValue Root="HKCR" Key="CLSID\{7D117E18-6A30-3DFE-9814-CBB6AAB6D5EA}\Implemented Categories\{62C8FE65-4EBB-45e7-B440-6E39B2CDBF29}" Value="" Type="string" Action="write" />
                <RegistryValue Root="HKCR" Key="CLSID\{7D117E18-6A30-3DFE-9814-CBB6AAB6D5EA}\InprocServer32\1.19.5856.28319" Name="Class" Value="NSwag.SwaggerResponses" Type="string" Action="write" />
                <RegistryValue Root="HKCR" Key="CLSID\{7D117E18-6A30-3DFE-9814-CBB6AAB6D5EA}\InprocServer32\1.19.5856.28319" Name="Assembly" Value="NSwag.Core, Version=1.19.5856.28319, Culture=neutral, PublicKeyToken=null" Type="string" Action="write" />
                <RegistryValue Root="HKCR" Key="CLSID\{7D117E18-6A30-3DFE-9814-CBB6AAB6D5EA}\InprocServer32\1.19.5856.28319" Name="RuntimeVersion" Value="v4.0.30319" Type="string" Action="write" />
                <RegistryValue Root="HKCR" Key="CLSID\{7D117E18-6A30-3DFE-9814-CBB6AAB6D5EA}\InprocServer32\1.19.5856.28319" Name="CodeBase" Value="file:///[#fil3F4437F772041EF18E21178330FB07F9]" Type="string" Action="write" />
                <RegistryValue Root="HKCR" Key="CLSID\{7D117E18-6A30-3DFE-9814-CBB6AAB6D5EA}\InprocServer32" Name="Class" Value="NSwag.SwaggerResponses" Type="string" Action="write" />
                <RegistryValue Root="HKCR" Key="CLSID\{7D117E18-6A30-3DFE-9814-CBB6AAB6D5EA}\InprocServer32" Name="Assembly" Value="NSwag.Core, Version=1.19.5856.28319, Culture=neutral, PublicKeyToken=null" Type="string" Action="write" />
                <RegistryValue Root="HKCR" Key="CLSID\{7D117E18-6A30-3DFE-9814-CBB6AAB6D5EA}\InprocServer32" Name="RuntimeVersion" Value="v4.0.30319" Type="string" Action="write" />
                <RegistryValue Root="HKCR" Key="CLSID\{7D117E18-6A30-3DFE-9814-CBB6AAB6D5EA}\InprocServer32" Name="CodeBase" Value="file:///[#fil3F4437F772041EF18E21178330FB07F9]" Type="string" Action="write" />
                <RegistryValue Root="HKCR" Key="CLSID\{998F9C46-8B1F-3336-BDCD-76D4B0AE64A5}\Implemented Categories\{62C8FE65-4EBB-45e7-B440-6E39B2CDBF29}" Value="" Type="string" Action="write" />
                <RegistryValue Root="HKCR" Key="CLSID\{998F9C46-8B1F-3336-BDCD-76D4B0AE64A5}\InprocServer32\1.19.5856.28319" Name="Class" Value="NSwag.SwaggerInfo" Type="string" Action="write" />
                <RegistryValue Root="HKCR" Key="CLSID\{998F9C46-8B1F-3336-BDCD-76D4B0AE64A5}\InprocServer32\1.19.5856.28319" Name="Assembly" Value="NSwag.Core, Version=1.19.5856.28319, Culture=neutral, PublicKeyToken=null" Type="string" Action="write" />
                <RegistryValue Root="HKCR" Key="CLSID\{998F9C46-8B1F-3336-BDCD-76D4B0AE64A5}\InprocServer32\1.19.5856.28319" Name="RuntimeVersion" Value="v4.0.30319" Type="string" Action="write" />
                <RegistryValue Root="HKCR" Key="CLSID\{998F9C46-8B1F-3336-BDCD-76D4B0AE64A5}\InprocServer32\1.19.5856.28319" Name="CodeBase" Value="file:///[#fil3F4437F772041EF18E21178330FB07F9]" Type="string" Action="write" />
                <RegistryValue Root="HKCR" Key="CLSID\{998F9C46-8B1F-3336-BDCD-76D4B0AE64A5}\InprocServer32" Name="Class" Value="NSwag.SwaggerInfo" Type="string" Action="write" />
                <RegistryValue Root="HKCR" Key="CLSID\{998F9C46-8B1F-3336-BDCD-76D4B0AE64A5}\InprocServer32" Name="Assembly" Value="NSwag.Core, Version=1.19.5856.28319, Culture=neutral, PublicKeyToken=null" Type="string" Action="write" />
                <RegistryValue Root="HKCR" Key="CLSID\{998F9C46-8B1F-3336-BDCD-76D4B0AE64A5}\InprocServer32" Name="RuntimeVersion" Value="v4.0.30319" Type="string" Action="write" />
                <RegistryValue Root="HKCR" Key="CLSID\{998F9C46-8B1F-3336-BDCD-76D4B0AE64A5}\InprocServer32" Name="CodeBase" Value="file:///[#fil3F4437F772041EF18E21178330FB07F9]" Type="string" Action="write" />
                <RegistryValue Root="HKCR" Key="CLSID\{A84CDB69-86A2-3D4B-9CFB-459AE3ED2440}\Implemented Categories\{62C8FE65-4EBB-45e7-B440-6E39B2CDBF29}" Value="" Type="string" Action="write" />
                <RegistryValue Root="HKCR" Key="CLSID\{A84CDB69-86A2-3D4B-9CFB-459AE3ED2440}\InprocServer32\1.19.5856.28319" Name="Class" Value="NSwag.SwaggerTag" Type="string" Action="write" />
                <RegistryValue Root="HKCR" Key="CLSID\{A84CDB69-86A2-3D4B-9CFB-459AE3ED2440}\InprocServer32\1.19.5856.28319" Name="Assembly" Value="NSwag.Core, Version=1.19.5856.28319, Culture=neutral, PublicKeyToken=null" Type="string" Action="write" />
                <RegistryValue Root="HKCR" Key="CLSID\{A84CDB69-86A2-3D4B-9CFB-459AE3ED2440}\InprocServer32\1.19.5856.28319" Name="RuntimeVersion" Value="v4.0.30319" Type="string" Action="write" />
                <RegistryValue Root="HKCR" Key="CLSID\{A84CDB69-86A2-3D4B-9CFB-459AE3ED2440}\InprocServer32\1.19.5856.28319" Name="CodeBase" Value="file:///[#fil3F4437F772041EF18E21178330FB07F9]" Type="string" Action="write" />
                <RegistryValue Root="HKCR" Key="CLSID\{A84CDB69-86A2-3D4B-9CFB-459AE3ED2440}\InprocServer32" Name="Class" Value="NSwag.SwaggerTag" Type="string" Action="write" />
                <RegistryValue Root="HKCR" Key="CLSID\{A84CDB69-86A2-3D4B-9CFB-459AE3ED2440}\InprocServer32" Name="Assembly" Value="NSwag.Core, Version=1.19.5856.28319, Culture=neutral, PublicKeyToken=null" Type="string" Action="write" />
                <RegistryValue Root="HKCR" Key="CLSID\{A84CDB69-86A2-3D4B-9CFB-459AE3ED2440}\InprocServer32" Name="RuntimeVersion" Value="v4.0.30319" Type="string" Action="write" />
                <RegistryValue Root="HKCR" Key="CLSID\{A84CDB69-86A2-3D4B-9CFB-459AE3ED2440}\InprocServer32" Name="CodeBase" Value="file:///[#fil3F4437F772041EF18E21178330FB07F9]" Type="string" Action="write" />
                <RegistryValue Root="HKCR" Key="CLSID\{B51A8258-78B6-3438-9A11-D67BF5B82CA8}\Implemented Categories\{62C8FE65-4EBB-45e7-B440-6E39B2CDBF29}" Value="" Type="string" Action="write" />
                <RegistryValue Root="HKCR" Key="CLSID\{B51A8258-78B6-3438-9A11-D67BF5B82CA8}\InprocServer32\1.19.5856.28319" Name="Class" Value="NSwag.SwaggerSecurityRequirement" Type="string" Action="write" />
                <RegistryValue Root="HKCR" Key="CLSID\{B51A8258-78B6-3438-9A11-D67BF5B82CA8}\InprocServer32\1.19.5856.28319" Name="Assembly" Value="NSwag.Core, Version=1.19.5856.28319, Culture=neutral, PublicKeyToken=null" Type="string" Action="write" />
                <RegistryValue Root="HKCR" Key="CLSID\{B51A8258-78B6-3438-9A11-D67BF5B82CA8}\InprocServer32\1.19.5856.28319" Name="RuntimeVersion" Value="v4.0.30319" Type="string" Action="write" />
                <RegistryValue Root="HKCR" Key="CLSID\{B51A8258-78B6-3438-9A11-D67BF5B82CA8}\InprocServer32\1.19.5856.28319" Name="CodeBase" Value="file:///[#fil3F4437F772041EF18E21178330FB07F9]" Type="string" Action="write" />
                <RegistryValue Root="HKCR" Key="CLSID\{B51A8258-78B6-3438-9A11-D67BF5B82CA8}\InprocServer32" Name="Class" Value="NSwag.SwaggerSecurityRequirement" Type="string" Action="write" />
                <RegistryValue Root="HKCR" Key="CLSID\{B51A8258-78B6-3438-9A11-D67BF5B82CA8}\InprocServer32" Name="Assembly" Value="NSwag.Core, Version=1.19.5856.28319, Culture=neutral, PublicKeyToken=null" Type="string" Action="write" />
                <RegistryValue Root="HKCR" Key="CLSID\{B51A8258-78B6-3438-9A11-D67BF5B82CA8}\InprocServer32" Name="RuntimeVersion" Value="v4.0.30319" Type="string" Action="write" />
                <RegistryValue Root="HKCR" Key="CLSID\{B51A8258-78B6-3438-9A11-D67BF5B82CA8}\InprocServer32" Name="CodeBase" Value="file:///[#fil3F4437F772041EF18E21178330FB07F9]" Type="string" Action="write" />
                <RegistryValue Root="HKCR" Key="CLSID\{C807AEA5-4BEC-3989-B16E-B850FCF6991D}\Implemented Categories\{62C8FE65-4EBB-45e7-B440-6E39B2CDBF29}" Value="" Type="string" Action="write" />
                <RegistryValue Root="HKCR" Key="CLSID\{C807AEA5-4BEC-3989-B16E-B850FCF6991D}\InprocServer32\1.19.5856.28319" Name="Class" Value="NSwag.SwaggerService" Type="string" Action="write" />
                <RegistryValue Root="HKCR" Key="CLSID\{C807AEA5-4BEC-3989-B16E-B850FCF6991D}\InprocServer32\1.19.5856.28319" Name="Assembly" Value="NSwag.Core, Version=1.19.5856.28319, Culture=neutral, PublicKeyToken=null" Type="string" Action="write" />
                <RegistryValue Root="HKCR" Key="CLSID\{C807AEA5-4BEC-3989-B16E-B850FCF6991D}\InprocServer32\1.19.5856.28319" Name="RuntimeVersion" Value="v4.0.30319" Type="string" Action="write" />
                <RegistryValue Root="HKCR" Key="CLSID\{C807AEA5-4BEC-3989-B16E-B850FCF6991D}\InprocServer32\1.19.5856.28319" Name="CodeBase" Value="file:///[#fil3F4437F772041EF18E21178330FB07F9]" Type="string" Action="write" />
                <RegistryValue Root="HKCR" Key="CLSID\{C807AEA5-4BEC-3989-B16E-B850FCF6991D}\InprocServer32" Name="Class" Value="NSwag.SwaggerService" Type="string" Action="write" />
                <RegistryValue Root="HKCR" Key="CLSID\{C807AEA5-4BEC-3989-B16E-B850FCF6991D}\InprocServer32" Name="Assembly" Value="NSwag.Core, Version=1.19.5856.28319, Culture=neutral, PublicKeyToken=null" Type="string" Action="write" />
                <RegistryValue Root="HKCR" Key="CLSID\{C807AEA5-4BEC-3989-B16E-B850FCF6991D}\InprocServer32" Name="RuntimeVersion" Value="v4.0.30319" Type="string" Action="write" />
                <RegistryValue Root="HKCR" Key="CLSID\{C807AEA5-4BEC-3989-B16E-B850FCF6991D}\InprocServer32" Name="CodeBase" Value="file:///[#fil3F4437F772041EF18E21178330FB07F9]" Type="string" Action="write" />
                <RegistryValue Root="HKCR" Key="CLSID\{CB8C721F-836C-3E15-A5AB-8D11DBE79CFA}\Implemented Categories\{62C8FE65-4EBB-45e7-B440-6E39B2CDBF29}" Value="" Type="string" Action="write" />
                <RegistryValue Root="HKCR" Key="CLSID\{CB8C721F-836C-3E15-A5AB-8D11DBE79CFA}\InprocServer32\1.19.5856.28319" Name="Class" Value="NSwag.SwaggerHeaders" Type="string" Action="write" />
                <RegistryValue Root="HKCR" Key="CLSID\{CB8C721F-836C-3E15-A5AB-8D11DBE79CFA}\InprocServer32\1.19.5856.28319" Name="Assembly" Value="NSwag.Core, Version=1.19.5856.28319, Culture=neutral, PublicKeyToken=null" Type="string" Action="write" />
                <RegistryValue Root="HKCR" Key="CLSID\{CB8C721F-836C-3E15-A5AB-8D11DBE79CFA}\InprocServer32\1.19.5856.28319" Name="RuntimeVersion" Value="v4.0.30319" Type="string" Action="write" />
                <RegistryValue Root="HKCR" Key="CLSID\{CB8C721F-836C-3E15-A5AB-8D11DBE79CFA}\InprocServer32\1.19.5856.28319" Name="CodeBase" Value="file:///[#fil3F4437F772041EF18E21178330FB07F9]" Type="string" Action="write" />
                <RegistryValue Root="HKCR" Key="CLSID\{CB8C721F-836C-3E15-A5AB-8D11DBE79CFA}\InprocServer32" Name="Class" Value="NSwag.SwaggerHeaders" Type="string" Action="write" />
                <RegistryValue Root="HKCR" Key="CLSID\{CB8C721F-836C-3E15-A5AB-8D11DBE79CFA}\InprocServer32" Name="Assembly" Value="NSwag.Core, Version=1.19.5856.28319, Culture=neutral, PublicKeyToken=null" Type="string" Action="write" />
                <RegistryValue Root="HKCR" Key="CLSID\{CB8C721F-836C-3E15-A5AB-8D11DBE79CFA}\InprocServer32" Name="RuntimeVersion" Value="v4.0.30319" Type="string" Action="write" />
                <RegistryValue Root="HKCR" Key="CLSID\{CB8C721F-836C-3E15-A5AB-8D11DBE79CFA}\InprocServer32" Name="CodeBase" Value="file:///[#fil3F4437F772041EF18E21178330FB07F9]" Type="string" Action="write" />
                <RegistryValue Root="HKCR" Key="CLSID\{D2095F1C-C9CC-3E63-B797-22236340170F}\Implemented Categories\{62C8FE65-4EBB-45e7-B440-6E39B2CDBF29}" Value="" Type="string" Action="write" />
                <RegistryValue Root="HKCR" Key="CLSID\{D2095F1C-C9CC-3E63-B797-22236340170F}\InprocServer32\1.19.5856.28319" Name="Class" Value="NSwag.SwaggerExternalDocumentation" Type="string" Action="write" />
                <RegistryValue Root="HKCR" Key="CLSID\{D2095F1C-C9CC-3E63-B797-22236340170F}\InprocServer32\1.19.5856.28319" Name="Assembly" Value="NSwag.Core, Version=1.19.5856.28319, Culture=neutral, PublicKeyToken=null" Type="string" Action="write" />
                <RegistryValue Root="HKCR" Key="CLSID\{D2095F1C-C9CC-3E63-B797-22236340170F}\InprocServer32\1.19.5856.28319" Name="RuntimeVersion" Value="v4.0.30319" Type="string" Action="write" />
                <RegistryValue Root="HKCR" Key="CLSID\{D2095F1C-C9CC-3E63-B797-22236340170F}\InprocServer32\1.19.5856.28319" Name="CodeBase" Value="file:///[#fil3F4437F772041EF18E21178330FB07F9]" Type="string" Action="write" />
                <RegistryValue Root="HKCR" Key="CLSID\{D2095F1C-C9CC-3E63-B797-22236340170F}\InprocServer32" Name="Class" Value="NSwag.SwaggerExternalDocumentation" Type="string" Action="write" />
                <RegistryValue Root="HKCR" Key="CLSID\{D2095F1C-C9CC-3E63-B797-22236340170F}\InprocServer32" Name="Assembly" Value="NSwag.Core, Version=1.19.5856.28319, Culture=neutral, PublicKeyToken=null" Type="string" Action="write" />
                <RegistryValue Root="HKCR" Key="CLSID\{D2095F1C-C9CC-3E63-B797-22236340170F}\InprocServer32" Name="RuntimeVersion" Value="v4.0.30319" Type="string" Action="write" />
                <RegistryValue Root="HKCR" Key="CLSID\{D2095F1C-C9CC-3E63-B797-22236340170F}\InprocServer32" Name="CodeBase" Value="file:///[#fil3F4437F772041EF18E21178330FB07F9]" Type="string" Action="write" />
                <RegistryValue Root="HKCR" Key="CLSID\{D45CB8E6-E869-3C9B-B174-59A79A6BAC99}\Implemented Categories\{62C8FE65-4EBB-45e7-B440-6E39B2CDBF29}" Value="" Type="string" Action="write" />
                <RegistryValue Root="HKCR" Key="CLSID\{D45CB8E6-E869-3C9B-B174-59A79A6BAC99}\InprocServer32\1.19.5856.28319" Name="Class" Value="NSwag.SwaggerSecurityScheme" Type="string" Action="write" />
                <RegistryValue Root="HKCR" Key="CLSID\{D45CB8E6-E869-3C9B-B174-59A79A6BAC99}\InprocServer32\1.19.5856.28319" Name="Assembly" Value="NSwag.Core, Version=1.19.5856.28319, Culture=neutral, PublicKeyToken=null" Type="string" Action="write" />
                <RegistryValue Root="HKCR" Key="CLSID\{D45CB8E6-E869-3C9B-B174-59A79A6BAC99}\InprocServer32\1.19.5856.28319" Name="RuntimeVersion" Value="v4.0.30319" Type="string" Action="write" />
                <RegistryValue Root="HKCR" Key="CLSID\{D45CB8E6-E869-3C9B-B174-59A79A6BAC99}\InprocServer32\1.19.5856.28319" Name="CodeBase" Value="file:///[#fil3F4437F772041EF18E21178330FB07F9]" Type="string" Action="write" />
                <RegistryValue Root="HKCR" Key="CLSID\{D45CB8E6-E869-3C9B-B174-59A79A6BAC99}\InprocServer32" Name="Class" Value="NSwag.SwaggerSecurityScheme" Type="string" Action="write" />
                <RegistryValue Root="HKCR" Key="CLSID\{D45CB8E6-E869-3C9B-B174-59A79A6BAC99}\InprocServer32" Name="Assembly" Value="NSwag.Core, Version=1.19.5856.28319, Culture=neutral, PublicKeyToken=null" Type="string" Action="write" />
                <RegistryValue Root="HKCR" Key="CLSID\{D45CB8E6-E869-3C9B-B174-59A79A6BAC99}\InprocServer32" Name="RuntimeVersion" Value="v4.0.30319" Type="string" Action="write" />
                <RegistryValue Root="HKCR" Key="CLSID\{D45CB8E6-E869-3C9B-B174-59A79A6BAC99}\InprocServer32" Name="CodeBase" Value="file:///[#fil3F4437F772041EF18E21178330FB07F9]" Type="string" Action="write" />
                <RegistryValue Root="HKCR" Key="CLSID\{D8948BEF-2723-3D09-BC6F-B1B089FE32E5}\Implemented Categories\{62C8FE65-4EBB-45e7-B440-6E39B2CDBF29}" Value="" Type="string" Action="write" />
                <RegistryValue Root="HKCR" Key="CLSID\{D8948BEF-2723-3D09-BC6F-B1B089FE32E5}\InprocServer32\1.19.5856.28319" Name="Class" Value="NSwag.SwaggerOperationDescription" Type="string" Action="write" />
                <RegistryValue Root="HKCR" Key="CLSID\{D8948BEF-2723-3D09-BC6F-B1B089FE32E5}\InprocServer32\1.19.5856.28319" Name="Assembly" Value="NSwag.Core, Version=1.19.5856.28319, Culture=neutral, PublicKeyToken=null" Type="string" Action="write" />
                <RegistryValue Root="HKCR" Key="CLSID\{D8948BEF-2723-3D09-BC6F-B1B089FE32E5}\InprocServer32\1.19.5856.28319" Name="RuntimeVersion" Value="v4.0.30319" Type="string" Action="write" />
                <RegistryValue Root="HKCR" Key="CLSID\{D8948BEF-2723-3D09-BC6F-B1B089FE32E5}\InprocServer32\1.19.5856.28319" Name="CodeBase" Value="file:///[#fil3F4437F772041EF18E21178330FB07F9]" Type="string" Action="write" />
                <RegistryValue Root="HKCR" Key="CLSID\{D8948BEF-2723-3D09-BC6F-B1B089FE32E5}\InprocServer32" Name="Class" Value="NSwag.SwaggerOperationDescription" Type="string" Action="write" />
                <RegistryValue Root="HKCR" Key="CLSID\{D8948BEF-2723-3D09-BC6F-B1B089FE32E5}\InprocServer32" Name="Assembly" Value="NSwag.Core, Version=1.19.5856.28319, Culture=neutral, PublicKeyToken=null" Type="string" Action="write" />
                <RegistryValue Root="HKCR" Key="CLSID\{D8948BEF-2723-3D09-BC6F-B1B089FE32E5}\InprocServer32" Name="RuntimeVersion" Value="v4.0.30319" Type="string" Action="write" />
                <RegistryValue Root="HKCR" Key="CLSID\{D8948BEF-2723-3D09-BC6F-B1B089FE32E5}\InprocServer32" Name="CodeBase" Value="file:///[#fil3F4437F772041EF18E21178330FB07F9]" Type="string" Action="write" />
                <RegistryValue Root="HKCR" Key="CLSID\{E3E50D29-BEBF-3F41-90E8-018FDCD7C23A}\Implemented Categories\{62C8FE65-4EBB-45e7-B440-6E39B2CDBF29}" Value="" Type="string" Action="write" />
                <RegistryValue Root="HKCR" Key="CLSID\{E3E50D29-BEBF-3F41-90E8-018FDCD7C23A}\InprocServer32\1.19.5856.28319" Name="Class" Value="NSwag.SwaggerLicense" Type="string" Action="write" />
                <RegistryValue Root="HKCR" Key="CLSID\{E3E50D29-BEBF-3F41-90E8-018FDCD7C23A}\InprocServer32\1.19.5856.28319" Name="Assembly" Value="NSwag.Core, Version=1.19.5856.28319, Culture=neutral, PublicKeyToken=null" Type="string" Action="write" />
                <RegistryValue Root="HKCR" Key="CLSID\{E3E50D29-BEBF-3F41-90E8-018FDCD7C23A}\InprocServer32\1.19.5856.28319" Name="RuntimeVersion" Value="v4.0.30319" Type="string" Action="write" />
                <RegistryValue Root="HKCR" Key="CLSID\{E3E50D29-BEBF-3F41-90E8-018FDCD7C23A}\InprocServer32\1.19.5856.28319" Name="CodeBase" Value="file:///[#fil3F4437F772041EF18E21178330FB07F9]" Type="string" Action="write" />
                <RegistryValue Root="HKCR" Key="CLSID\{E3E50D29-BEBF-3F41-90E8-018FDCD7C23A}\InprocServer32" Name="Class" Value="NSwag.SwaggerLicense" Type="string" Action="write" />
                <RegistryValue Root="HKCR" Key="CLSID\{E3E50D29-BEBF-3F41-90E8-018FDCD7C23A}\InprocServer32" Name="Assembly" Value="NSwag.Core, Version=1.19.5856.28319, Culture=neutral, PublicKeyToken=null" Type="string" Action="write" />
                <RegistryValue Root="HKCR" Key="CLSID\{E3E50D29-BEBF-3F41-90E8-018FDCD7C23A}\InprocServer32" Name="RuntimeVersion" Value="v4.0.30319" Type="string" Action="write" />
                <RegistryValue Root="HKCR" Key="CLSID\{E3E50D29-BEBF-3F41-90E8-018FDCD7C23A}\InprocServer32" Name="CodeBase" Value="file:///[#fil3F4437F772041EF18E21178330FB07F9]" Type="string" Action="write" />
                <RegistryValue Root="HKCR" Key="CLSID\{E68779A6-52E5-3555-90F9-BF75AD7F435F}\Implemented Categories\{62C8FE65-4EBB-45e7-B440-6E39B2CDBF29}" Value="" Type="string" Action="write" />
                <RegistryValue Root="HKCR" Key="CLSID\{E68779A6-52E5-3555-90F9-BF75AD7F435F}\InprocServer32\1.19.5856.28319" Name="Class" Value="NSwag.SwaggerResponse" Type="string" Action="write" />
                <RegistryValue Root="HKCR" Key="CLSID\{E68779A6-52E5-3555-90F9-BF75AD7F435F}\InprocServer32\1.19.5856.28319" Name="Assembly" Value="NSwag.Core, Version=1.19.5856.28319, Culture=neutral, PublicKeyToken=null" Type="string" Action="write" />
                <RegistryValue Root="HKCR" Key="CLSID\{E68779A6-52E5-3555-90F9-BF75AD7F435F}\InprocServer32\1.19.5856.28319" Name="RuntimeVersion" Value="v4.0.30319" Type="string" Action="write" />
                <RegistryValue Root="HKCR" Key="CLSID\{E68779A6-52E5-3555-90F9-BF75AD7F435F}\InprocServer32\1.19.5856.28319" Name="CodeBase" Value="file:///[#fil3F4437F772041EF18E21178330FB07F9]" Type="string" Action="write" />
                <RegistryValue Root="HKCR" Key="CLSID\{E68779A6-52E5-3555-90F9-BF75AD7F435F}\InprocServer32" Name="Class" Value="NSwag.SwaggerResponse" Type="string" Action="write" />
                <RegistryValue Root="HKCR" Key="CLSID\{E68779A6-52E5-3555-90F9-BF75AD7F435F}\InprocServer32" Name="Assembly" Value="NSwag.Core, Version=1.19.5856.28319, Culture=neutral, PublicKeyToken=null" Type="string" Action="write" />
                <RegistryValue Root="HKCR" Key="CLSID\{E68779A6-52E5-3555-90F9-BF75AD7F435F}\InprocServer32" Name="RuntimeVersion" Value="v4.0.30319" Type="string" Action="write" />
                <RegistryValue Root="HKCR" Key="CLSID\{E68779A6-52E5-3555-90F9-BF75AD7F435F}\InprocServer32" Name="CodeBase" Value="file:///[#fil3F4437F772041EF18E21178330FB07F9]" Type="string" Action="write" />
                <RegistryValue Root="HKCR" Key="Record\{4AE94CC5-CFE6-344E-9B6F-7B685362D26F}\1.19.5856.28319" Name="Class" Value="NSwag.SwaggerSchema" Type="string" Action="write" />
                <RegistryValue Root="HKCR" Key="Record\{4AE94CC5-CFE6-344E-9B6F-7B685362D26F}\1.19.5856.28319" Name="Assembly" Value="NSwag.Core, Version=1.19.5856.28319, Culture=neutral, PublicKeyToken=null" Type="string" Action="write" />
                <RegistryValue Root="HKCR" Key="Record\{4AE94CC5-CFE6-344E-9B6F-7B685362D26F}\1.19.5856.28319" Name="RuntimeVersion" Value="v4.0.30319" Type="string" Action="write" />
                <RegistryValue Root="HKCR" Key="Record\{4AE94CC5-CFE6-344E-9B6F-7B685362D26F}\1.19.5856.28319" Name="CodeBase" Value="file:///[#fil3F4437F772041EF18E21178330FB07F9]" Type="string" Action="write" />
                <RegistryValue Root="HKCR" Key="Record\{5846795F-F380-3861-9DE7-609AEA7BF5E4}\1.19.5856.28319" Name="Class" Value="NSwag.SwaggerOperationMethod" Type="string" Action="write" />
                <RegistryValue Root="HKCR" Key="Record\{5846795F-F380-3861-9DE7-609AEA7BF5E4}\1.19.5856.28319" Name="Assembly" Value="NSwag.Core, Version=1.19.5856.28319, Culture=neutral, PublicKeyToken=null" Type="string" Action="write" />
                <RegistryValue Root="HKCR" Key="Record\{5846795F-F380-3861-9DE7-609AEA7BF5E4}\1.19.5856.28319" Name="RuntimeVersion" Value="v4.0.30319" Type="string" Action="write" />
                <RegistryValue Root="HKCR" Key="Record\{5846795F-F380-3861-9DE7-609AEA7BF5E4}\1.19.5856.28319" Name="CodeBase" Value="file:///[#fil3F4437F772041EF18E21178330FB07F9]" Type="string" Action="write" />
                <RegistryValue Root="HKCR" Key="Record\{73435D70-CFB8-3108-AD60-D598D2484CC2}\1.19.5856.28319" Name="Class" Value="NSwag.SwaggerParameterKind" Type="string" Action="write" />
                <RegistryValue Root="HKCR" Key="Record\{73435D70-CFB8-3108-AD60-D598D2484CC2}\1.19.5856.28319" Name="Assembly" Value="NSwag.Core, Version=1.19.5856.28319, Culture=neutral, PublicKeyToken=null" Type="string" Action="write" />
                <RegistryValue Root="HKCR" Key="Record\{73435D70-CFB8-3108-AD60-D598D2484CC2}\1.19.5856.28319" Name="RuntimeVersion" Value="v4.0.30319" Type="string" Action="write" />
                <RegistryValue Root="HKCR" Key="Record\{73435D70-CFB8-3108-AD60-D598D2484CC2}\1.19.5856.28319" Name="CodeBase" Value="file:///[#fil3F4437F772041EF18E21178330FB07F9]" Type="string" Action="write" />
                <RegistryValue Root="HKCR" Key="Record\{E98DD22D-B264-3BF8-81B0-92B2687CF711}\1.19.5856.28319" Name="Class" Value="NSwag.SwaggerSecuritySchemeType" Type="string" Action="write" />
                <RegistryValue Root="HKCR" Key="Record\{E98DD22D-B264-3BF8-81B0-92B2687CF711}\1.19.5856.28319" Name="Assembly" Value="NSwag.Core, Version=1.19.5856.28319, Culture=neutral, PublicKeyToken=null" Type="string" Action="write" />
                <RegistryValue Root="HKCR" Key="Record\{E98DD22D-B264-3BF8-81B0-92B2687CF711}\1.19.5856.28319" Name="RuntimeVersion" Value="v4.0.30319" Type="string" Action="write" />
                <RegistryValue Root="HKCR" Key="Record\{E98DD22D-B264-3BF8-81B0-92B2687CF711}\1.19.5856.28319" Name="CodeBase" Value="file:///[#fil3F4437F772041EF18E21178330FB07F9]" Type="string" Action="write" />
=======
                <Class Id="{215D9D25-D640-3FE8-BEDB-F46674AD3487}" Context="InprocServer32" Description="NSwag.SwaggerTag" ThreadingModel="both" ForeignServer="mscoree.dll">
                    <ProgId Id="NSwag.SwaggerTag" Description="NSwag.SwaggerTag" />
                </Class>
                <Class Id="{218C5F0D-FA27-3E17-BE38-796DB7B8BD15}" Context="InprocServer32" Description="NSwag.SwaggerLicense" ThreadingModel="both" ForeignServer="mscoree.dll">
                    <ProgId Id="NSwag.SwaggerLicense" Description="NSwag.SwaggerLicense" />
                </Class>
                <Class Id="{2199CB83-79E1-35E4-BBA2-83AA3FEE0674}" Context="InprocServer32" Description="NSwag.SwaggerSecurityScheme" ThreadingModel="both" ForeignServer="mscoree.dll">
                    <ProgId Id="NSwag.SwaggerSecurityScheme" Description="NSwag.SwaggerSecurityScheme" />
                </Class>
                <Class Id="{2FCE4EDD-F87B-31A9-A271-6E3963A3B468}" Context="InprocServer32" Description="NSwag.SwaggerOperationDescription" ThreadingModel="both" ForeignServer="mscoree.dll">
                    <ProgId Id="NSwag.SwaggerOperationDescription" Description="NSwag.SwaggerOperationDescription" />
                </Class>
                <Class Id="{4E9DE9B4-1EE9-3B9A-B108-AD2EFAD2EFA1}" Context="InprocServer32" Description="NSwag.SwaggerResponses" ThreadingModel="both" ForeignServer="mscoree.dll">
                    <ProgId Id="NSwag.SwaggerResponses" Description="NSwag.SwaggerResponses" />
                </Class>
                <Class Id="{55DF7E69-7CCF-3747-817F-9558D7A4B530}" Context="InprocServer32" Description="NSwag.SwaggerSecurityRequirement" ThreadingModel="both" ForeignServer="mscoree.dll">
                    <ProgId Id="NSwag.SwaggerSecurityRequirement" Description="NSwag.SwaggerSecurityRequirement" />
                </Class>
                <Class Id="{568C1743-0EA6-3663-B4B8-D78E6AB8ED07}" Context="InprocServer32" Description="NSwag.SwaggerOperation" ThreadingModel="both" ForeignServer="mscoree.dll">
                    <ProgId Id="NSwag.SwaggerOperation" Description="NSwag.SwaggerOperation" />
                </Class>
                <Class Id="{5E6C99B2-8F3E-35C4-B253-C2FE60CD169A}" Context="InprocServer32" Description="NSwag.SwaggerOperations" ThreadingModel="both" ForeignServer="mscoree.dll">
                    <ProgId Id="NSwag.SwaggerOperations" Description="NSwag.SwaggerOperations" />
                </Class>
                <Class Id="{75B80523-4F0B-3176-AE33-79D851F44CEF}" Context="InprocServer32" Description="NSwag.SwaggerContact" ThreadingModel="both" ForeignServer="mscoree.dll">
                    <ProgId Id="NSwag.SwaggerContact" Description="NSwag.SwaggerContact" />
                </Class>
                <Class Id="{7C81CB33-9462-3AD5-AC20-1F9CB0B9AF86}" Context="InprocServer32" Description="NSwag.SwaggerService" ThreadingModel="both" ForeignServer="mscoree.dll">
                    <ProgId Id="NSwag.SwaggerService" Description="NSwag.SwaggerService" />
                </Class>
                <Class Id="{90C10037-9AA2-384F-9D7F-3895156C7113}" Context="InprocServer32" Description="NSwag.SwaggerExternalDocumentation" ThreadingModel="both" ForeignServer="mscoree.dll">
                    <ProgId Id="NSwag.SwaggerExternalDocumentation" Description="NSwag.SwaggerExternalDocumentation" />
                </Class>
                <Class Id="{B510DC1C-22EA-302F-8AE3-213B8A052A9B}" Context="InprocServer32" Description="NSwag.SwaggerInfo" ThreadingModel="both" ForeignServer="mscoree.dll">
                    <ProgId Id="NSwag.SwaggerInfo" Description="NSwag.SwaggerInfo" />
                </Class>
                <Class Id="{C1801A07-611C-3C28-AF96-DBA21852F983}" Context="InprocServer32" Description="NSwag.SwaggerResponse" ThreadingModel="both" ForeignServer="mscoree.dll">
                    <ProgId Id="NSwag.SwaggerResponse" Description="NSwag.SwaggerResponse" />
                </Class>
                <Class Id="{E0C06564-955E-35D7-81D4-A2D05FAFBF84}" Context="InprocServer32" Description="NSwag.SwaggerParameter" ThreadingModel="both" ForeignServer="mscoree.dll">
                    <ProgId Id="NSwag.SwaggerParameter" Description="NSwag.SwaggerParameter" />
                </Class>
                <Class Id="{E841CB6C-527D-3FB3-BF75-2F523C5EA1B1}" Context="InprocServer32" Description="NSwag.SwaggerHeaders" ThreadingModel="both" ForeignServer="mscoree.dll">
                    <ProgId Id="NSwag.SwaggerHeaders" Description="NSwag.SwaggerHeaders" />
                </Class>
                <File Id="fil3F4437F772041EF18E21178330FB07F9" KeyPath="yes" Source="$(var.SourcePath)\NSwag.Core.dll" />
                <ProgId Id="Record" />
                <RegistryValue Root="HKCR" Key="CLSID\{215D9D25-D640-3FE8-BEDB-F46674AD3487}\Implemented Categories\{62C8FE65-4EBB-45e7-B440-6E39B2CDBF29}" Value="" Type="string" Action="write" />
                <RegistryValue Root="HKCR" Key="CLSID\{215D9D25-D640-3FE8-BEDB-F46674AD3487}\InprocServer32\1.19.5855.33203" Name="Class" Value="NSwag.SwaggerTag" Type="string" Action="write" />
                <RegistryValue Root="HKCR" Key="CLSID\{215D9D25-D640-3FE8-BEDB-F46674AD3487}\InprocServer32\1.19.5855.33203" Name="Assembly" Value="NSwag.Core, Version=1.19.5855.33203, Culture=neutral, PublicKeyToken=null" Type="string" Action="write" />
                <RegistryValue Root="HKCR" Key="CLSID\{215D9D25-D640-3FE8-BEDB-F46674AD3487}\InprocServer32\1.19.5855.33203" Name="RuntimeVersion" Value="v4.0.30319" Type="string" Action="write" />
                <RegistryValue Root="HKCR" Key="CLSID\{215D9D25-D640-3FE8-BEDB-F46674AD3487}\InprocServer32\1.19.5855.33203" Name="CodeBase" Value="file:///[#fil3F4437F772041EF18E21178330FB07F9]" Type="string" Action="write" />
                <RegistryValue Root="HKCR" Key="CLSID\{215D9D25-D640-3FE8-BEDB-F46674AD3487}\InprocServer32" Name="Class" Value="NSwag.SwaggerTag" Type="string" Action="write" />
                <RegistryValue Root="HKCR" Key="CLSID\{215D9D25-D640-3FE8-BEDB-F46674AD3487}\InprocServer32" Name="Assembly" Value="NSwag.Core, Version=1.19.5855.33203, Culture=neutral, PublicKeyToken=null" Type="string" Action="write" />
                <RegistryValue Root="HKCR" Key="CLSID\{215D9D25-D640-3FE8-BEDB-F46674AD3487}\InprocServer32" Name="RuntimeVersion" Value="v4.0.30319" Type="string" Action="write" />
                <RegistryValue Root="HKCR" Key="CLSID\{215D9D25-D640-3FE8-BEDB-F46674AD3487}\InprocServer32" Name="CodeBase" Value="file:///[#fil3F4437F772041EF18E21178330FB07F9]" Type="string" Action="write" />
                <RegistryValue Root="HKCR" Key="CLSID\{218C5F0D-FA27-3E17-BE38-796DB7B8BD15}\Implemented Categories\{62C8FE65-4EBB-45e7-B440-6E39B2CDBF29}" Value="" Type="string" Action="write" />
                <RegistryValue Root="HKCR" Key="CLSID\{218C5F0D-FA27-3E17-BE38-796DB7B8BD15}\InprocServer32\1.19.5855.33203" Name="Class" Value="NSwag.SwaggerLicense" Type="string" Action="write" />
                <RegistryValue Root="HKCR" Key="CLSID\{218C5F0D-FA27-3E17-BE38-796DB7B8BD15}\InprocServer32\1.19.5855.33203" Name="Assembly" Value="NSwag.Core, Version=1.19.5855.33203, Culture=neutral, PublicKeyToken=null" Type="string" Action="write" />
                <RegistryValue Root="HKCR" Key="CLSID\{218C5F0D-FA27-3E17-BE38-796DB7B8BD15}\InprocServer32\1.19.5855.33203" Name="RuntimeVersion" Value="v4.0.30319" Type="string" Action="write" />
                <RegistryValue Root="HKCR" Key="CLSID\{218C5F0D-FA27-3E17-BE38-796DB7B8BD15}\InprocServer32\1.19.5855.33203" Name="CodeBase" Value="file:///[#fil3F4437F772041EF18E21178330FB07F9]" Type="string" Action="write" />
                <RegistryValue Root="HKCR" Key="CLSID\{218C5F0D-FA27-3E17-BE38-796DB7B8BD15}\InprocServer32" Name="Class" Value="NSwag.SwaggerLicense" Type="string" Action="write" />
                <RegistryValue Root="HKCR" Key="CLSID\{218C5F0D-FA27-3E17-BE38-796DB7B8BD15}\InprocServer32" Name="Assembly" Value="NSwag.Core, Version=1.19.5855.33203, Culture=neutral, PublicKeyToken=null" Type="string" Action="write" />
                <RegistryValue Root="HKCR" Key="CLSID\{218C5F0D-FA27-3E17-BE38-796DB7B8BD15}\InprocServer32" Name="RuntimeVersion" Value="v4.0.30319" Type="string" Action="write" />
                <RegistryValue Root="HKCR" Key="CLSID\{218C5F0D-FA27-3E17-BE38-796DB7B8BD15}\InprocServer32" Name="CodeBase" Value="file:///[#fil3F4437F772041EF18E21178330FB07F9]" Type="string" Action="write" />
                <RegistryValue Root="HKCR" Key="CLSID\{2199CB83-79E1-35E4-BBA2-83AA3FEE0674}\Implemented Categories\{62C8FE65-4EBB-45e7-B440-6E39B2CDBF29}" Value="" Type="string" Action="write" />
                <RegistryValue Root="HKCR" Key="CLSID\{2199CB83-79E1-35E4-BBA2-83AA3FEE0674}\InprocServer32\1.19.5855.33203" Name="Class" Value="NSwag.SwaggerSecurityScheme" Type="string" Action="write" />
                <RegistryValue Root="HKCR" Key="CLSID\{2199CB83-79E1-35E4-BBA2-83AA3FEE0674}\InprocServer32\1.19.5855.33203" Name="Assembly" Value="NSwag.Core, Version=1.19.5855.33203, Culture=neutral, PublicKeyToken=null" Type="string" Action="write" />
                <RegistryValue Root="HKCR" Key="CLSID\{2199CB83-79E1-35E4-BBA2-83AA3FEE0674}\InprocServer32\1.19.5855.33203" Name="RuntimeVersion" Value="v4.0.30319" Type="string" Action="write" />
                <RegistryValue Root="HKCR" Key="CLSID\{2199CB83-79E1-35E4-BBA2-83AA3FEE0674}\InprocServer32\1.19.5855.33203" Name="CodeBase" Value="file:///[#fil3F4437F772041EF18E21178330FB07F9]" Type="string" Action="write" />
                <RegistryValue Root="HKCR" Key="CLSID\{2199CB83-79E1-35E4-BBA2-83AA3FEE0674}\InprocServer32" Name="Class" Value="NSwag.SwaggerSecurityScheme" Type="string" Action="write" />
                <RegistryValue Root="HKCR" Key="CLSID\{2199CB83-79E1-35E4-BBA2-83AA3FEE0674}\InprocServer32" Name="Assembly" Value="NSwag.Core, Version=1.19.5855.33203, Culture=neutral, PublicKeyToken=null" Type="string" Action="write" />
                <RegistryValue Root="HKCR" Key="CLSID\{2199CB83-79E1-35E4-BBA2-83AA3FEE0674}\InprocServer32" Name="RuntimeVersion" Value="v4.0.30319" Type="string" Action="write" />
                <RegistryValue Root="HKCR" Key="CLSID\{2199CB83-79E1-35E4-BBA2-83AA3FEE0674}\InprocServer32" Name="CodeBase" Value="file:///[#fil3F4437F772041EF18E21178330FB07F9]" Type="string" Action="write" />
                <RegistryValue Root="HKCR" Key="CLSID\{2FCE4EDD-F87B-31A9-A271-6E3963A3B468}\Implemented Categories\{62C8FE65-4EBB-45e7-B440-6E39B2CDBF29}" Value="" Type="string" Action="write" />
                <RegistryValue Root="HKCR" Key="CLSID\{2FCE4EDD-F87B-31A9-A271-6E3963A3B468}\InprocServer32\1.19.5855.33203" Name="Class" Value="NSwag.SwaggerOperationDescription" Type="string" Action="write" />
                <RegistryValue Root="HKCR" Key="CLSID\{2FCE4EDD-F87B-31A9-A271-6E3963A3B468}\InprocServer32\1.19.5855.33203" Name="Assembly" Value="NSwag.Core, Version=1.19.5855.33203, Culture=neutral, PublicKeyToken=null" Type="string" Action="write" />
                <RegistryValue Root="HKCR" Key="CLSID\{2FCE4EDD-F87B-31A9-A271-6E3963A3B468}\InprocServer32\1.19.5855.33203" Name="RuntimeVersion" Value="v4.0.30319" Type="string" Action="write" />
                <RegistryValue Root="HKCR" Key="CLSID\{2FCE4EDD-F87B-31A9-A271-6E3963A3B468}\InprocServer32\1.19.5855.33203" Name="CodeBase" Value="file:///[#fil3F4437F772041EF18E21178330FB07F9]" Type="string" Action="write" />
                <RegistryValue Root="HKCR" Key="CLSID\{2FCE4EDD-F87B-31A9-A271-6E3963A3B468}\InprocServer32" Name="Class" Value="NSwag.SwaggerOperationDescription" Type="string" Action="write" />
                <RegistryValue Root="HKCR" Key="CLSID\{2FCE4EDD-F87B-31A9-A271-6E3963A3B468}\InprocServer32" Name="Assembly" Value="NSwag.Core, Version=1.19.5855.33203, Culture=neutral, PublicKeyToken=null" Type="string" Action="write" />
                <RegistryValue Root="HKCR" Key="CLSID\{2FCE4EDD-F87B-31A9-A271-6E3963A3B468}\InprocServer32" Name="RuntimeVersion" Value="v4.0.30319" Type="string" Action="write" />
                <RegistryValue Root="HKCR" Key="CLSID\{2FCE4EDD-F87B-31A9-A271-6E3963A3B468}\InprocServer32" Name="CodeBase" Value="file:///[#fil3F4437F772041EF18E21178330FB07F9]" Type="string" Action="write" />
                <RegistryValue Root="HKCR" Key="CLSID\{4E9DE9B4-1EE9-3B9A-B108-AD2EFAD2EFA1}\Implemented Categories\{62C8FE65-4EBB-45e7-B440-6E39B2CDBF29}" Value="" Type="string" Action="write" />
                <RegistryValue Root="HKCR" Key="CLSID\{4E9DE9B4-1EE9-3B9A-B108-AD2EFAD2EFA1}\InprocServer32\1.19.5855.33203" Name="Class" Value="NSwag.SwaggerResponses" Type="string" Action="write" />
                <RegistryValue Root="HKCR" Key="CLSID\{4E9DE9B4-1EE9-3B9A-B108-AD2EFAD2EFA1}\InprocServer32\1.19.5855.33203" Name="Assembly" Value="NSwag.Core, Version=1.19.5855.33203, Culture=neutral, PublicKeyToken=null" Type="string" Action="write" />
                <RegistryValue Root="HKCR" Key="CLSID\{4E9DE9B4-1EE9-3B9A-B108-AD2EFAD2EFA1}\InprocServer32\1.19.5855.33203" Name="RuntimeVersion" Value="v4.0.30319" Type="string" Action="write" />
                <RegistryValue Root="HKCR" Key="CLSID\{4E9DE9B4-1EE9-3B9A-B108-AD2EFAD2EFA1}\InprocServer32\1.19.5855.33203" Name="CodeBase" Value="file:///[#fil3F4437F772041EF18E21178330FB07F9]" Type="string" Action="write" />
                <RegistryValue Root="HKCR" Key="CLSID\{4E9DE9B4-1EE9-3B9A-B108-AD2EFAD2EFA1}\InprocServer32" Name="Class" Value="NSwag.SwaggerResponses" Type="string" Action="write" />
                <RegistryValue Root="HKCR" Key="CLSID\{4E9DE9B4-1EE9-3B9A-B108-AD2EFAD2EFA1}\InprocServer32" Name="Assembly" Value="NSwag.Core, Version=1.19.5855.33203, Culture=neutral, PublicKeyToken=null" Type="string" Action="write" />
                <RegistryValue Root="HKCR" Key="CLSID\{4E9DE9B4-1EE9-3B9A-B108-AD2EFAD2EFA1}\InprocServer32" Name="RuntimeVersion" Value="v4.0.30319" Type="string" Action="write" />
                <RegistryValue Root="HKCR" Key="CLSID\{4E9DE9B4-1EE9-3B9A-B108-AD2EFAD2EFA1}\InprocServer32" Name="CodeBase" Value="file:///[#fil3F4437F772041EF18E21178330FB07F9]" Type="string" Action="write" />
                <RegistryValue Root="HKCR" Key="CLSID\{55DF7E69-7CCF-3747-817F-9558D7A4B530}\Implemented Categories\{62C8FE65-4EBB-45e7-B440-6E39B2CDBF29}" Value="" Type="string" Action="write" />
                <RegistryValue Root="HKCR" Key="CLSID\{55DF7E69-7CCF-3747-817F-9558D7A4B530}\InprocServer32\1.19.5855.33203" Name="Class" Value="NSwag.SwaggerSecurityRequirement" Type="string" Action="write" />
                <RegistryValue Root="HKCR" Key="CLSID\{55DF7E69-7CCF-3747-817F-9558D7A4B530}\InprocServer32\1.19.5855.33203" Name="Assembly" Value="NSwag.Core, Version=1.19.5855.33203, Culture=neutral, PublicKeyToken=null" Type="string" Action="write" />
                <RegistryValue Root="HKCR" Key="CLSID\{55DF7E69-7CCF-3747-817F-9558D7A4B530}\InprocServer32\1.19.5855.33203" Name="RuntimeVersion" Value="v4.0.30319" Type="string" Action="write" />
                <RegistryValue Root="HKCR" Key="CLSID\{55DF7E69-7CCF-3747-817F-9558D7A4B530}\InprocServer32\1.19.5855.33203" Name="CodeBase" Value="file:///[#fil3F4437F772041EF18E21178330FB07F9]" Type="string" Action="write" />
                <RegistryValue Root="HKCR" Key="CLSID\{55DF7E69-7CCF-3747-817F-9558D7A4B530}\InprocServer32" Name="Class" Value="NSwag.SwaggerSecurityRequirement" Type="string" Action="write" />
                <RegistryValue Root="HKCR" Key="CLSID\{55DF7E69-7CCF-3747-817F-9558D7A4B530}\InprocServer32" Name="Assembly" Value="NSwag.Core, Version=1.19.5855.33203, Culture=neutral, PublicKeyToken=null" Type="string" Action="write" />
                <RegistryValue Root="HKCR" Key="CLSID\{55DF7E69-7CCF-3747-817F-9558D7A4B530}\InprocServer32" Name="RuntimeVersion" Value="v4.0.30319" Type="string" Action="write" />
                <RegistryValue Root="HKCR" Key="CLSID\{55DF7E69-7CCF-3747-817F-9558D7A4B530}\InprocServer32" Name="CodeBase" Value="file:///[#fil3F4437F772041EF18E21178330FB07F9]" Type="string" Action="write" />
                <RegistryValue Root="HKCR" Key="CLSID\{568C1743-0EA6-3663-B4B8-D78E6AB8ED07}\Implemented Categories\{62C8FE65-4EBB-45e7-B440-6E39B2CDBF29}" Value="" Type="string" Action="write" />
                <RegistryValue Root="HKCR" Key="CLSID\{568C1743-0EA6-3663-B4B8-D78E6AB8ED07}\InprocServer32\1.19.5855.33203" Name="Class" Value="NSwag.SwaggerOperation" Type="string" Action="write" />
                <RegistryValue Root="HKCR" Key="CLSID\{568C1743-0EA6-3663-B4B8-D78E6AB8ED07}\InprocServer32\1.19.5855.33203" Name="Assembly" Value="NSwag.Core, Version=1.19.5855.33203, Culture=neutral, PublicKeyToken=null" Type="string" Action="write" />
                <RegistryValue Root="HKCR" Key="CLSID\{568C1743-0EA6-3663-B4B8-D78E6AB8ED07}\InprocServer32\1.19.5855.33203" Name="RuntimeVersion" Value="v4.0.30319" Type="string" Action="write" />
                <RegistryValue Root="HKCR" Key="CLSID\{568C1743-0EA6-3663-B4B8-D78E6AB8ED07}\InprocServer32\1.19.5855.33203" Name="CodeBase" Value="file:///[#fil3F4437F772041EF18E21178330FB07F9]" Type="string" Action="write" />
                <RegistryValue Root="HKCR" Key="CLSID\{568C1743-0EA6-3663-B4B8-D78E6AB8ED07}\InprocServer32" Name="Class" Value="NSwag.SwaggerOperation" Type="string" Action="write" />
                <RegistryValue Root="HKCR" Key="CLSID\{568C1743-0EA6-3663-B4B8-D78E6AB8ED07}\InprocServer32" Name="Assembly" Value="NSwag.Core, Version=1.19.5855.33203, Culture=neutral, PublicKeyToken=null" Type="string" Action="write" />
                <RegistryValue Root="HKCR" Key="CLSID\{568C1743-0EA6-3663-B4B8-D78E6AB8ED07}\InprocServer32" Name="RuntimeVersion" Value="v4.0.30319" Type="string" Action="write" />
                <RegistryValue Root="HKCR" Key="CLSID\{568C1743-0EA6-3663-B4B8-D78E6AB8ED07}\InprocServer32" Name="CodeBase" Value="file:///[#fil3F4437F772041EF18E21178330FB07F9]" Type="string" Action="write" />
                <RegistryValue Root="HKCR" Key="CLSID\{5E6C99B2-8F3E-35C4-B253-C2FE60CD169A}\Implemented Categories\{62C8FE65-4EBB-45e7-B440-6E39B2CDBF29}" Value="" Type="string" Action="write" />
                <RegistryValue Root="HKCR" Key="CLSID\{5E6C99B2-8F3E-35C4-B253-C2FE60CD169A}\InprocServer32\1.19.5855.33203" Name="Class" Value="NSwag.SwaggerOperations" Type="string" Action="write" />
                <RegistryValue Root="HKCR" Key="CLSID\{5E6C99B2-8F3E-35C4-B253-C2FE60CD169A}\InprocServer32\1.19.5855.33203" Name="Assembly" Value="NSwag.Core, Version=1.19.5855.33203, Culture=neutral, PublicKeyToken=null" Type="string" Action="write" />
                <RegistryValue Root="HKCR" Key="CLSID\{5E6C99B2-8F3E-35C4-B253-C2FE60CD169A}\InprocServer32\1.19.5855.33203" Name="RuntimeVersion" Value="v4.0.30319" Type="string" Action="write" />
                <RegistryValue Root="HKCR" Key="CLSID\{5E6C99B2-8F3E-35C4-B253-C2FE60CD169A}\InprocServer32\1.19.5855.33203" Name="CodeBase" Value="file:///[#fil3F4437F772041EF18E21178330FB07F9]" Type="string" Action="write" />
                <RegistryValue Root="HKCR" Key="CLSID\{5E6C99B2-8F3E-35C4-B253-C2FE60CD169A}\InprocServer32" Name="Class" Value="NSwag.SwaggerOperations" Type="string" Action="write" />
                <RegistryValue Root="HKCR" Key="CLSID\{5E6C99B2-8F3E-35C4-B253-C2FE60CD169A}\InprocServer32" Name="Assembly" Value="NSwag.Core, Version=1.19.5855.33203, Culture=neutral, PublicKeyToken=null" Type="string" Action="write" />
                <RegistryValue Root="HKCR" Key="CLSID\{5E6C99B2-8F3E-35C4-B253-C2FE60CD169A}\InprocServer32" Name="RuntimeVersion" Value="v4.0.30319" Type="string" Action="write" />
                <RegistryValue Root="HKCR" Key="CLSID\{5E6C99B2-8F3E-35C4-B253-C2FE60CD169A}\InprocServer32" Name="CodeBase" Value="file:///[#fil3F4437F772041EF18E21178330FB07F9]" Type="string" Action="write" />
                <RegistryValue Root="HKCR" Key="CLSID\{75B80523-4F0B-3176-AE33-79D851F44CEF}\Implemented Categories\{62C8FE65-4EBB-45e7-B440-6E39B2CDBF29}" Value="" Type="string" Action="write" />
                <RegistryValue Root="HKCR" Key="CLSID\{75B80523-4F0B-3176-AE33-79D851F44CEF}\InprocServer32\1.19.5855.33203" Name="Class" Value="NSwag.SwaggerContact" Type="string" Action="write" />
                <RegistryValue Root="HKCR" Key="CLSID\{75B80523-4F0B-3176-AE33-79D851F44CEF}\InprocServer32\1.19.5855.33203" Name="Assembly" Value="NSwag.Core, Version=1.19.5855.33203, Culture=neutral, PublicKeyToken=null" Type="string" Action="write" />
                <RegistryValue Root="HKCR" Key="CLSID\{75B80523-4F0B-3176-AE33-79D851F44CEF}\InprocServer32\1.19.5855.33203" Name="RuntimeVersion" Value="v4.0.30319" Type="string" Action="write" />
                <RegistryValue Root="HKCR" Key="CLSID\{75B80523-4F0B-3176-AE33-79D851F44CEF}\InprocServer32\1.19.5855.33203" Name="CodeBase" Value="file:///[#fil3F4437F772041EF18E21178330FB07F9]" Type="string" Action="write" />
                <RegistryValue Root="HKCR" Key="CLSID\{75B80523-4F0B-3176-AE33-79D851F44CEF}\InprocServer32" Name="Class" Value="NSwag.SwaggerContact" Type="string" Action="write" />
                <RegistryValue Root="HKCR" Key="CLSID\{75B80523-4F0B-3176-AE33-79D851F44CEF}\InprocServer32" Name="Assembly" Value="NSwag.Core, Version=1.19.5855.33203, Culture=neutral, PublicKeyToken=null" Type="string" Action="write" />
                <RegistryValue Root="HKCR" Key="CLSID\{75B80523-4F0B-3176-AE33-79D851F44CEF}\InprocServer32" Name="RuntimeVersion" Value="v4.0.30319" Type="string" Action="write" />
                <RegistryValue Root="HKCR" Key="CLSID\{75B80523-4F0B-3176-AE33-79D851F44CEF}\InprocServer32" Name="CodeBase" Value="file:///[#fil3F4437F772041EF18E21178330FB07F9]" Type="string" Action="write" />
                <RegistryValue Root="HKCR" Key="CLSID\{7C81CB33-9462-3AD5-AC20-1F9CB0B9AF86}\Implemented Categories\{62C8FE65-4EBB-45e7-B440-6E39B2CDBF29}" Value="" Type="string" Action="write" />
                <RegistryValue Root="HKCR" Key="CLSID\{7C81CB33-9462-3AD5-AC20-1F9CB0B9AF86}\InprocServer32\1.19.5855.33203" Name="Class" Value="NSwag.SwaggerService" Type="string" Action="write" />
                <RegistryValue Root="HKCR" Key="CLSID\{7C81CB33-9462-3AD5-AC20-1F9CB0B9AF86}\InprocServer32\1.19.5855.33203" Name="Assembly" Value="NSwag.Core, Version=1.19.5855.33203, Culture=neutral, PublicKeyToken=null" Type="string" Action="write" />
                <RegistryValue Root="HKCR" Key="CLSID\{7C81CB33-9462-3AD5-AC20-1F9CB0B9AF86}\InprocServer32\1.19.5855.33203" Name="RuntimeVersion" Value="v4.0.30319" Type="string" Action="write" />
                <RegistryValue Root="HKCR" Key="CLSID\{7C81CB33-9462-3AD5-AC20-1F9CB0B9AF86}\InprocServer32\1.19.5855.33203" Name="CodeBase" Value="file:///[#fil3F4437F772041EF18E21178330FB07F9]" Type="string" Action="write" />
                <RegistryValue Root="HKCR" Key="CLSID\{7C81CB33-9462-3AD5-AC20-1F9CB0B9AF86}\InprocServer32" Name="Class" Value="NSwag.SwaggerService" Type="string" Action="write" />
                <RegistryValue Root="HKCR" Key="CLSID\{7C81CB33-9462-3AD5-AC20-1F9CB0B9AF86}\InprocServer32" Name="Assembly" Value="NSwag.Core, Version=1.19.5855.33203, Culture=neutral, PublicKeyToken=null" Type="string" Action="write" />
                <RegistryValue Root="HKCR" Key="CLSID\{7C81CB33-9462-3AD5-AC20-1F9CB0B9AF86}\InprocServer32" Name="RuntimeVersion" Value="v4.0.30319" Type="string" Action="write" />
                <RegistryValue Root="HKCR" Key="CLSID\{7C81CB33-9462-3AD5-AC20-1F9CB0B9AF86}\InprocServer32" Name="CodeBase" Value="file:///[#fil3F4437F772041EF18E21178330FB07F9]" Type="string" Action="write" />
                <RegistryValue Root="HKCR" Key="CLSID\{90C10037-9AA2-384F-9D7F-3895156C7113}\Implemented Categories\{62C8FE65-4EBB-45e7-B440-6E39B2CDBF29}" Value="" Type="string" Action="write" />
                <RegistryValue Root="HKCR" Key="CLSID\{90C10037-9AA2-384F-9D7F-3895156C7113}\InprocServer32\1.19.5855.33203" Name="Class" Value="NSwag.SwaggerExternalDocumentation" Type="string" Action="write" />
                <RegistryValue Root="HKCR" Key="CLSID\{90C10037-9AA2-384F-9D7F-3895156C7113}\InprocServer32\1.19.5855.33203" Name="Assembly" Value="NSwag.Core, Version=1.19.5855.33203, Culture=neutral, PublicKeyToken=null" Type="string" Action="write" />
                <RegistryValue Root="HKCR" Key="CLSID\{90C10037-9AA2-384F-9D7F-3895156C7113}\InprocServer32\1.19.5855.33203" Name="RuntimeVersion" Value="v4.0.30319" Type="string" Action="write" />
                <RegistryValue Root="HKCR" Key="CLSID\{90C10037-9AA2-384F-9D7F-3895156C7113}\InprocServer32\1.19.5855.33203" Name="CodeBase" Value="file:///[#fil3F4437F772041EF18E21178330FB07F9]" Type="string" Action="write" />
                <RegistryValue Root="HKCR" Key="CLSID\{90C10037-9AA2-384F-9D7F-3895156C7113}\InprocServer32" Name="Class" Value="NSwag.SwaggerExternalDocumentation" Type="string" Action="write" />
                <RegistryValue Root="HKCR" Key="CLSID\{90C10037-9AA2-384F-9D7F-3895156C7113}\InprocServer32" Name="Assembly" Value="NSwag.Core, Version=1.19.5855.33203, Culture=neutral, PublicKeyToken=null" Type="string" Action="write" />
                <RegistryValue Root="HKCR" Key="CLSID\{90C10037-9AA2-384F-9D7F-3895156C7113}\InprocServer32" Name="RuntimeVersion" Value="v4.0.30319" Type="string" Action="write" />
                <RegistryValue Root="HKCR" Key="CLSID\{90C10037-9AA2-384F-9D7F-3895156C7113}\InprocServer32" Name="CodeBase" Value="file:///[#fil3F4437F772041EF18E21178330FB07F9]" Type="string" Action="write" />
                <RegistryValue Root="HKCR" Key="CLSID\{B510DC1C-22EA-302F-8AE3-213B8A052A9B}\Implemented Categories\{62C8FE65-4EBB-45e7-B440-6E39B2CDBF29}" Value="" Type="string" Action="write" />
                <RegistryValue Root="HKCR" Key="CLSID\{B510DC1C-22EA-302F-8AE3-213B8A052A9B}\InprocServer32\1.19.5855.33203" Name="Class" Value="NSwag.SwaggerInfo" Type="string" Action="write" />
                <RegistryValue Root="HKCR" Key="CLSID\{B510DC1C-22EA-302F-8AE3-213B8A052A9B}\InprocServer32\1.19.5855.33203" Name="Assembly" Value="NSwag.Core, Version=1.19.5855.33203, Culture=neutral, PublicKeyToken=null" Type="string" Action="write" />
                <RegistryValue Root="HKCR" Key="CLSID\{B510DC1C-22EA-302F-8AE3-213B8A052A9B}\InprocServer32\1.19.5855.33203" Name="RuntimeVersion" Value="v4.0.30319" Type="string" Action="write" />
                <RegistryValue Root="HKCR" Key="CLSID\{B510DC1C-22EA-302F-8AE3-213B8A052A9B}\InprocServer32\1.19.5855.33203" Name="CodeBase" Value="file:///[#fil3F4437F772041EF18E21178330FB07F9]" Type="string" Action="write" />
                <RegistryValue Root="HKCR" Key="CLSID\{B510DC1C-22EA-302F-8AE3-213B8A052A9B}\InprocServer32" Name="Class" Value="NSwag.SwaggerInfo" Type="string" Action="write" />
                <RegistryValue Root="HKCR" Key="CLSID\{B510DC1C-22EA-302F-8AE3-213B8A052A9B}\InprocServer32" Name="Assembly" Value="NSwag.Core, Version=1.19.5855.33203, Culture=neutral, PublicKeyToken=null" Type="string" Action="write" />
                <RegistryValue Root="HKCR" Key="CLSID\{B510DC1C-22EA-302F-8AE3-213B8A052A9B}\InprocServer32" Name="RuntimeVersion" Value="v4.0.30319" Type="string" Action="write" />
                <RegistryValue Root="HKCR" Key="CLSID\{B510DC1C-22EA-302F-8AE3-213B8A052A9B}\InprocServer32" Name="CodeBase" Value="file:///[#fil3F4437F772041EF18E21178330FB07F9]" Type="string" Action="write" />
                <RegistryValue Root="HKCR" Key="CLSID\{C1801A07-611C-3C28-AF96-DBA21852F983}\Implemented Categories\{62C8FE65-4EBB-45e7-B440-6E39B2CDBF29}" Value="" Type="string" Action="write" />
                <RegistryValue Root="HKCR" Key="CLSID\{C1801A07-611C-3C28-AF96-DBA21852F983}\InprocServer32\1.19.5855.33203" Name="Class" Value="NSwag.SwaggerResponse" Type="string" Action="write" />
                <RegistryValue Root="HKCR" Key="CLSID\{C1801A07-611C-3C28-AF96-DBA21852F983}\InprocServer32\1.19.5855.33203" Name="Assembly" Value="NSwag.Core, Version=1.19.5855.33203, Culture=neutral, PublicKeyToken=null" Type="string" Action="write" />
                <RegistryValue Root="HKCR" Key="CLSID\{C1801A07-611C-3C28-AF96-DBA21852F983}\InprocServer32\1.19.5855.33203" Name="RuntimeVersion" Value="v4.0.30319" Type="string" Action="write" />
                <RegistryValue Root="HKCR" Key="CLSID\{C1801A07-611C-3C28-AF96-DBA21852F983}\InprocServer32\1.19.5855.33203" Name="CodeBase" Value="file:///[#fil3F4437F772041EF18E21178330FB07F9]" Type="string" Action="write" />
                <RegistryValue Root="HKCR" Key="CLSID\{C1801A07-611C-3C28-AF96-DBA21852F983}\InprocServer32" Name="Class" Value="NSwag.SwaggerResponse" Type="string" Action="write" />
                <RegistryValue Root="HKCR" Key="CLSID\{C1801A07-611C-3C28-AF96-DBA21852F983}\InprocServer32" Name="Assembly" Value="NSwag.Core, Version=1.19.5855.33203, Culture=neutral, PublicKeyToken=null" Type="string" Action="write" />
                <RegistryValue Root="HKCR" Key="CLSID\{C1801A07-611C-3C28-AF96-DBA21852F983}\InprocServer32" Name="RuntimeVersion" Value="v4.0.30319" Type="string" Action="write" />
                <RegistryValue Root="HKCR" Key="CLSID\{C1801A07-611C-3C28-AF96-DBA21852F983}\InprocServer32" Name="CodeBase" Value="file:///[#fil3F4437F772041EF18E21178330FB07F9]" Type="string" Action="write" />
                <RegistryValue Root="HKCR" Key="CLSID\{E0C06564-955E-35D7-81D4-A2D05FAFBF84}\Implemented Categories\{62C8FE65-4EBB-45e7-B440-6E39B2CDBF29}" Value="" Type="string" Action="write" />
                <RegistryValue Root="HKCR" Key="CLSID\{E0C06564-955E-35D7-81D4-A2D05FAFBF84}\InprocServer32\1.19.5855.33203" Name="Class" Value="NSwag.SwaggerParameter" Type="string" Action="write" />
                <RegistryValue Root="HKCR" Key="CLSID\{E0C06564-955E-35D7-81D4-A2D05FAFBF84}\InprocServer32\1.19.5855.33203" Name="Assembly" Value="NSwag.Core, Version=1.19.5855.33203, Culture=neutral, PublicKeyToken=null" Type="string" Action="write" />
                <RegistryValue Root="HKCR" Key="CLSID\{E0C06564-955E-35D7-81D4-A2D05FAFBF84}\InprocServer32\1.19.5855.33203" Name="RuntimeVersion" Value="v4.0.30319" Type="string" Action="write" />
                <RegistryValue Root="HKCR" Key="CLSID\{E0C06564-955E-35D7-81D4-A2D05FAFBF84}\InprocServer32\1.19.5855.33203" Name="CodeBase" Value="file:///[#fil3F4437F772041EF18E21178330FB07F9]" Type="string" Action="write" />
                <RegistryValue Root="HKCR" Key="CLSID\{E0C06564-955E-35D7-81D4-A2D05FAFBF84}\InprocServer32" Name="Class" Value="NSwag.SwaggerParameter" Type="string" Action="write" />
                <RegistryValue Root="HKCR" Key="CLSID\{E0C06564-955E-35D7-81D4-A2D05FAFBF84}\InprocServer32" Name="Assembly" Value="NSwag.Core, Version=1.19.5855.33203, Culture=neutral, PublicKeyToken=null" Type="string" Action="write" />
                <RegistryValue Root="HKCR" Key="CLSID\{E0C06564-955E-35D7-81D4-A2D05FAFBF84}\InprocServer32" Name="RuntimeVersion" Value="v4.0.30319" Type="string" Action="write" />
                <RegistryValue Root="HKCR" Key="CLSID\{E0C06564-955E-35D7-81D4-A2D05FAFBF84}\InprocServer32" Name="CodeBase" Value="file:///[#fil3F4437F772041EF18E21178330FB07F9]" Type="string" Action="write" />
                <RegistryValue Root="HKCR" Key="CLSID\{E841CB6C-527D-3FB3-BF75-2F523C5EA1B1}\Implemented Categories\{62C8FE65-4EBB-45e7-B440-6E39B2CDBF29}" Value="" Type="string" Action="write" />
                <RegistryValue Root="HKCR" Key="CLSID\{E841CB6C-527D-3FB3-BF75-2F523C5EA1B1}\InprocServer32\1.19.5855.33203" Name="Class" Value="NSwag.SwaggerHeaders" Type="string" Action="write" />
                <RegistryValue Root="HKCR" Key="CLSID\{E841CB6C-527D-3FB3-BF75-2F523C5EA1B1}\InprocServer32\1.19.5855.33203" Name="Assembly" Value="NSwag.Core, Version=1.19.5855.33203, Culture=neutral, PublicKeyToken=null" Type="string" Action="write" />
                <RegistryValue Root="HKCR" Key="CLSID\{E841CB6C-527D-3FB3-BF75-2F523C5EA1B1}\InprocServer32\1.19.5855.33203" Name="RuntimeVersion" Value="v4.0.30319" Type="string" Action="write" />
                <RegistryValue Root="HKCR" Key="CLSID\{E841CB6C-527D-3FB3-BF75-2F523C5EA1B1}\InprocServer32\1.19.5855.33203" Name="CodeBase" Value="file:///[#fil3F4437F772041EF18E21178330FB07F9]" Type="string" Action="write" />
                <RegistryValue Root="HKCR" Key="CLSID\{E841CB6C-527D-3FB3-BF75-2F523C5EA1B1}\InprocServer32" Name="Class" Value="NSwag.SwaggerHeaders" Type="string" Action="write" />
                <RegistryValue Root="HKCR" Key="CLSID\{E841CB6C-527D-3FB3-BF75-2F523C5EA1B1}\InprocServer32" Name="Assembly" Value="NSwag.Core, Version=1.19.5855.33203, Culture=neutral, PublicKeyToken=null" Type="string" Action="write" />
                <RegistryValue Root="HKCR" Key="CLSID\{E841CB6C-527D-3FB3-BF75-2F523C5EA1B1}\InprocServer32" Name="RuntimeVersion" Value="v4.0.30319" Type="string" Action="write" />
                <RegistryValue Root="HKCR" Key="CLSID\{E841CB6C-527D-3FB3-BF75-2F523C5EA1B1}\InprocServer32" Name="CodeBase" Value="file:///[#fil3F4437F772041EF18E21178330FB07F9]" Type="string" Action="write" />
                <RegistryValue Root="HKCR" Key="Record\{0013711C-744F-39E0-9EAD-D3354DF8D7A7}\1.19.5855.33203" Name="Class" Value="NSwag.SwaggerSchema" Type="string" Action="write" />
                <RegistryValue Root="HKCR" Key="Record\{0013711C-744F-39E0-9EAD-D3354DF8D7A7}\1.19.5855.33203" Name="Assembly" Value="NSwag.Core, Version=1.19.5855.33203, Culture=neutral, PublicKeyToken=null" Type="string" Action="write" />
                <RegistryValue Root="HKCR" Key="Record\{0013711C-744F-39E0-9EAD-D3354DF8D7A7}\1.19.5855.33203" Name="RuntimeVersion" Value="v4.0.30319" Type="string" Action="write" />
                <RegistryValue Root="HKCR" Key="Record\{0013711C-744F-39E0-9EAD-D3354DF8D7A7}\1.19.5855.33203" Name="CodeBase" Value="file:///[#fil3F4437F772041EF18E21178330FB07F9]" Type="string" Action="write" />
                <RegistryValue Root="HKCR" Key="Record\{533DD177-C20E-3F14-BB4E-89BB7BEE2CA9}\1.19.5855.33203" Name="Class" Value="NSwag.SwaggerParameterKind" Type="string" Action="write" />
                <RegistryValue Root="HKCR" Key="Record\{533DD177-C20E-3F14-BB4E-89BB7BEE2CA9}\1.19.5855.33203" Name="Assembly" Value="NSwag.Core, Version=1.19.5855.33203, Culture=neutral, PublicKeyToken=null" Type="string" Action="write" />
                <RegistryValue Root="HKCR" Key="Record\{533DD177-C20E-3F14-BB4E-89BB7BEE2CA9}\1.19.5855.33203" Name="RuntimeVersion" Value="v4.0.30319" Type="string" Action="write" />
                <RegistryValue Root="HKCR" Key="Record\{533DD177-C20E-3F14-BB4E-89BB7BEE2CA9}\1.19.5855.33203" Name="CodeBase" Value="file:///[#fil3F4437F772041EF18E21178330FB07F9]" Type="string" Action="write" />
                <RegistryValue Root="HKCR" Key="Record\{5FE2B56F-7207-3359-BFE2-E7B658B6187F}\1.19.5855.33203" Name="Class" Value="NSwag.SwaggerOperationMethod" Type="string" Action="write" />
                <RegistryValue Root="HKCR" Key="Record\{5FE2B56F-7207-3359-BFE2-E7B658B6187F}\1.19.5855.33203" Name="Assembly" Value="NSwag.Core, Version=1.19.5855.33203, Culture=neutral, PublicKeyToken=null" Type="string" Action="write" />
                <RegistryValue Root="HKCR" Key="Record\{5FE2B56F-7207-3359-BFE2-E7B658B6187F}\1.19.5855.33203" Name="RuntimeVersion" Value="v4.0.30319" Type="string" Action="write" />
                <RegistryValue Root="HKCR" Key="Record\{5FE2B56F-7207-3359-BFE2-E7B658B6187F}\1.19.5855.33203" Name="CodeBase" Value="file:///[#fil3F4437F772041EF18E21178330FB07F9]" Type="string" Action="write" />
                <RegistryValue Root="HKCR" Key="Record\{C2972A5C-9858-34E2-99E5-1E4ED3DC8387}\1.19.5855.33203" Name="Class" Value="NSwag.SwaggerSecuritySchemeType" Type="string" Action="write" />
                <RegistryValue Root="HKCR" Key="Record\{C2972A5C-9858-34E2-99E5-1E4ED3DC8387}\1.19.5855.33203" Name="Assembly" Value="NSwag.Core, Version=1.19.5855.33203, Culture=neutral, PublicKeyToken=null" Type="string" Action="write" />
                <RegistryValue Root="HKCR" Key="Record\{C2972A5C-9858-34E2-99E5-1E4ED3DC8387}\1.19.5855.33203" Name="RuntimeVersion" Value="v4.0.30319" Type="string" Action="write" />
                <RegistryValue Root="HKCR" Key="Record\{C2972A5C-9858-34E2-99E5-1E4ED3DC8387}\1.19.5855.33203" Name="CodeBase" Value="file:///[#fil3F4437F772041EF18E21178330FB07F9]" Type="string" Action="write" />
>>>>>>> 3cf12801
            </Component>
            <Component Id="cmp1010C0663A590ED1850175378FD283FF" Directory="RootDirectory" Guid="*">
                <File Id="fil40CDD58B15B8468857D8908B897841FF" KeyPath="yes" Source="$(var.SourcePath)\NSwag.Core.pdb" />
            </Component>
            <Component Id="cmp9EE45CDB16B4CC1F1782CAE6CE0726C8" Directory="RootDirectory" Guid="*">
<<<<<<< HEAD
                <Class Id="{03F0D565-1C15-3509-B63C-A70733D4235A}" Context="InprocServer32" Description="NSwag.Commands.JsonSchemaToCSharpCommand" ThreadingModel="both" ForeignServer="mscoree.dll">
                    <ProgId Id="NSwag.Commands.JsonSchemaToCSharpCommand" Description="NSwag.Commands.JsonSchemaToCSharpCommand" />
                </Class>
                <Class Id="{2F10804A-F1C8-3E80-A9D7-2FAA8FB8D8AB}" Context="InprocServer32" Description="NSwag.Commands.JsonSchemaToTypeScriptCommand" ThreadingModel="both" ForeignServer="mscoree.dll">
                    <ProgId Id="NSwag.Commands.JsonSchemaToTypeScriptCommand" Description="NSwag.Commands.JsonSchemaToTypeScriptCommand" />
                </Class>
                <Class Id="{7598F4B8-7E0E-38BD-86F4-1D3EBC4660F0}" Context="InprocServer32" Description="NSwag.Commands.SwaggerToTypeScriptCommand" ThreadingModel="both" ForeignServer="mscoree.dll">
                    <ProgId Id="NSwag.Commands.SwaggerToTypeScriptCommand" Description="NSwag.Commands.SwaggerToTypeScriptCommand" />
                </Class>
                <Class Id="{82DF37BC-B3DC-3E59-BD17-47536E86B1F2}" Context="InprocServer32" Description="NSwag.Commands.SwaggerToCSharpCommand" ThreadingModel="both" ForeignServer="mscoree.dll">
                    <ProgId Id="NSwag.Commands.SwaggerToCSharpCommand" Description="NSwag.Commands.SwaggerToCSharpCommand" />
                </Class>
                <Class Id="{AB1D2757-26DD-3773-884E-DECCB133757B}" Context="InprocServer32" Description="NSwag.Program" ThreadingModel="both" ForeignServer="mscoree.dll">
                    <ProgId Id="NSwag.Program" Description="NSwag.Program" />
                </Class>
                <Class Id="{E5809906-37A1-3B36-B0B0-F03290937B46}" Context="InprocServer32" Description="NSwag.Commands.WebApiToSwaggerCommand" ThreadingModel="both" ForeignServer="mscoree.dll">
                    <ProgId Id="NSwag.Commands.WebApiToSwaggerCommand" Description="NSwag.Commands.WebApiToSwaggerCommand" />
                </Class>
                <Class Id="{FE83782B-8BAE-323D-8EA6-E251CC35E72E}" Context="InprocServer32" Description="NSwag.Commands.AssemblyTypeToSwaggerCommand" ThreadingModel="both" ForeignServer="mscoree.dll">
                    <ProgId Id="NSwag.Commands.AssemblyTypeToSwaggerCommand" Description="NSwag.Commands.AssemblyTypeToSwaggerCommand" />
                </Class>
                <File Id="filE739E664708A94CFE7C67EC645DD0A88" KeyPath="yes" Source="$(var.SourcePath)\NSwag.exe" />
                <RegistryValue Root="HKCR" Key="CLSID\{03F0D565-1C15-3509-B63C-A70733D4235A}\Implemented Categories\{62C8FE65-4EBB-45e7-B440-6E39B2CDBF29}" Value="" Type="string" Action="write" />
                <RegistryValue Root="HKCR" Key="CLSID\{03F0D565-1C15-3509-B63C-A70733D4235A}\InprocServer32\1.19.5856.28319" Name="Class" Value="NSwag.Commands.JsonSchemaToCSharpCommand" Type="string" Action="write" />
                <RegistryValue Root="HKCR" Key="CLSID\{03F0D565-1C15-3509-B63C-A70733D4235A}\InprocServer32\1.19.5856.28319" Name="Assembly" Value="NSwag, Version=1.19.5856.28319, Culture=neutral, PublicKeyToken=null" Type="string" Action="write" />
                <RegistryValue Root="HKCR" Key="CLSID\{03F0D565-1C15-3509-B63C-A70733D4235A}\InprocServer32\1.19.5856.28319" Name="RuntimeVersion" Value="v4.0.30319" Type="string" Action="write" />
                <RegistryValue Root="HKCR" Key="CLSID\{03F0D565-1C15-3509-B63C-A70733D4235A}\InprocServer32\1.19.5856.28319" Name="CodeBase" Value="file:///[#filE739E664708A94CFE7C67EC645DD0A88]" Type="string" Action="write" />
                <RegistryValue Root="HKCR" Key="CLSID\{03F0D565-1C15-3509-B63C-A70733D4235A}\InprocServer32" Name="Class" Value="NSwag.Commands.JsonSchemaToCSharpCommand" Type="string" Action="write" />
                <RegistryValue Root="HKCR" Key="CLSID\{03F0D565-1C15-3509-B63C-A70733D4235A}\InprocServer32" Name="Assembly" Value="NSwag, Version=1.19.5856.28319, Culture=neutral, PublicKeyToken=null" Type="string" Action="write" />
                <RegistryValue Root="HKCR" Key="CLSID\{03F0D565-1C15-3509-B63C-A70733D4235A}\InprocServer32" Name="RuntimeVersion" Value="v4.0.30319" Type="string" Action="write" />
                <RegistryValue Root="HKCR" Key="CLSID\{03F0D565-1C15-3509-B63C-A70733D4235A}\InprocServer32" Name="CodeBase" Value="file:///[#filE739E664708A94CFE7C67EC645DD0A88]" Type="string" Action="write" />
                <RegistryValue Root="HKCR" Key="CLSID\{2F10804A-F1C8-3E80-A9D7-2FAA8FB8D8AB}\Implemented Categories\{62C8FE65-4EBB-45e7-B440-6E39B2CDBF29}" Value="" Type="string" Action="write" />
                <RegistryValue Root="HKCR" Key="CLSID\{2F10804A-F1C8-3E80-A9D7-2FAA8FB8D8AB}\InprocServer32\1.19.5856.28319" Name="Class" Value="NSwag.Commands.JsonSchemaToTypeScriptCommand" Type="string" Action="write" />
                <RegistryValue Root="HKCR" Key="CLSID\{2F10804A-F1C8-3E80-A9D7-2FAA8FB8D8AB}\InprocServer32\1.19.5856.28319" Name="Assembly" Value="NSwag, Version=1.19.5856.28319, Culture=neutral, PublicKeyToken=null" Type="string" Action="write" />
                <RegistryValue Root="HKCR" Key="CLSID\{2F10804A-F1C8-3E80-A9D7-2FAA8FB8D8AB}\InprocServer32\1.19.5856.28319" Name="RuntimeVersion" Value="v4.0.30319" Type="string" Action="write" />
                <RegistryValue Root="HKCR" Key="CLSID\{2F10804A-F1C8-3E80-A9D7-2FAA8FB8D8AB}\InprocServer32\1.19.5856.28319" Name="CodeBase" Value="file:///[#filE739E664708A94CFE7C67EC645DD0A88]" Type="string" Action="write" />
                <RegistryValue Root="HKCR" Key="CLSID\{2F10804A-F1C8-3E80-A9D7-2FAA8FB8D8AB}\InprocServer32" Name="Class" Value="NSwag.Commands.JsonSchemaToTypeScriptCommand" Type="string" Action="write" />
                <RegistryValue Root="HKCR" Key="CLSID\{2F10804A-F1C8-3E80-A9D7-2FAA8FB8D8AB}\InprocServer32" Name="Assembly" Value="NSwag, Version=1.19.5856.28319, Culture=neutral, PublicKeyToken=null" Type="string" Action="write" />
                <RegistryValue Root="HKCR" Key="CLSID\{2F10804A-F1C8-3E80-A9D7-2FAA8FB8D8AB}\InprocServer32" Name="RuntimeVersion" Value="v4.0.30319" Type="string" Action="write" />
                <RegistryValue Root="HKCR" Key="CLSID\{2F10804A-F1C8-3E80-A9D7-2FAA8FB8D8AB}\InprocServer32" Name="CodeBase" Value="file:///[#filE739E664708A94CFE7C67EC645DD0A88]" Type="string" Action="write" />
                <RegistryValue Root="HKCR" Key="CLSID\{7598F4B8-7E0E-38BD-86F4-1D3EBC4660F0}\Implemented Categories\{62C8FE65-4EBB-45e7-B440-6E39B2CDBF29}" Value="" Type="string" Action="write" />
                <RegistryValue Root="HKCR" Key="CLSID\{7598F4B8-7E0E-38BD-86F4-1D3EBC4660F0}\InprocServer32\1.19.5856.28319" Name="Class" Value="NSwag.Commands.SwaggerToTypeScriptCommand" Type="string" Action="write" />
                <RegistryValue Root="HKCR" Key="CLSID\{7598F4B8-7E0E-38BD-86F4-1D3EBC4660F0}\InprocServer32\1.19.5856.28319" Name="Assembly" Value="NSwag, Version=1.19.5856.28319, Culture=neutral, PublicKeyToken=null" Type="string" Action="write" />
                <RegistryValue Root="HKCR" Key="CLSID\{7598F4B8-7E0E-38BD-86F4-1D3EBC4660F0}\InprocServer32\1.19.5856.28319" Name="RuntimeVersion" Value="v4.0.30319" Type="string" Action="write" />
                <RegistryValue Root="HKCR" Key="CLSID\{7598F4B8-7E0E-38BD-86F4-1D3EBC4660F0}\InprocServer32\1.19.5856.28319" Name="CodeBase" Value="file:///[#filE739E664708A94CFE7C67EC645DD0A88]" Type="string" Action="write" />
                <RegistryValue Root="HKCR" Key="CLSID\{7598F4B8-7E0E-38BD-86F4-1D3EBC4660F0}\InprocServer32" Name="Class" Value="NSwag.Commands.SwaggerToTypeScriptCommand" Type="string" Action="write" />
                <RegistryValue Root="HKCR" Key="CLSID\{7598F4B8-7E0E-38BD-86F4-1D3EBC4660F0}\InprocServer32" Name="Assembly" Value="NSwag, Version=1.19.5856.28319, Culture=neutral, PublicKeyToken=null" Type="string" Action="write" />
                <RegistryValue Root="HKCR" Key="CLSID\{7598F4B8-7E0E-38BD-86F4-1D3EBC4660F0}\InprocServer32" Name="RuntimeVersion" Value="v4.0.30319" Type="string" Action="write" />
                <RegistryValue Root="HKCR" Key="CLSID\{7598F4B8-7E0E-38BD-86F4-1D3EBC4660F0}\InprocServer32" Name="CodeBase" Value="file:///[#filE739E664708A94CFE7C67EC645DD0A88]" Type="string" Action="write" />
                <RegistryValue Root="HKCR" Key="CLSID\{82DF37BC-B3DC-3E59-BD17-47536E86B1F2}\Implemented Categories\{62C8FE65-4EBB-45e7-B440-6E39B2CDBF29}" Value="" Type="string" Action="write" />
                <RegistryValue Root="HKCR" Key="CLSID\{82DF37BC-B3DC-3E59-BD17-47536E86B1F2}\InprocServer32\1.19.5856.28319" Name="Class" Value="NSwag.Commands.SwaggerToCSharpCommand" Type="string" Action="write" />
                <RegistryValue Root="HKCR" Key="CLSID\{82DF37BC-B3DC-3E59-BD17-47536E86B1F2}\InprocServer32\1.19.5856.28319" Name="Assembly" Value="NSwag, Version=1.19.5856.28319, Culture=neutral, PublicKeyToken=null" Type="string" Action="write" />
                <RegistryValue Root="HKCR" Key="CLSID\{82DF37BC-B3DC-3E59-BD17-47536E86B1F2}\InprocServer32\1.19.5856.28319" Name="RuntimeVersion" Value="v4.0.30319" Type="string" Action="write" />
                <RegistryValue Root="HKCR" Key="CLSID\{82DF37BC-B3DC-3E59-BD17-47536E86B1F2}\InprocServer32\1.19.5856.28319" Name="CodeBase" Value="file:///[#filE739E664708A94CFE7C67EC645DD0A88]" Type="string" Action="write" />
                <RegistryValue Root="HKCR" Key="CLSID\{82DF37BC-B3DC-3E59-BD17-47536E86B1F2}\InprocServer32" Name="Class" Value="NSwag.Commands.SwaggerToCSharpCommand" Type="string" Action="write" />
                <RegistryValue Root="HKCR" Key="CLSID\{82DF37BC-B3DC-3E59-BD17-47536E86B1F2}\InprocServer32" Name="Assembly" Value="NSwag, Version=1.19.5856.28319, Culture=neutral, PublicKeyToken=null" Type="string" Action="write" />
                <RegistryValue Root="HKCR" Key="CLSID\{82DF37BC-B3DC-3E59-BD17-47536E86B1F2}\InprocServer32" Name="RuntimeVersion" Value="v4.0.30319" Type="string" Action="write" />
                <RegistryValue Root="HKCR" Key="CLSID\{82DF37BC-B3DC-3E59-BD17-47536E86B1F2}\InprocServer32" Name="CodeBase" Value="file:///[#filE739E664708A94CFE7C67EC645DD0A88]" Type="string" Action="write" />
                <RegistryValue Root="HKCR" Key="CLSID\{AB1D2757-26DD-3773-884E-DECCB133757B}\Implemented Categories\{62C8FE65-4EBB-45e7-B440-6E39B2CDBF29}" Value="" Type="string" Action="write" />
                <RegistryValue Root="HKCR" Key="CLSID\{AB1D2757-26DD-3773-884E-DECCB133757B}\InprocServer32\1.19.5856.28319" Name="Class" Value="NSwag.Program" Type="string" Action="write" />
                <RegistryValue Root="HKCR" Key="CLSID\{AB1D2757-26DD-3773-884E-DECCB133757B}\InprocServer32\1.19.5856.28319" Name="Assembly" Value="NSwag, Version=1.19.5856.28319, Culture=neutral, PublicKeyToken=null" Type="string" Action="write" />
                <RegistryValue Root="HKCR" Key="CLSID\{AB1D2757-26DD-3773-884E-DECCB133757B}\InprocServer32\1.19.5856.28319" Name="RuntimeVersion" Value="v4.0.30319" Type="string" Action="write" />
                <RegistryValue Root="HKCR" Key="CLSID\{AB1D2757-26DD-3773-884E-DECCB133757B}\InprocServer32\1.19.5856.28319" Name="CodeBase" Value="file:///[#filE739E664708A94CFE7C67EC645DD0A88]" Type="string" Action="write" />
                <RegistryValue Root="HKCR" Key="CLSID\{AB1D2757-26DD-3773-884E-DECCB133757B}\InprocServer32" Name="Class" Value="NSwag.Program" Type="string" Action="write" />
                <RegistryValue Root="HKCR" Key="CLSID\{AB1D2757-26DD-3773-884E-DECCB133757B}\InprocServer32" Name="Assembly" Value="NSwag, Version=1.19.5856.28319, Culture=neutral, PublicKeyToken=null" Type="string" Action="write" />
                <RegistryValue Root="HKCR" Key="CLSID\{AB1D2757-26DD-3773-884E-DECCB133757B}\InprocServer32" Name="RuntimeVersion" Value="v4.0.30319" Type="string" Action="write" />
                <RegistryValue Root="HKCR" Key="CLSID\{AB1D2757-26DD-3773-884E-DECCB133757B}\InprocServer32" Name="CodeBase" Value="file:///[#filE739E664708A94CFE7C67EC645DD0A88]" Type="string" Action="write" />
                <RegistryValue Root="HKCR" Key="CLSID\{E5809906-37A1-3B36-B0B0-F03290937B46}\Implemented Categories\{62C8FE65-4EBB-45e7-B440-6E39B2CDBF29}" Value="" Type="string" Action="write" />
                <RegistryValue Root="HKCR" Key="CLSID\{E5809906-37A1-3B36-B0B0-F03290937B46}\InprocServer32\1.19.5856.28319" Name="Class" Value="NSwag.Commands.WebApiToSwaggerCommand" Type="string" Action="write" />
                <RegistryValue Root="HKCR" Key="CLSID\{E5809906-37A1-3B36-B0B0-F03290937B46}\InprocServer32\1.19.5856.28319" Name="Assembly" Value="NSwag, Version=1.19.5856.28319, Culture=neutral, PublicKeyToken=null" Type="string" Action="write" />
                <RegistryValue Root="HKCR" Key="CLSID\{E5809906-37A1-3B36-B0B0-F03290937B46}\InprocServer32\1.19.5856.28319" Name="RuntimeVersion" Value="v4.0.30319" Type="string" Action="write" />
                <RegistryValue Root="HKCR" Key="CLSID\{E5809906-37A1-3B36-B0B0-F03290937B46}\InprocServer32\1.19.5856.28319" Name="CodeBase" Value="file:///[#filE739E664708A94CFE7C67EC645DD0A88]" Type="string" Action="write" />
                <RegistryValue Root="HKCR" Key="CLSID\{E5809906-37A1-3B36-B0B0-F03290937B46}\InprocServer32" Name="Class" Value="NSwag.Commands.WebApiToSwaggerCommand" Type="string" Action="write" />
                <RegistryValue Root="HKCR" Key="CLSID\{E5809906-37A1-3B36-B0B0-F03290937B46}\InprocServer32" Name="Assembly" Value="NSwag, Version=1.19.5856.28319, Culture=neutral, PublicKeyToken=null" Type="string" Action="write" />
                <RegistryValue Root="HKCR" Key="CLSID\{E5809906-37A1-3B36-B0B0-F03290937B46}\InprocServer32" Name="RuntimeVersion" Value="v4.0.30319" Type="string" Action="write" />
                <RegistryValue Root="HKCR" Key="CLSID\{E5809906-37A1-3B36-B0B0-F03290937B46}\InprocServer32" Name="CodeBase" Value="file:///[#filE739E664708A94CFE7C67EC645DD0A88]" Type="string" Action="write" />
                <RegistryValue Root="HKCR" Key="CLSID\{FE83782B-8BAE-323D-8EA6-E251CC35E72E}\Implemented Categories\{62C8FE65-4EBB-45e7-B440-6E39B2CDBF29}" Value="" Type="string" Action="write" />
                <RegistryValue Root="HKCR" Key="CLSID\{FE83782B-8BAE-323D-8EA6-E251CC35E72E}\InprocServer32\1.19.5856.28319" Name="Class" Value="NSwag.Commands.AssemblyTypeToSwaggerCommand" Type="string" Action="write" />
                <RegistryValue Root="HKCR" Key="CLSID\{FE83782B-8BAE-323D-8EA6-E251CC35E72E}\InprocServer32\1.19.5856.28319" Name="Assembly" Value="NSwag, Version=1.19.5856.28319, Culture=neutral, PublicKeyToken=null" Type="string" Action="write" />
                <RegistryValue Root="HKCR" Key="CLSID\{FE83782B-8BAE-323D-8EA6-E251CC35E72E}\InprocServer32\1.19.5856.28319" Name="RuntimeVersion" Value="v4.0.30319" Type="string" Action="write" />
                <RegistryValue Root="HKCR" Key="CLSID\{FE83782B-8BAE-323D-8EA6-E251CC35E72E}\InprocServer32\1.19.5856.28319" Name="CodeBase" Value="file:///[#filE739E664708A94CFE7C67EC645DD0A88]" Type="string" Action="write" />
                <RegistryValue Root="HKCR" Key="CLSID\{FE83782B-8BAE-323D-8EA6-E251CC35E72E}\InprocServer32" Name="Class" Value="NSwag.Commands.AssemblyTypeToSwaggerCommand" Type="string" Action="write" />
                <RegistryValue Root="HKCR" Key="CLSID\{FE83782B-8BAE-323D-8EA6-E251CC35E72E}\InprocServer32" Name="Assembly" Value="NSwag, Version=1.19.5856.28319, Culture=neutral, PublicKeyToken=null" Type="string" Action="write" />
                <RegistryValue Root="HKCR" Key="CLSID\{FE83782B-8BAE-323D-8EA6-E251CC35E72E}\InprocServer32" Name="RuntimeVersion" Value="v4.0.30319" Type="string" Action="write" />
                <RegistryValue Root="HKCR" Key="CLSID\{FE83782B-8BAE-323D-8EA6-E251CC35E72E}\InprocServer32" Name="CodeBase" Value="file:///[#filE739E664708A94CFE7C67EC645DD0A88]" Type="string" Action="write" />
=======
                <Class Id="{0D0D178C-51AD-3738-8A90-A71F9B7CB7A2}" Context="InprocServer32" Description="NSwag.Commands.SwaggerToCSharpCommand" ThreadingModel="both" ForeignServer="mscoree.dll">
                    <ProgId Id="NSwag.Commands.SwaggerToCSharpCommand" Description="NSwag.Commands.SwaggerToCSharpCommand" />
                </Class>
                <Class Id="{102B7092-26B9-3213-9A2A-0A133CCA17F8}" Context="InprocServer32" Description="NSwag.Commands.SwaggerToTypeScriptCommand" ThreadingModel="both" ForeignServer="mscoree.dll">
                    <ProgId Id="NSwag.Commands.SwaggerToTypeScriptCommand" Description="NSwag.Commands.SwaggerToTypeScriptCommand" />
                </Class>
                <Class Id="{12BFDA78-E865-3F2F-A706-63B0420349FC}" Context="InprocServer32" Description="NSwag.Commands.WebApiToSwaggerCommand" ThreadingModel="both" ForeignServer="mscoree.dll">
                    <ProgId Id="NSwag.Commands.WebApiToSwaggerCommand" Description="NSwag.Commands.WebApiToSwaggerCommand" />
                </Class>
                <Class Id="{4DAF166A-EAF1-31C8-9655-3036D31B8F38}" Context="InprocServer32" Description="NSwag.Commands.JsonSchemaToTypeScriptCommand" ThreadingModel="both" ForeignServer="mscoree.dll">
                    <ProgId Id="NSwag.Commands.JsonSchemaToTypeScriptCommand" Description="NSwag.Commands.JsonSchemaToTypeScriptCommand" />
                </Class>
                <Class Id="{702F8F9E-C25E-394E-8604-95272BDD980F}" Context="InprocServer32" Description="NSwag.Commands.AssemblyTypeToSwaggerCommand" ThreadingModel="both" ForeignServer="mscoree.dll">
                    <ProgId Id="NSwag.Commands.AssemblyTypeToSwaggerCommand" Description="NSwag.Commands.AssemblyTypeToSwaggerCommand" />
                </Class>
                <Class Id="{9C12F690-9664-3149-B788-F161B03CB2F1}" Context="InprocServer32" Description="NSwag.Program" ThreadingModel="both" ForeignServer="mscoree.dll">
                    <ProgId Id="NSwag.Program" Description="NSwag.Program" />
                </Class>
                <Class Id="{F1EE6D77-576D-360C-AB3B-90749D1D3A56}" Context="InprocServer32" Description="NSwag.Commands.JsonSchemaToCSharpCommand" ThreadingModel="both" ForeignServer="mscoree.dll">
                    <ProgId Id="NSwag.Commands.JsonSchemaToCSharpCommand" Description="NSwag.Commands.JsonSchemaToCSharpCommand" />
                </Class>
                <File Id="filE739E664708A94CFE7C67EC645DD0A88" KeyPath="yes" Source="$(var.SourcePath)\NSwag.exe" />
                <RegistryValue Root="HKCR" Key="CLSID\{0D0D178C-51AD-3738-8A90-A71F9B7CB7A2}\Implemented Categories\{62C8FE65-4EBB-45e7-B440-6E39B2CDBF29}" Value="" Type="string" Action="write" />
                <RegistryValue Root="HKCR" Key="CLSID\{0D0D178C-51AD-3738-8A90-A71F9B7CB7A2}\InprocServer32\1.19.5855.37223" Name="Class" Value="NSwag.Commands.SwaggerToCSharpCommand" Type="string" Action="write" />
                <RegistryValue Root="HKCR" Key="CLSID\{0D0D178C-51AD-3738-8A90-A71F9B7CB7A2}\InprocServer32\1.19.5855.37223" Name="Assembly" Value="NSwag, Version=1.19.5855.37223, Culture=neutral, PublicKeyToken=null" Type="string" Action="write" />
                <RegistryValue Root="HKCR" Key="CLSID\{0D0D178C-51AD-3738-8A90-A71F9B7CB7A2}\InprocServer32\1.19.5855.37223" Name="RuntimeVersion" Value="v4.0.30319" Type="string" Action="write" />
                <RegistryValue Root="HKCR" Key="CLSID\{0D0D178C-51AD-3738-8A90-A71F9B7CB7A2}\InprocServer32\1.19.5855.37223" Name="CodeBase" Value="file:///[#filE739E664708A94CFE7C67EC645DD0A88]" Type="string" Action="write" />
                <RegistryValue Root="HKCR" Key="CLSID\{0D0D178C-51AD-3738-8A90-A71F9B7CB7A2}\InprocServer32" Name="Class" Value="NSwag.Commands.SwaggerToCSharpCommand" Type="string" Action="write" />
                <RegistryValue Root="HKCR" Key="CLSID\{0D0D178C-51AD-3738-8A90-A71F9B7CB7A2}\InprocServer32" Name="Assembly" Value="NSwag, Version=1.19.5855.37223, Culture=neutral, PublicKeyToken=null" Type="string" Action="write" />
                <RegistryValue Root="HKCR" Key="CLSID\{0D0D178C-51AD-3738-8A90-A71F9B7CB7A2}\InprocServer32" Name="RuntimeVersion" Value="v4.0.30319" Type="string" Action="write" />
                <RegistryValue Root="HKCR" Key="CLSID\{0D0D178C-51AD-3738-8A90-A71F9B7CB7A2}\InprocServer32" Name="CodeBase" Value="file:///[#filE739E664708A94CFE7C67EC645DD0A88]" Type="string" Action="write" />
                <RegistryValue Root="HKCR" Key="CLSID\{102B7092-26B9-3213-9A2A-0A133CCA17F8}\Implemented Categories\{62C8FE65-4EBB-45e7-B440-6E39B2CDBF29}" Value="" Type="string" Action="write" />
                <RegistryValue Root="HKCR" Key="CLSID\{102B7092-26B9-3213-9A2A-0A133CCA17F8}\InprocServer32\1.19.5855.37223" Name="Class" Value="NSwag.Commands.SwaggerToTypeScriptCommand" Type="string" Action="write" />
                <RegistryValue Root="HKCR" Key="CLSID\{102B7092-26B9-3213-9A2A-0A133CCA17F8}\InprocServer32\1.19.5855.37223" Name="Assembly" Value="NSwag, Version=1.19.5855.37223, Culture=neutral, PublicKeyToken=null" Type="string" Action="write" />
                <RegistryValue Root="HKCR" Key="CLSID\{102B7092-26B9-3213-9A2A-0A133CCA17F8}\InprocServer32\1.19.5855.37223" Name="RuntimeVersion" Value="v4.0.30319" Type="string" Action="write" />
                <RegistryValue Root="HKCR" Key="CLSID\{102B7092-26B9-3213-9A2A-0A133CCA17F8}\InprocServer32\1.19.5855.37223" Name="CodeBase" Value="file:///[#filE739E664708A94CFE7C67EC645DD0A88]" Type="string" Action="write" />
                <RegistryValue Root="HKCR" Key="CLSID\{102B7092-26B9-3213-9A2A-0A133CCA17F8}\InprocServer32" Name="Class" Value="NSwag.Commands.SwaggerToTypeScriptCommand" Type="string" Action="write" />
                <RegistryValue Root="HKCR" Key="CLSID\{102B7092-26B9-3213-9A2A-0A133CCA17F8}\InprocServer32" Name="Assembly" Value="NSwag, Version=1.19.5855.37223, Culture=neutral, PublicKeyToken=null" Type="string" Action="write" />
                <RegistryValue Root="HKCR" Key="CLSID\{102B7092-26B9-3213-9A2A-0A133CCA17F8}\InprocServer32" Name="RuntimeVersion" Value="v4.0.30319" Type="string" Action="write" />
                <RegistryValue Root="HKCR" Key="CLSID\{102B7092-26B9-3213-9A2A-0A133CCA17F8}\InprocServer32" Name="CodeBase" Value="file:///[#filE739E664708A94CFE7C67EC645DD0A88]" Type="string" Action="write" />
                <RegistryValue Root="HKCR" Key="CLSID\{12BFDA78-E865-3F2F-A706-63B0420349FC}\Implemented Categories\{62C8FE65-4EBB-45e7-B440-6E39B2CDBF29}" Value="" Type="string" Action="write" />
                <RegistryValue Root="HKCR" Key="CLSID\{12BFDA78-E865-3F2F-A706-63B0420349FC}\InprocServer32\1.19.5855.37223" Name="Class" Value="NSwag.Commands.WebApiToSwaggerCommand" Type="string" Action="write" />
                <RegistryValue Root="HKCR" Key="CLSID\{12BFDA78-E865-3F2F-A706-63B0420349FC}\InprocServer32\1.19.5855.37223" Name="Assembly" Value="NSwag, Version=1.19.5855.37223, Culture=neutral, PublicKeyToken=null" Type="string" Action="write" />
                <RegistryValue Root="HKCR" Key="CLSID\{12BFDA78-E865-3F2F-A706-63B0420349FC}\InprocServer32\1.19.5855.37223" Name="RuntimeVersion" Value="v4.0.30319" Type="string" Action="write" />
                <RegistryValue Root="HKCR" Key="CLSID\{12BFDA78-E865-3F2F-A706-63B0420349FC}\InprocServer32\1.19.5855.37223" Name="CodeBase" Value="file:///[#filE739E664708A94CFE7C67EC645DD0A88]" Type="string" Action="write" />
                <RegistryValue Root="HKCR" Key="CLSID\{12BFDA78-E865-3F2F-A706-63B0420349FC}\InprocServer32" Name="Class" Value="NSwag.Commands.WebApiToSwaggerCommand" Type="string" Action="write" />
                <RegistryValue Root="HKCR" Key="CLSID\{12BFDA78-E865-3F2F-A706-63B0420349FC}\InprocServer32" Name="Assembly" Value="NSwag, Version=1.19.5855.37223, Culture=neutral, PublicKeyToken=null" Type="string" Action="write" />
                <RegistryValue Root="HKCR" Key="CLSID\{12BFDA78-E865-3F2F-A706-63B0420349FC}\InprocServer32" Name="RuntimeVersion" Value="v4.0.30319" Type="string" Action="write" />
                <RegistryValue Root="HKCR" Key="CLSID\{12BFDA78-E865-3F2F-A706-63B0420349FC}\InprocServer32" Name="CodeBase" Value="file:///[#filE739E664708A94CFE7C67EC645DD0A88]" Type="string" Action="write" />
                <RegistryValue Root="HKCR" Key="CLSID\{4DAF166A-EAF1-31C8-9655-3036D31B8F38}\Implemented Categories\{62C8FE65-4EBB-45e7-B440-6E39B2CDBF29}" Value="" Type="string" Action="write" />
                <RegistryValue Root="HKCR" Key="CLSID\{4DAF166A-EAF1-31C8-9655-3036D31B8F38}\InprocServer32\1.19.5855.37223" Name="Class" Value="NSwag.Commands.JsonSchemaToTypeScriptCommand" Type="string" Action="write" />
                <RegistryValue Root="HKCR" Key="CLSID\{4DAF166A-EAF1-31C8-9655-3036D31B8F38}\InprocServer32\1.19.5855.37223" Name="Assembly" Value="NSwag, Version=1.19.5855.37223, Culture=neutral, PublicKeyToken=null" Type="string" Action="write" />
                <RegistryValue Root="HKCR" Key="CLSID\{4DAF166A-EAF1-31C8-9655-3036D31B8F38}\InprocServer32\1.19.5855.37223" Name="RuntimeVersion" Value="v4.0.30319" Type="string" Action="write" />
                <RegistryValue Root="HKCR" Key="CLSID\{4DAF166A-EAF1-31C8-9655-3036D31B8F38}\InprocServer32\1.19.5855.37223" Name="CodeBase" Value="file:///[#filE739E664708A94CFE7C67EC645DD0A88]" Type="string" Action="write" />
                <RegistryValue Root="HKCR" Key="CLSID\{4DAF166A-EAF1-31C8-9655-3036D31B8F38}\InprocServer32" Name="Class" Value="NSwag.Commands.JsonSchemaToTypeScriptCommand" Type="string" Action="write" />
                <RegistryValue Root="HKCR" Key="CLSID\{4DAF166A-EAF1-31C8-9655-3036D31B8F38}\InprocServer32" Name="Assembly" Value="NSwag, Version=1.19.5855.37223, Culture=neutral, PublicKeyToken=null" Type="string" Action="write" />
                <RegistryValue Root="HKCR" Key="CLSID\{4DAF166A-EAF1-31C8-9655-3036D31B8F38}\InprocServer32" Name="RuntimeVersion" Value="v4.0.30319" Type="string" Action="write" />
                <RegistryValue Root="HKCR" Key="CLSID\{4DAF166A-EAF1-31C8-9655-3036D31B8F38}\InprocServer32" Name="CodeBase" Value="file:///[#filE739E664708A94CFE7C67EC645DD0A88]" Type="string" Action="write" />
                <RegistryValue Root="HKCR" Key="CLSID\{702F8F9E-C25E-394E-8604-95272BDD980F}\Implemented Categories\{62C8FE65-4EBB-45e7-B440-6E39B2CDBF29}" Value="" Type="string" Action="write" />
                <RegistryValue Root="HKCR" Key="CLSID\{702F8F9E-C25E-394E-8604-95272BDD980F}\InprocServer32\1.19.5855.37223" Name="Class" Value="NSwag.Commands.AssemblyTypeToSwaggerCommand" Type="string" Action="write" />
                <RegistryValue Root="HKCR" Key="CLSID\{702F8F9E-C25E-394E-8604-95272BDD980F}\InprocServer32\1.19.5855.37223" Name="Assembly" Value="NSwag, Version=1.19.5855.37223, Culture=neutral, PublicKeyToken=null" Type="string" Action="write" />
                <RegistryValue Root="HKCR" Key="CLSID\{702F8F9E-C25E-394E-8604-95272BDD980F}\InprocServer32\1.19.5855.37223" Name="RuntimeVersion" Value="v4.0.30319" Type="string" Action="write" />
                <RegistryValue Root="HKCR" Key="CLSID\{702F8F9E-C25E-394E-8604-95272BDD980F}\InprocServer32\1.19.5855.37223" Name="CodeBase" Value="file:///[#filE739E664708A94CFE7C67EC645DD0A88]" Type="string" Action="write" />
                <RegistryValue Root="HKCR" Key="CLSID\{702F8F9E-C25E-394E-8604-95272BDD980F}\InprocServer32" Name="Class" Value="NSwag.Commands.AssemblyTypeToSwaggerCommand" Type="string" Action="write" />
                <RegistryValue Root="HKCR" Key="CLSID\{702F8F9E-C25E-394E-8604-95272BDD980F}\InprocServer32" Name="Assembly" Value="NSwag, Version=1.19.5855.37223, Culture=neutral, PublicKeyToken=null" Type="string" Action="write" />
                <RegistryValue Root="HKCR" Key="CLSID\{702F8F9E-C25E-394E-8604-95272BDD980F}\InprocServer32" Name="RuntimeVersion" Value="v4.0.30319" Type="string" Action="write" />
                <RegistryValue Root="HKCR" Key="CLSID\{702F8F9E-C25E-394E-8604-95272BDD980F}\InprocServer32" Name="CodeBase" Value="file:///[#filE739E664708A94CFE7C67EC645DD0A88]" Type="string" Action="write" />
                <RegistryValue Root="HKCR" Key="CLSID\{9C12F690-9664-3149-B788-F161B03CB2F1}\Implemented Categories\{62C8FE65-4EBB-45e7-B440-6E39B2CDBF29}" Value="" Type="string" Action="write" />
                <RegistryValue Root="HKCR" Key="CLSID\{9C12F690-9664-3149-B788-F161B03CB2F1}\InprocServer32\1.19.5855.37223" Name="Class" Value="NSwag.Program" Type="string" Action="write" />
                <RegistryValue Root="HKCR" Key="CLSID\{9C12F690-9664-3149-B788-F161B03CB2F1}\InprocServer32\1.19.5855.37223" Name="Assembly" Value="NSwag, Version=1.19.5855.37223, Culture=neutral, PublicKeyToken=null" Type="string" Action="write" />
                <RegistryValue Root="HKCR" Key="CLSID\{9C12F690-9664-3149-B788-F161B03CB2F1}\InprocServer32\1.19.5855.37223" Name="RuntimeVersion" Value="v4.0.30319" Type="string" Action="write" />
                <RegistryValue Root="HKCR" Key="CLSID\{9C12F690-9664-3149-B788-F161B03CB2F1}\InprocServer32\1.19.5855.37223" Name="CodeBase" Value="file:///[#filE739E664708A94CFE7C67EC645DD0A88]" Type="string" Action="write" />
                <RegistryValue Root="HKCR" Key="CLSID\{9C12F690-9664-3149-B788-F161B03CB2F1}\InprocServer32" Name="Class" Value="NSwag.Program" Type="string" Action="write" />
                <RegistryValue Root="HKCR" Key="CLSID\{9C12F690-9664-3149-B788-F161B03CB2F1}\InprocServer32" Name="Assembly" Value="NSwag, Version=1.19.5855.37223, Culture=neutral, PublicKeyToken=null" Type="string" Action="write" />
                <RegistryValue Root="HKCR" Key="CLSID\{9C12F690-9664-3149-B788-F161B03CB2F1}\InprocServer32" Name="RuntimeVersion" Value="v4.0.30319" Type="string" Action="write" />
                <RegistryValue Root="HKCR" Key="CLSID\{9C12F690-9664-3149-B788-F161B03CB2F1}\InprocServer32" Name="CodeBase" Value="file:///[#filE739E664708A94CFE7C67EC645DD0A88]" Type="string" Action="write" />
                <RegistryValue Root="HKCR" Key="CLSID\{F1EE6D77-576D-360C-AB3B-90749D1D3A56}\Implemented Categories\{62C8FE65-4EBB-45e7-B440-6E39B2CDBF29}" Value="" Type="string" Action="write" />
                <RegistryValue Root="HKCR" Key="CLSID\{F1EE6D77-576D-360C-AB3B-90749D1D3A56}\InprocServer32\1.19.5855.37223" Name="Class" Value="NSwag.Commands.JsonSchemaToCSharpCommand" Type="string" Action="write" />
                <RegistryValue Root="HKCR" Key="CLSID\{F1EE6D77-576D-360C-AB3B-90749D1D3A56}\InprocServer32\1.19.5855.37223" Name="Assembly" Value="NSwag, Version=1.19.5855.37223, Culture=neutral, PublicKeyToken=null" Type="string" Action="write" />
                <RegistryValue Root="HKCR" Key="CLSID\{F1EE6D77-576D-360C-AB3B-90749D1D3A56}\InprocServer32\1.19.5855.37223" Name="RuntimeVersion" Value="v4.0.30319" Type="string" Action="write" />
                <RegistryValue Root="HKCR" Key="CLSID\{F1EE6D77-576D-360C-AB3B-90749D1D3A56}\InprocServer32\1.19.5855.37223" Name="CodeBase" Value="file:///[#filE739E664708A94CFE7C67EC645DD0A88]" Type="string" Action="write" />
                <RegistryValue Root="HKCR" Key="CLSID\{F1EE6D77-576D-360C-AB3B-90749D1D3A56}\InprocServer32" Name="Class" Value="NSwag.Commands.JsonSchemaToCSharpCommand" Type="string" Action="write" />
                <RegistryValue Root="HKCR" Key="CLSID\{F1EE6D77-576D-360C-AB3B-90749D1D3A56}\InprocServer32" Name="Assembly" Value="NSwag, Version=1.19.5855.37223, Culture=neutral, PublicKeyToken=null" Type="string" Action="write" />
                <RegistryValue Root="HKCR" Key="CLSID\{F1EE6D77-576D-360C-AB3B-90749D1D3A56}\InprocServer32" Name="RuntimeVersion" Value="v4.0.30319" Type="string" Action="write" />
                <RegistryValue Root="HKCR" Key="CLSID\{F1EE6D77-576D-360C-AB3B-90749D1D3A56}\InprocServer32" Name="CodeBase" Value="file:///[#filE739E664708A94CFE7C67EC645DD0A88]" Type="string" Action="write" />
>>>>>>> 3cf12801
            </Component>
            <Component Id="cmpB27D53834FD85E29FA7563BC334D554C" Directory="RootDirectory" Guid="*">
                <File Id="filB160E459611A55BD812888E001FF740C" KeyPath="yes" Source="$(var.SourcePath)\NSwag.pdb" />
            </Component>
            <Component Id="cmp52D2A30100C72AAC8F61B78E109361CE" Directory="RootDirectory" Guid="*">
<<<<<<< HEAD
                <Class Id="{05C7967B-48F0-30B1-9CF7-9B8A060F913A}" Context="InprocServer32" Description="NSwagStudio.ViewModels.ClientGenerators.CSharpClientGeneratorViewModel" ThreadingModel="both" ForeignServer="mscoree.dll">
                    <ProgId Id="NSwagStudio.ViewModels.ClientGenerators.CSharpClientGeneratorViewModel" Description="NSwagStudio.ViewModels.ClientGenerators.CSharpClientGeneratorViewModel" />
                </Class>
                <Class Id="{16497D17-1B74-382F-B4DA-B5D797B73933}" Context="InprocServer32" Description="NSwagStudio.ViewModels.ClientGenerators.SwaggerGeneratorViewModel" ThreadingModel="both" ForeignServer="mscoree.dll">
                    <ProgId Id="NSwagStudio.ViewModels.ClientGenerators.SwaggerGeneratorViewModel" Description="NSwagStudio.ViewModels.ClientGenerators.SwaggerGeneratorViewModel" />
                </Class>
                <Class Id="{1C13435B-AB11-370D-9E59-BB5B08A08C29}" Context="InprocServer32" Description="NSwagStudio.Views.DocumentView" ThreadingModel="both" ForeignServer="mscoree.dll">
                    <ProgId Id="NSwagStudio.Views.DocumentView" Description="NSwagStudio.Views.DocumentView" />
                </Class>
                <Class Id="{265645B2-DC3E-326A-8502-F962A4E8108E}" Context="InprocServer32" Description="NSwagStudio.ViewModels.DocumentViewModel" ThreadingModel="both" ForeignServer="mscoree.dll">
                    <ProgId Id="NSwagStudio.ViewModels.DocumentViewModel" Description="NSwagStudio.ViewModels.DocumentViewModel" />
                </Class>
                <Class Id="{3D7E6081-5BCE-3B18-86A0-0C9CBC246BAE}" Context="InprocServer32" Description="NSwagStudio.Views.AvalonEditBehavior" ThreadingModel="both" ForeignServer="mscoree.dll">
                    <ProgId Id="NSwagStudio.Views.AvalonEditBehavior" Description="NSwagStudio.Views.AvalonEditBehavior" />
                </Class>
                <Class Id="{419A3703-0E6C-3532-B0A8-867A702D2FD2}" Context="InprocServer32" Description="NSwagStudio.ViewModels.ClientGenerators.TypeScriptCodeGeneratorViewModel" ThreadingModel="both" ForeignServer="mscoree.dll">
                    <ProgId Id="NSwagStudio.ViewModels.ClientGenerators.TypeScriptCodeGeneratorViewModel" Description="NSwagStudio.ViewModels.ClientGenerators.TypeScriptCodeGeneratorViewModel" />
                </Class>
                <Class Id="{451FEF89-7119-37E6-B72E-055C4A3737D9}" Context="InprocServer32" Description="NSwagStudio.ViewModels.MainWindowModel" ThreadingModel="both" ForeignServer="mscoree.dll">
                    <ProgId Id="NSwagStudio.ViewModels.MainWindowModel" Description="NSwagStudio.ViewModels.MainWindowModel" />
                </Class>
                <Class Id="{56A9722D-126E-32D0-A1EB-E51D01751BEB}" Context="InprocServer32" Description="NSwagStudio.Views.MainWindow" ThreadingModel="both" ForeignServer="mscoree.dll">
                    <ProgId Id="NSwagStudio.Views.MainWindow" Description="NSwagStudio.Views.MainWindow" />
                </Class>
                <Class Id="{69727C8B-2E69-385F-A441-06FE7624BEDF}" Context="InprocServer32" Description="NSwagStudio.Views.ClientGenerators.SwaggerGeneratorView" ThreadingModel="both" ForeignServer="mscoree.dll">
                    <ProgId Id="NSwagStudio.Views.ClientGenerators.SwaggerGeneratorView" Description="NSwagStudio.Views.ClientGenerators.SwaggerGeneratorView" />
                </Class>
                <Class Id="{9AAA09B8-5B82-3CBD-8FD6-CD0D2354B19E}" Context="InprocServer32" Description="NSwagStudio.ViewModels.ViewModelBase" ThreadingModel="both" ForeignServer="mscoree.dll">
                    <ProgId Id="NSwagStudio.ViewModels.ViewModelBase" Description="NSwagStudio.ViewModels.ViewModelBase" />
                </Class>
                <Class Id="{B594396D-4A71-3B47-A98B-645132D453C9}" Context="InprocServer32" Description="NSwagStudio.NSwagDocument" ThreadingModel="both" ForeignServer="mscoree.dll">
                    <ProgId Id="NSwagStudio.NSwagDocument" Description="NSwagStudio.NSwagDocument" />
                </Class>
                <Class Id="{C79621F0-3D1D-3941-A93B-E530369547CC}" Context="InprocServer32" Description="NSwagStudio.ViewModels.SwaggerGenerators.AssemblySwaggerGeneratorViewModel" ThreadingModel="both" ForeignServer="mscoree.dll">
                    <ProgId Id="NSwagStudio.ViewModels.SwaggerGenerators.AssemblySwaggerGeneratorViewModel" Description="NSwagStudio.ViewModels.SwaggerGenerators.AssemblySwaggerGeneratorViewModel" />
                </Class>
                <Class Id="{D9F4F9F4-C1E0-3539-8B0B-185E612E65B0}" Context="InprocServer32" Description="NSwagStudio.App" ThreadingModel="both" ForeignServer="mscoree.dll">
                    <ProgId Id="NSwagStudio.App" Description="NSwagStudio.App" />
                </Class>
                <Class Id="{ECD8051A-0D48-339A-AD1F-810FDCE3D42C}" Context="InprocServer32" Description="NSwagStudio.ViewModels.SwaggerGenerators.WebApiSwaggerGeneratorViewModel" ThreadingModel="both" ForeignServer="mscoree.dll">
                    <ProgId Id="NSwagStudio.ViewModels.SwaggerGenerators.WebApiSwaggerGeneratorViewModel" Description="NSwagStudio.ViewModels.SwaggerGenerators.WebApiSwaggerGeneratorViewModel" />
                </Class>
                <File Id="filF3BD24AA0D122986D3F6250EA6C47D5B" KeyPath="yes" Source="$(var.SourcePath)\NSwagStudio.exe" />
                <RegistryValue Root="HKCR" Key="CLSID\{05C7967B-48F0-30B1-9CF7-9B8A060F913A}\Implemented Categories\{62C8FE65-4EBB-45e7-B440-6E39B2CDBF29}" Value="" Type="string" Action="write" />
                <RegistryValue Root="HKCR" Key="CLSID\{05C7967B-48F0-30B1-9CF7-9B8A060F913A}\InprocServer32\1.19.5856.28320" Name="Class" Value="NSwagStudio.ViewModels.ClientGenerators.CSharpClientGeneratorViewModel" Type="string" Action="write" />
                <RegistryValue Root="HKCR" Key="CLSID\{05C7967B-48F0-30B1-9CF7-9B8A060F913A}\InprocServer32\1.19.5856.28320" Name="Assembly" Value="NSwagStudio, Version=1.19.5856.28320, Culture=neutral, PublicKeyToken=null" Type="string" Action="write" />
                <RegistryValue Root="HKCR" Key="CLSID\{05C7967B-48F0-30B1-9CF7-9B8A060F913A}\InprocServer32\1.19.5856.28320" Name="RuntimeVersion" Value="v4.0.30319" Type="string" Action="write" />
                <RegistryValue Root="HKCR" Key="CLSID\{05C7967B-48F0-30B1-9CF7-9B8A060F913A}\InprocServer32\1.19.5856.28320" Name="CodeBase" Value="file:///[#filF3BD24AA0D122986D3F6250EA6C47D5B]" Type="string" Action="write" />
                <RegistryValue Root="HKCR" Key="CLSID\{05C7967B-48F0-30B1-9CF7-9B8A060F913A}\InprocServer32" Name="Class" Value="NSwagStudio.ViewModels.ClientGenerators.CSharpClientGeneratorViewModel" Type="string" Action="write" />
                <RegistryValue Root="HKCR" Key="CLSID\{05C7967B-48F0-30B1-9CF7-9B8A060F913A}\InprocServer32" Name="Assembly" Value="NSwagStudio, Version=1.19.5856.28320, Culture=neutral, PublicKeyToken=null" Type="string" Action="write" />
                <RegistryValue Root="HKCR" Key="CLSID\{05C7967B-48F0-30B1-9CF7-9B8A060F913A}\InprocServer32" Name="RuntimeVersion" Value="v4.0.30319" Type="string" Action="write" />
                <RegistryValue Root="HKCR" Key="CLSID\{05C7967B-48F0-30B1-9CF7-9B8A060F913A}\InprocServer32" Name="CodeBase" Value="file:///[#filF3BD24AA0D122986D3F6250EA6C47D5B]" Type="string" Action="write" />
                <RegistryValue Root="HKCR" Key="CLSID\{16497D17-1B74-382F-B4DA-B5D797B73933}\Implemented Categories\{62C8FE65-4EBB-45e7-B440-6E39B2CDBF29}" Value="" Type="string" Action="write" />
                <RegistryValue Root="HKCR" Key="CLSID\{16497D17-1B74-382F-B4DA-B5D797B73933}\InprocServer32\1.19.5856.28320" Name="Class" Value="NSwagStudio.ViewModels.ClientGenerators.SwaggerGeneratorViewModel" Type="string" Action="write" />
                <RegistryValue Root="HKCR" Key="CLSID\{16497D17-1B74-382F-B4DA-B5D797B73933}\InprocServer32\1.19.5856.28320" Name="Assembly" Value="NSwagStudio, Version=1.19.5856.28320, Culture=neutral, PublicKeyToken=null" Type="string" Action="write" />
                <RegistryValue Root="HKCR" Key="CLSID\{16497D17-1B74-382F-B4DA-B5D797B73933}\InprocServer32\1.19.5856.28320" Name="RuntimeVersion" Value="v4.0.30319" Type="string" Action="write" />
                <RegistryValue Root="HKCR" Key="CLSID\{16497D17-1B74-382F-B4DA-B5D797B73933}\InprocServer32\1.19.5856.28320" Name="CodeBase" Value="file:///[#filF3BD24AA0D122986D3F6250EA6C47D5B]" Type="string" Action="write" />
                <RegistryValue Root="HKCR" Key="CLSID\{16497D17-1B74-382F-B4DA-B5D797B73933}\InprocServer32" Name="Class" Value="NSwagStudio.ViewModels.ClientGenerators.SwaggerGeneratorViewModel" Type="string" Action="write" />
                <RegistryValue Root="HKCR" Key="CLSID\{16497D17-1B74-382F-B4DA-B5D797B73933}\InprocServer32" Name="Assembly" Value="NSwagStudio, Version=1.19.5856.28320, Culture=neutral, PublicKeyToken=null" Type="string" Action="write" />
                <RegistryValue Root="HKCR" Key="CLSID\{16497D17-1B74-382F-B4DA-B5D797B73933}\InprocServer32" Name="RuntimeVersion" Value="v4.0.30319" Type="string" Action="write" />
                <RegistryValue Root="HKCR" Key="CLSID\{16497D17-1B74-382F-B4DA-B5D797B73933}\InprocServer32" Name="CodeBase" Value="file:///[#filF3BD24AA0D122986D3F6250EA6C47D5B]" Type="string" Action="write" />
                <RegistryValue Root="HKCR" Key="CLSID\{1C13435B-AB11-370D-9E59-BB5B08A08C29}\Implemented Categories\{62C8FE65-4EBB-45e7-B440-6E39B2CDBF29}" Value="" Type="string" Action="write" />
                <RegistryValue Root="HKCR" Key="CLSID\{1C13435B-AB11-370D-9E59-BB5B08A08C29}\InprocServer32\1.19.5856.28320" Name="Class" Value="NSwagStudio.Views.DocumentView" Type="string" Action="write" />
                <RegistryValue Root="HKCR" Key="CLSID\{1C13435B-AB11-370D-9E59-BB5B08A08C29}\InprocServer32\1.19.5856.28320" Name="Assembly" Value="NSwagStudio, Version=1.19.5856.28320, Culture=neutral, PublicKeyToken=null" Type="string" Action="write" />
                <RegistryValue Root="HKCR" Key="CLSID\{1C13435B-AB11-370D-9E59-BB5B08A08C29}\InprocServer32\1.19.5856.28320" Name="RuntimeVersion" Value="v4.0.30319" Type="string" Action="write" />
                <RegistryValue Root="HKCR" Key="CLSID\{1C13435B-AB11-370D-9E59-BB5B08A08C29}\InprocServer32\1.19.5856.28320" Name="CodeBase" Value="file:///[#filF3BD24AA0D122986D3F6250EA6C47D5B]" Type="string" Action="write" />
                <RegistryValue Root="HKCR" Key="CLSID\{1C13435B-AB11-370D-9E59-BB5B08A08C29}\InprocServer32" Name="Class" Value="NSwagStudio.Views.DocumentView" Type="string" Action="write" />
                <RegistryValue Root="HKCR" Key="CLSID\{1C13435B-AB11-370D-9E59-BB5B08A08C29}\InprocServer32" Name="Assembly" Value="NSwagStudio, Version=1.19.5856.28320, Culture=neutral, PublicKeyToken=null" Type="string" Action="write" />
                <RegistryValue Root="HKCR" Key="CLSID\{1C13435B-AB11-370D-9E59-BB5B08A08C29}\InprocServer32" Name="RuntimeVersion" Value="v4.0.30319" Type="string" Action="write" />
                <RegistryValue Root="HKCR" Key="CLSID\{1C13435B-AB11-370D-9E59-BB5B08A08C29}\InprocServer32" Name="CodeBase" Value="file:///[#filF3BD24AA0D122986D3F6250EA6C47D5B]" Type="string" Action="write" />
                <RegistryValue Root="HKCR" Key="CLSID\{265645B2-DC3E-326A-8502-F962A4E8108E}\Implemented Categories\{62C8FE65-4EBB-45e7-B440-6E39B2CDBF29}" Value="" Type="string" Action="write" />
                <RegistryValue Root="HKCR" Key="CLSID\{265645B2-DC3E-326A-8502-F962A4E8108E}\InprocServer32\1.19.5856.28320" Name="Class" Value="NSwagStudio.ViewModels.DocumentViewModel" Type="string" Action="write" />
                <RegistryValue Root="HKCR" Key="CLSID\{265645B2-DC3E-326A-8502-F962A4E8108E}\InprocServer32\1.19.5856.28320" Name="Assembly" Value="NSwagStudio, Version=1.19.5856.28320, Culture=neutral, PublicKeyToken=null" Type="string" Action="write" />
                <RegistryValue Root="HKCR" Key="CLSID\{265645B2-DC3E-326A-8502-F962A4E8108E}\InprocServer32\1.19.5856.28320" Name="RuntimeVersion" Value="v4.0.30319" Type="string" Action="write" />
                <RegistryValue Root="HKCR" Key="CLSID\{265645B2-DC3E-326A-8502-F962A4E8108E}\InprocServer32\1.19.5856.28320" Name="CodeBase" Value="file:///[#filF3BD24AA0D122986D3F6250EA6C47D5B]" Type="string" Action="write" />
                <RegistryValue Root="HKCR" Key="CLSID\{265645B2-DC3E-326A-8502-F962A4E8108E}\InprocServer32" Name="Class" Value="NSwagStudio.ViewModels.DocumentViewModel" Type="string" Action="write" />
                <RegistryValue Root="HKCR" Key="CLSID\{265645B2-DC3E-326A-8502-F962A4E8108E}\InprocServer32" Name="Assembly" Value="NSwagStudio, Version=1.19.5856.28320, Culture=neutral, PublicKeyToken=null" Type="string" Action="write" />
                <RegistryValue Root="HKCR" Key="CLSID\{265645B2-DC3E-326A-8502-F962A4E8108E}\InprocServer32" Name="RuntimeVersion" Value="v4.0.30319" Type="string" Action="write" />
                <RegistryValue Root="HKCR" Key="CLSID\{265645B2-DC3E-326A-8502-F962A4E8108E}\InprocServer32" Name="CodeBase" Value="file:///[#filF3BD24AA0D122986D3F6250EA6C47D5B]" Type="string" Action="write" />
                <RegistryValue Root="HKCR" Key="CLSID\{3D7E6081-5BCE-3B18-86A0-0C9CBC246BAE}\Implemented Categories\{62C8FE65-4EBB-45e7-B440-6E39B2CDBF29}" Value="" Type="string" Action="write" />
                <RegistryValue Root="HKCR" Key="CLSID\{3D7E6081-5BCE-3B18-86A0-0C9CBC246BAE}\InprocServer32\1.19.5856.28320" Name="Class" Value="NSwagStudio.Views.AvalonEditBehavior" Type="string" Action="write" />
                <RegistryValue Root="HKCR" Key="CLSID\{3D7E6081-5BCE-3B18-86A0-0C9CBC246BAE}\InprocServer32\1.19.5856.28320" Name="Assembly" Value="NSwagStudio, Version=1.19.5856.28320, Culture=neutral, PublicKeyToken=null" Type="string" Action="write" />
                <RegistryValue Root="HKCR" Key="CLSID\{3D7E6081-5BCE-3B18-86A0-0C9CBC246BAE}\InprocServer32\1.19.5856.28320" Name="RuntimeVersion" Value="v4.0.30319" Type="string" Action="write" />
                <RegistryValue Root="HKCR" Key="CLSID\{3D7E6081-5BCE-3B18-86A0-0C9CBC246BAE}\InprocServer32\1.19.5856.28320" Name="CodeBase" Value="file:///[#filF3BD24AA0D122986D3F6250EA6C47D5B]" Type="string" Action="write" />
                <RegistryValue Root="HKCR" Key="CLSID\{3D7E6081-5BCE-3B18-86A0-0C9CBC246BAE}\InprocServer32" Name="Class" Value="NSwagStudio.Views.AvalonEditBehavior" Type="string" Action="write" />
                <RegistryValue Root="HKCR" Key="CLSID\{3D7E6081-5BCE-3B18-86A0-0C9CBC246BAE}\InprocServer32" Name="Assembly" Value="NSwagStudio, Version=1.19.5856.28320, Culture=neutral, PublicKeyToken=null" Type="string" Action="write" />
                <RegistryValue Root="HKCR" Key="CLSID\{3D7E6081-5BCE-3B18-86A0-0C9CBC246BAE}\InprocServer32" Name="RuntimeVersion" Value="v4.0.30319" Type="string" Action="write" />
                <RegistryValue Root="HKCR" Key="CLSID\{3D7E6081-5BCE-3B18-86A0-0C9CBC246BAE}\InprocServer32" Name="CodeBase" Value="file:///[#filF3BD24AA0D122986D3F6250EA6C47D5B]" Type="string" Action="write" />
                <RegistryValue Root="HKCR" Key="CLSID\{419A3703-0E6C-3532-B0A8-867A702D2FD2}\Implemented Categories\{62C8FE65-4EBB-45e7-B440-6E39B2CDBF29}" Value="" Type="string" Action="write" />
                <RegistryValue Root="HKCR" Key="CLSID\{419A3703-0E6C-3532-B0A8-867A702D2FD2}\InprocServer32\1.19.5856.28320" Name="Class" Value="NSwagStudio.ViewModels.ClientGenerators.TypeScriptCodeGeneratorViewModel" Type="string" Action="write" />
                <RegistryValue Root="HKCR" Key="CLSID\{419A3703-0E6C-3532-B0A8-867A702D2FD2}\InprocServer32\1.19.5856.28320" Name="Assembly" Value="NSwagStudio, Version=1.19.5856.28320, Culture=neutral, PublicKeyToken=null" Type="string" Action="write" />
                <RegistryValue Root="HKCR" Key="CLSID\{419A3703-0E6C-3532-B0A8-867A702D2FD2}\InprocServer32\1.19.5856.28320" Name="RuntimeVersion" Value="v4.0.30319" Type="string" Action="write" />
                <RegistryValue Root="HKCR" Key="CLSID\{419A3703-0E6C-3532-B0A8-867A702D2FD2}\InprocServer32\1.19.5856.28320" Name="CodeBase" Value="file:///[#filF3BD24AA0D122986D3F6250EA6C47D5B]" Type="string" Action="write" />
                <RegistryValue Root="HKCR" Key="CLSID\{419A3703-0E6C-3532-B0A8-867A702D2FD2}\InprocServer32" Name="Class" Value="NSwagStudio.ViewModels.ClientGenerators.TypeScriptCodeGeneratorViewModel" Type="string" Action="write" />
                <RegistryValue Root="HKCR" Key="CLSID\{419A3703-0E6C-3532-B0A8-867A702D2FD2}\InprocServer32" Name="Assembly" Value="NSwagStudio, Version=1.19.5856.28320, Culture=neutral, PublicKeyToken=null" Type="string" Action="write" />
                <RegistryValue Root="HKCR" Key="CLSID\{419A3703-0E6C-3532-B0A8-867A702D2FD2}\InprocServer32" Name="RuntimeVersion" Value="v4.0.30319" Type="string" Action="write" />
                <RegistryValue Root="HKCR" Key="CLSID\{419A3703-0E6C-3532-B0A8-867A702D2FD2}\InprocServer32" Name="CodeBase" Value="file:///[#filF3BD24AA0D122986D3F6250EA6C47D5B]" Type="string" Action="write" />
                <RegistryValue Root="HKCR" Key="CLSID\{451FEF89-7119-37E6-B72E-055C4A3737D9}\Implemented Categories\{62C8FE65-4EBB-45e7-B440-6E39B2CDBF29}" Value="" Type="string" Action="write" />
                <RegistryValue Root="HKCR" Key="CLSID\{451FEF89-7119-37E6-B72E-055C4A3737D9}\InprocServer32\1.19.5856.28320" Name="Class" Value="NSwagStudio.ViewModels.MainWindowModel" Type="string" Action="write" />
                <RegistryValue Root="HKCR" Key="CLSID\{451FEF89-7119-37E6-B72E-055C4A3737D9}\InprocServer32\1.19.5856.28320" Name="Assembly" Value="NSwagStudio, Version=1.19.5856.28320, Culture=neutral, PublicKeyToken=null" Type="string" Action="write" />
                <RegistryValue Root="HKCR" Key="CLSID\{451FEF89-7119-37E6-B72E-055C4A3737D9}\InprocServer32\1.19.5856.28320" Name="RuntimeVersion" Value="v4.0.30319" Type="string" Action="write" />
                <RegistryValue Root="HKCR" Key="CLSID\{451FEF89-7119-37E6-B72E-055C4A3737D9}\InprocServer32\1.19.5856.28320" Name="CodeBase" Value="file:///[#filF3BD24AA0D122986D3F6250EA6C47D5B]" Type="string" Action="write" />
                <RegistryValue Root="HKCR" Key="CLSID\{451FEF89-7119-37E6-B72E-055C4A3737D9}\InprocServer32" Name="Class" Value="NSwagStudio.ViewModels.MainWindowModel" Type="string" Action="write" />
                <RegistryValue Root="HKCR" Key="CLSID\{451FEF89-7119-37E6-B72E-055C4A3737D9}\InprocServer32" Name="Assembly" Value="NSwagStudio, Version=1.19.5856.28320, Culture=neutral, PublicKeyToken=null" Type="string" Action="write" />
                <RegistryValue Root="HKCR" Key="CLSID\{451FEF89-7119-37E6-B72E-055C4A3737D9}\InprocServer32" Name="RuntimeVersion" Value="v4.0.30319" Type="string" Action="write" />
                <RegistryValue Root="HKCR" Key="CLSID\{451FEF89-7119-37E6-B72E-055C4A3737D9}\InprocServer32" Name="CodeBase" Value="file:///[#filF3BD24AA0D122986D3F6250EA6C47D5B]" Type="string" Action="write" />
                <RegistryValue Root="HKCR" Key="CLSID\{56A9722D-126E-32D0-A1EB-E51D01751BEB}\Implemented Categories\{62C8FE65-4EBB-45e7-B440-6E39B2CDBF29}" Value="" Type="string" Action="write" />
                <RegistryValue Root="HKCR" Key="CLSID\{56A9722D-126E-32D0-A1EB-E51D01751BEB}\InprocServer32\1.19.5856.28320" Name="Class" Value="NSwagStudio.Views.MainWindow" Type="string" Action="write" />
                <RegistryValue Root="HKCR" Key="CLSID\{56A9722D-126E-32D0-A1EB-E51D01751BEB}\InprocServer32\1.19.5856.28320" Name="Assembly" Value="NSwagStudio, Version=1.19.5856.28320, Culture=neutral, PublicKeyToken=null" Type="string" Action="write" />
                <RegistryValue Root="HKCR" Key="CLSID\{56A9722D-126E-32D0-A1EB-E51D01751BEB}\InprocServer32\1.19.5856.28320" Name="RuntimeVersion" Value="v4.0.30319" Type="string" Action="write" />
                <RegistryValue Root="HKCR" Key="CLSID\{56A9722D-126E-32D0-A1EB-E51D01751BEB}\InprocServer32\1.19.5856.28320" Name="CodeBase" Value="file:///[#filF3BD24AA0D122986D3F6250EA6C47D5B]" Type="string" Action="write" />
                <RegistryValue Root="HKCR" Key="CLSID\{56A9722D-126E-32D0-A1EB-E51D01751BEB}\InprocServer32" Name="Class" Value="NSwagStudio.Views.MainWindow" Type="string" Action="write" />
                <RegistryValue Root="HKCR" Key="CLSID\{56A9722D-126E-32D0-A1EB-E51D01751BEB}\InprocServer32" Name="Assembly" Value="NSwagStudio, Version=1.19.5856.28320, Culture=neutral, PublicKeyToken=null" Type="string" Action="write" />
                <RegistryValue Root="HKCR" Key="CLSID\{56A9722D-126E-32D0-A1EB-E51D01751BEB}\InprocServer32" Name="RuntimeVersion" Value="v4.0.30319" Type="string" Action="write" />
                <RegistryValue Root="HKCR" Key="CLSID\{56A9722D-126E-32D0-A1EB-E51D01751BEB}\InprocServer32" Name="CodeBase" Value="file:///[#filF3BD24AA0D122986D3F6250EA6C47D5B]" Type="string" Action="write" />
                <RegistryValue Root="HKCR" Key="CLSID\{69727C8B-2E69-385F-A441-06FE7624BEDF}\Implemented Categories\{62C8FE65-4EBB-45e7-B440-6E39B2CDBF29}" Value="" Type="string" Action="write" />
                <RegistryValue Root="HKCR" Key="CLSID\{69727C8B-2E69-385F-A441-06FE7624BEDF}\InprocServer32\1.19.5856.28320" Name="Class" Value="NSwagStudio.Views.ClientGenerators.SwaggerGeneratorView" Type="string" Action="write" />
                <RegistryValue Root="HKCR" Key="CLSID\{69727C8B-2E69-385F-A441-06FE7624BEDF}\InprocServer32\1.19.5856.28320" Name="Assembly" Value="NSwagStudio, Version=1.19.5856.28320, Culture=neutral, PublicKeyToken=null" Type="string" Action="write" />
                <RegistryValue Root="HKCR" Key="CLSID\{69727C8B-2E69-385F-A441-06FE7624BEDF}\InprocServer32\1.19.5856.28320" Name="RuntimeVersion" Value="v4.0.30319" Type="string" Action="write" />
                <RegistryValue Root="HKCR" Key="CLSID\{69727C8B-2E69-385F-A441-06FE7624BEDF}\InprocServer32\1.19.5856.28320" Name="CodeBase" Value="file:///[#filF3BD24AA0D122986D3F6250EA6C47D5B]" Type="string" Action="write" />
                <RegistryValue Root="HKCR" Key="CLSID\{69727C8B-2E69-385F-A441-06FE7624BEDF}\InprocServer32" Name="Class" Value="NSwagStudio.Views.ClientGenerators.SwaggerGeneratorView" Type="string" Action="write" />
                <RegistryValue Root="HKCR" Key="CLSID\{69727C8B-2E69-385F-A441-06FE7624BEDF}\InprocServer32" Name="Assembly" Value="NSwagStudio, Version=1.19.5856.28320, Culture=neutral, PublicKeyToken=null" Type="string" Action="write" />
                <RegistryValue Root="HKCR" Key="CLSID\{69727C8B-2E69-385F-A441-06FE7624BEDF}\InprocServer32" Name="RuntimeVersion" Value="v4.0.30319" Type="string" Action="write" />
                <RegistryValue Root="HKCR" Key="CLSID\{69727C8B-2E69-385F-A441-06FE7624BEDF}\InprocServer32" Name="CodeBase" Value="file:///[#filF3BD24AA0D122986D3F6250EA6C47D5B]" Type="string" Action="write" />
                <RegistryValue Root="HKCR" Key="CLSID\{9AAA09B8-5B82-3CBD-8FD6-CD0D2354B19E}\Implemented Categories\{62C8FE65-4EBB-45e7-B440-6E39B2CDBF29}" Value="" Type="string" Action="write" />
                <RegistryValue Root="HKCR" Key="CLSID\{9AAA09B8-5B82-3CBD-8FD6-CD0D2354B19E}\InprocServer32\1.19.5856.28320" Name="Class" Value="NSwagStudio.ViewModels.ViewModelBase" Type="string" Action="write" />
                <RegistryValue Root="HKCR" Key="CLSID\{9AAA09B8-5B82-3CBD-8FD6-CD0D2354B19E}\InprocServer32\1.19.5856.28320" Name="Assembly" Value="NSwagStudio, Version=1.19.5856.28320, Culture=neutral, PublicKeyToken=null" Type="string" Action="write" />
                <RegistryValue Root="HKCR" Key="CLSID\{9AAA09B8-5B82-3CBD-8FD6-CD0D2354B19E}\InprocServer32\1.19.5856.28320" Name="RuntimeVersion" Value="v4.0.30319" Type="string" Action="write" />
                <RegistryValue Root="HKCR" Key="CLSID\{9AAA09B8-5B82-3CBD-8FD6-CD0D2354B19E}\InprocServer32\1.19.5856.28320" Name="CodeBase" Value="file:///[#filF3BD24AA0D122986D3F6250EA6C47D5B]" Type="string" Action="write" />
                <RegistryValue Root="HKCR" Key="CLSID\{9AAA09B8-5B82-3CBD-8FD6-CD0D2354B19E}\InprocServer32" Name="Class" Value="NSwagStudio.ViewModels.ViewModelBase" Type="string" Action="write" />
                <RegistryValue Root="HKCR" Key="CLSID\{9AAA09B8-5B82-3CBD-8FD6-CD0D2354B19E}\InprocServer32" Name="Assembly" Value="NSwagStudio, Version=1.19.5856.28320, Culture=neutral, PublicKeyToken=null" Type="string" Action="write" />
                <RegistryValue Root="HKCR" Key="CLSID\{9AAA09B8-5B82-3CBD-8FD6-CD0D2354B19E}\InprocServer32" Name="RuntimeVersion" Value="v4.0.30319" Type="string" Action="write" />
                <RegistryValue Root="HKCR" Key="CLSID\{9AAA09B8-5B82-3CBD-8FD6-CD0D2354B19E}\InprocServer32" Name="CodeBase" Value="file:///[#filF3BD24AA0D122986D3F6250EA6C47D5B]" Type="string" Action="write" />
                <RegistryValue Root="HKCR" Key="CLSID\{B594396D-4A71-3B47-A98B-645132D453C9}\Implemented Categories\{62C8FE65-4EBB-45e7-B440-6E39B2CDBF29}" Value="" Type="string" Action="write" />
                <RegistryValue Root="HKCR" Key="CLSID\{B594396D-4A71-3B47-A98B-645132D453C9}\InprocServer32\1.19.5856.28320" Name="Class" Value="NSwagStudio.NSwagDocument" Type="string" Action="write" />
                <RegistryValue Root="HKCR" Key="CLSID\{B594396D-4A71-3B47-A98B-645132D453C9}\InprocServer32\1.19.5856.28320" Name="Assembly" Value="NSwagStudio, Version=1.19.5856.28320, Culture=neutral, PublicKeyToken=null" Type="string" Action="write" />
                <RegistryValue Root="HKCR" Key="CLSID\{B594396D-4A71-3B47-A98B-645132D453C9}\InprocServer32\1.19.5856.28320" Name="RuntimeVersion" Value="v4.0.30319" Type="string" Action="write" />
                <RegistryValue Root="HKCR" Key="CLSID\{B594396D-4A71-3B47-A98B-645132D453C9}\InprocServer32\1.19.5856.28320" Name="CodeBase" Value="file:///[#filF3BD24AA0D122986D3F6250EA6C47D5B]" Type="string" Action="write" />
                <RegistryValue Root="HKCR" Key="CLSID\{B594396D-4A71-3B47-A98B-645132D453C9}\InprocServer32" Name="Class" Value="NSwagStudio.NSwagDocument" Type="string" Action="write" />
                <RegistryValue Root="HKCR" Key="CLSID\{B594396D-4A71-3B47-A98B-645132D453C9}\InprocServer32" Name="Assembly" Value="NSwagStudio, Version=1.19.5856.28320, Culture=neutral, PublicKeyToken=null" Type="string" Action="write" />
                <RegistryValue Root="HKCR" Key="CLSID\{B594396D-4A71-3B47-A98B-645132D453C9}\InprocServer32" Name="RuntimeVersion" Value="v4.0.30319" Type="string" Action="write" />
                <RegistryValue Root="HKCR" Key="CLSID\{B594396D-4A71-3B47-A98B-645132D453C9}\InprocServer32" Name="CodeBase" Value="file:///[#filF3BD24AA0D122986D3F6250EA6C47D5B]" Type="string" Action="write" />
                <RegistryValue Root="HKCR" Key="CLSID\{C79621F0-3D1D-3941-A93B-E530369547CC}\Implemented Categories\{62C8FE65-4EBB-45e7-B440-6E39B2CDBF29}" Value="" Type="string" Action="write" />
                <RegistryValue Root="HKCR" Key="CLSID\{C79621F0-3D1D-3941-A93B-E530369547CC}\InprocServer32\1.19.5856.28320" Name="Class" Value="NSwagStudio.ViewModels.SwaggerGenerators.AssemblySwaggerGeneratorViewModel" Type="string" Action="write" />
                <RegistryValue Root="HKCR" Key="CLSID\{C79621F0-3D1D-3941-A93B-E530369547CC}\InprocServer32\1.19.5856.28320" Name="Assembly" Value="NSwagStudio, Version=1.19.5856.28320, Culture=neutral, PublicKeyToken=null" Type="string" Action="write" />
                <RegistryValue Root="HKCR" Key="CLSID\{C79621F0-3D1D-3941-A93B-E530369547CC}\InprocServer32\1.19.5856.28320" Name="RuntimeVersion" Value="v4.0.30319" Type="string" Action="write" />
                <RegistryValue Root="HKCR" Key="CLSID\{C79621F0-3D1D-3941-A93B-E530369547CC}\InprocServer32\1.19.5856.28320" Name="CodeBase" Value="file:///[#filF3BD24AA0D122986D3F6250EA6C47D5B]" Type="string" Action="write" />
                <RegistryValue Root="HKCR" Key="CLSID\{C79621F0-3D1D-3941-A93B-E530369547CC}\InprocServer32" Name="Class" Value="NSwagStudio.ViewModels.SwaggerGenerators.AssemblySwaggerGeneratorViewModel" Type="string" Action="write" />
                <RegistryValue Root="HKCR" Key="CLSID\{C79621F0-3D1D-3941-A93B-E530369547CC}\InprocServer32" Name="Assembly" Value="NSwagStudio, Version=1.19.5856.28320, Culture=neutral, PublicKeyToken=null" Type="string" Action="write" />
                <RegistryValue Root="HKCR" Key="CLSID\{C79621F0-3D1D-3941-A93B-E530369547CC}\InprocServer32" Name="RuntimeVersion" Value="v4.0.30319" Type="string" Action="write" />
                <RegistryValue Root="HKCR" Key="CLSID\{C79621F0-3D1D-3941-A93B-E530369547CC}\InprocServer32" Name="CodeBase" Value="file:///[#filF3BD24AA0D122986D3F6250EA6C47D5B]" Type="string" Action="write" />
                <RegistryValue Root="HKCR" Key="CLSID\{D9F4F9F4-C1E0-3539-8B0B-185E612E65B0}\Implemented Categories\{62C8FE65-4EBB-45e7-B440-6E39B2CDBF29}" Value="" Type="string" Action="write" />
                <RegistryValue Root="HKCR" Key="CLSID\{D9F4F9F4-C1E0-3539-8B0B-185E612E65B0}\InprocServer32\1.19.5856.28320" Name="Class" Value="NSwagStudio.App" Type="string" Action="write" />
                <RegistryValue Root="HKCR" Key="CLSID\{D9F4F9F4-C1E0-3539-8B0B-185E612E65B0}\InprocServer32\1.19.5856.28320" Name="Assembly" Value="NSwagStudio, Version=1.19.5856.28320, Culture=neutral, PublicKeyToken=null" Type="string" Action="write" />
                <RegistryValue Root="HKCR" Key="CLSID\{D9F4F9F4-C1E0-3539-8B0B-185E612E65B0}\InprocServer32\1.19.5856.28320" Name="RuntimeVersion" Value="v4.0.30319" Type="string" Action="write" />
                <RegistryValue Root="HKCR" Key="CLSID\{D9F4F9F4-C1E0-3539-8B0B-185E612E65B0}\InprocServer32\1.19.5856.28320" Name="CodeBase" Value="file:///[#filF3BD24AA0D122986D3F6250EA6C47D5B]" Type="string" Action="write" />
                <RegistryValue Root="HKCR" Key="CLSID\{D9F4F9F4-C1E0-3539-8B0B-185E612E65B0}\InprocServer32" Name="Class" Value="NSwagStudio.App" Type="string" Action="write" />
                <RegistryValue Root="HKCR" Key="CLSID\{D9F4F9F4-C1E0-3539-8B0B-185E612E65B0}\InprocServer32" Name="Assembly" Value="NSwagStudio, Version=1.19.5856.28320, Culture=neutral, PublicKeyToken=null" Type="string" Action="write" />
                <RegistryValue Root="HKCR" Key="CLSID\{D9F4F9F4-C1E0-3539-8B0B-185E612E65B0}\InprocServer32" Name="RuntimeVersion" Value="v4.0.30319" Type="string" Action="write" />
                <RegistryValue Root="HKCR" Key="CLSID\{D9F4F9F4-C1E0-3539-8B0B-185E612E65B0}\InprocServer32" Name="CodeBase" Value="file:///[#filF3BD24AA0D122986D3F6250EA6C47D5B]" Type="string" Action="write" />
                <RegistryValue Root="HKCR" Key="CLSID\{ECD8051A-0D48-339A-AD1F-810FDCE3D42C}\Implemented Categories\{62C8FE65-4EBB-45e7-B440-6E39B2CDBF29}" Value="" Type="string" Action="write" />
                <RegistryValue Root="HKCR" Key="CLSID\{ECD8051A-0D48-339A-AD1F-810FDCE3D42C}\InprocServer32\1.19.5856.28320" Name="Class" Value="NSwagStudio.ViewModels.SwaggerGenerators.WebApiSwaggerGeneratorViewModel" Type="string" Action="write" />
                <RegistryValue Root="HKCR" Key="CLSID\{ECD8051A-0D48-339A-AD1F-810FDCE3D42C}\InprocServer32\1.19.5856.28320" Name="Assembly" Value="NSwagStudio, Version=1.19.5856.28320, Culture=neutral, PublicKeyToken=null" Type="string" Action="write" />
                <RegistryValue Root="HKCR" Key="CLSID\{ECD8051A-0D48-339A-AD1F-810FDCE3D42C}\InprocServer32\1.19.5856.28320" Name="RuntimeVersion" Value="v4.0.30319" Type="string" Action="write" />
                <RegistryValue Root="HKCR" Key="CLSID\{ECD8051A-0D48-339A-AD1F-810FDCE3D42C}\InprocServer32\1.19.5856.28320" Name="CodeBase" Value="file:///[#filF3BD24AA0D122986D3F6250EA6C47D5B]" Type="string" Action="write" />
                <RegistryValue Root="HKCR" Key="CLSID\{ECD8051A-0D48-339A-AD1F-810FDCE3D42C}\InprocServer32" Name="Class" Value="NSwagStudio.ViewModels.SwaggerGenerators.WebApiSwaggerGeneratorViewModel" Type="string" Action="write" />
                <RegistryValue Root="HKCR" Key="CLSID\{ECD8051A-0D48-339A-AD1F-810FDCE3D42C}\InprocServer32" Name="Assembly" Value="NSwagStudio, Version=1.19.5856.28320, Culture=neutral, PublicKeyToken=null" Type="string" Action="write" />
                <RegistryValue Root="HKCR" Key="CLSID\{ECD8051A-0D48-339A-AD1F-810FDCE3D42C}\InprocServer32" Name="RuntimeVersion" Value="v4.0.30319" Type="string" Action="write" />
                <RegistryValue Root="HKCR" Key="CLSID\{ECD8051A-0D48-339A-AD1F-810FDCE3D42C}\InprocServer32" Name="CodeBase" Value="file:///[#filF3BD24AA0D122986D3F6250EA6C47D5B]" Type="string" Action="write" />
=======
                <Class Id="{0475ADAD-E53B-37BB-810C-597D66501FDB}" Context="InprocServer32" Description="NSwagStudio.Views.AvalonEditBehavior" ThreadingModel="both" ForeignServer="mscoree.dll">
                    <ProgId Id="NSwagStudio.Views.AvalonEditBehavior" Description="NSwagStudio.Views.AvalonEditBehavior" />
                </Class>
                <Class Id="{19F11952-B6FC-3B4D-8997-8BC129FB3110}" Context="InprocServer32" Description="NSwagStudio.Views.ClientGenerators.SwaggerGeneratorView" ThreadingModel="both" ForeignServer="mscoree.dll">
                    <ProgId Id="NSwagStudio.Views.ClientGenerators.SwaggerGeneratorView" Description="NSwagStudio.Views.ClientGenerators.SwaggerGeneratorView" />
                </Class>
                <Class Id="{48F09913-BD58-393A-AABB-080006D142EE}" Context="InprocServer32" Description="NSwagStudio.Views.DocumentView" ThreadingModel="both" ForeignServer="mscoree.dll">
                    <ProgId Id="NSwagStudio.Views.DocumentView" Description="NSwagStudio.Views.DocumentView" />
                </Class>
                <Class Id="{4D34972E-40CD-32B9-A41D-6DE1C94F584B}" Context="InprocServer32" Description="NSwagStudio.ViewModels.ClientGenerators.TypeScriptCodeGeneratorViewModel" ThreadingModel="both" ForeignServer="mscoree.dll">
                    <ProgId Id="NSwagStudio.ViewModels.ClientGenerators.TypeScriptCodeGeneratorViewModel" Description="NSwagStudio.ViewModels.ClientGenerators.TypeScriptCodeGeneratorViewModel" />
                </Class>
                <Class Id="{5F0AF822-BB85-37AE-8C73-E7E1D5C264EF}" Context="InprocServer32" Description="NSwagStudio.ViewModels.ClientGenerators.CSharpClientGeneratorViewModel" ThreadingModel="both" ForeignServer="mscoree.dll">
                    <ProgId Id="NSwagStudio.ViewModels.ClientGenerators.CSharpClientGeneratorViewModel" Description="NSwagStudio.ViewModels.ClientGenerators.CSharpClientGeneratorViewModel" />
                </Class>
                <Class Id="{76178113-173D-3245-83BD-8B7C5057155C}" Context="InprocServer32" Description="NSwagStudio.ViewModels.DocumentViewModel" ThreadingModel="both" ForeignServer="mscoree.dll">
                    <ProgId Id="NSwagStudio.ViewModels.DocumentViewModel" Description="NSwagStudio.ViewModels.DocumentViewModel" />
                </Class>
                <Class Id="{9354DBD8-E5F8-3C8D-930C-4A07444D3268}" Context="InprocServer32" Description="NSwagStudio.ViewModels.SwaggerGenerators.AssemblySwaggerGeneratorViewModel" ThreadingModel="both" ForeignServer="mscoree.dll">
                    <ProgId Id="NSwagStudio.ViewModels.SwaggerGenerators.AssemblySwaggerGeneratorViewModel" Description="NSwagStudio.ViewModels.SwaggerGenerators.AssemblySwaggerGeneratorViewModel" />
                </Class>
                <Class Id="{A7802877-1E3C-352D-BCF8-7C6E0F42811C}" Context="InprocServer32" Description="NSwagStudio.ViewModels.SwaggerGenerators.WebApiSwaggerGeneratorViewModel" ThreadingModel="both" ForeignServer="mscoree.dll">
                    <ProgId Id="NSwagStudio.ViewModels.SwaggerGenerators.WebApiSwaggerGeneratorViewModel" Description="NSwagStudio.ViewModels.SwaggerGenerators.WebApiSwaggerGeneratorViewModel" />
                </Class>
                <Class Id="{A83A1A86-0E59-3E19-AB97-04EA3AF97855}" Context="InprocServer32" Description="NSwagStudio.App" ThreadingModel="both" ForeignServer="mscoree.dll">
                    <ProgId Id="NSwagStudio.App" Description="NSwagStudio.App" />
                </Class>
                <Class Id="{C8FC01C6-35A4-31E7-9B58-5A59755C6EB9}" Context="InprocServer32" Description="NSwagStudio.ViewModels.ClientGenerators.SwaggerGeneratorViewModel" ThreadingModel="both" ForeignServer="mscoree.dll">
                    <ProgId Id="NSwagStudio.ViewModels.ClientGenerators.SwaggerGeneratorViewModel" Description="NSwagStudio.ViewModels.ClientGenerators.SwaggerGeneratorViewModel" />
                </Class>
                <Class Id="{DCF03C68-A520-3FA6-9AC8-51D306651513}" Context="InprocServer32" Description="NSwagStudio.Views.MainWindow" ThreadingModel="both" ForeignServer="mscoree.dll">
                    <ProgId Id="NSwagStudio.Views.MainWindow" Description="NSwagStudio.Views.MainWindow" />
                </Class>
                <Class Id="{DD2C5053-E0EF-3EAD-A889-425005CB30D9}" Context="InprocServer32" Description="NSwagStudio.ViewModels.MainWindowModel" ThreadingModel="both" ForeignServer="mscoree.dll">
                    <ProgId Id="NSwagStudio.ViewModels.MainWindowModel" Description="NSwagStudio.ViewModels.MainWindowModel" />
                </Class>
                <Class Id="{DFDC59DA-8DF3-318E-B5D0-E366BA9378CE}" Context="InprocServer32" Description="NSwagStudio.ViewModels.ViewModelBase" ThreadingModel="both" ForeignServer="mscoree.dll">
                    <ProgId Id="NSwagStudio.ViewModels.ViewModelBase" Description="NSwagStudio.ViewModels.ViewModelBase" />
                </Class>
                <Class Id="{EEBB3F0C-01C7-3139-AB33-C4CABD66F277}" Context="InprocServer32" Description="NSwagStudio.NSwagDocument" ThreadingModel="both" ForeignServer="mscoree.dll">
                    <ProgId Id="NSwagStudio.NSwagDocument" Description="NSwagStudio.NSwagDocument" />
                </Class>
                <File Id="filF3BD24AA0D122986D3F6250EA6C47D5B" KeyPath="yes" Source="$(var.SourcePath)\NSwagStudio.exe" />
                <RegistryValue Root="HKCR" Key="CLSID\{0475ADAD-E53B-37BB-810C-597D66501FDB}\Implemented Categories\{62C8FE65-4EBB-45e7-B440-6E39B2CDBF29}" Value="" Type="string" Action="write" />
                <RegistryValue Root="HKCR" Key="CLSID\{0475ADAD-E53B-37BB-810C-597D66501FDB}\InprocServer32\1.19.5855.37224" Name="Class" Value="NSwagStudio.Views.AvalonEditBehavior" Type="string" Action="write" />
                <RegistryValue Root="HKCR" Key="CLSID\{0475ADAD-E53B-37BB-810C-597D66501FDB}\InprocServer32\1.19.5855.37224" Name="Assembly" Value="NSwagStudio, Version=1.19.5855.37224, Culture=neutral, PublicKeyToken=null" Type="string" Action="write" />
                <RegistryValue Root="HKCR" Key="CLSID\{0475ADAD-E53B-37BB-810C-597D66501FDB}\InprocServer32\1.19.5855.37224" Name="RuntimeVersion" Value="v4.0.30319" Type="string" Action="write" />
                <RegistryValue Root="HKCR" Key="CLSID\{0475ADAD-E53B-37BB-810C-597D66501FDB}\InprocServer32\1.19.5855.37224" Name="CodeBase" Value="file:///[#filF3BD24AA0D122986D3F6250EA6C47D5B]" Type="string" Action="write" />
                <RegistryValue Root="HKCR" Key="CLSID\{0475ADAD-E53B-37BB-810C-597D66501FDB}\InprocServer32" Name="Class" Value="NSwagStudio.Views.AvalonEditBehavior" Type="string" Action="write" />
                <RegistryValue Root="HKCR" Key="CLSID\{0475ADAD-E53B-37BB-810C-597D66501FDB}\InprocServer32" Name="Assembly" Value="NSwagStudio, Version=1.19.5855.37224, Culture=neutral, PublicKeyToken=null" Type="string" Action="write" />
                <RegistryValue Root="HKCR" Key="CLSID\{0475ADAD-E53B-37BB-810C-597D66501FDB}\InprocServer32" Name="RuntimeVersion" Value="v4.0.30319" Type="string" Action="write" />
                <RegistryValue Root="HKCR" Key="CLSID\{0475ADAD-E53B-37BB-810C-597D66501FDB}\InprocServer32" Name="CodeBase" Value="file:///[#filF3BD24AA0D122986D3F6250EA6C47D5B]" Type="string" Action="write" />
                <RegistryValue Root="HKCR" Key="CLSID\{19F11952-B6FC-3B4D-8997-8BC129FB3110}\Implemented Categories\{62C8FE65-4EBB-45e7-B440-6E39B2CDBF29}" Value="" Type="string" Action="write" />
                <RegistryValue Root="HKCR" Key="CLSID\{19F11952-B6FC-3B4D-8997-8BC129FB3110}\InprocServer32\1.19.5855.37224" Name="Class" Value="NSwagStudio.Views.ClientGenerators.SwaggerGeneratorView" Type="string" Action="write" />
                <RegistryValue Root="HKCR" Key="CLSID\{19F11952-B6FC-3B4D-8997-8BC129FB3110}\InprocServer32\1.19.5855.37224" Name="Assembly" Value="NSwagStudio, Version=1.19.5855.37224, Culture=neutral, PublicKeyToken=null" Type="string" Action="write" />
                <RegistryValue Root="HKCR" Key="CLSID\{19F11952-B6FC-3B4D-8997-8BC129FB3110}\InprocServer32\1.19.5855.37224" Name="RuntimeVersion" Value="v4.0.30319" Type="string" Action="write" />
                <RegistryValue Root="HKCR" Key="CLSID\{19F11952-B6FC-3B4D-8997-8BC129FB3110}\InprocServer32\1.19.5855.37224" Name="CodeBase" Value="file:///[#filF3BD24AA0D122986D3F6250EA6C47D5B]" Type="string" Action="write" />
                <RegistryValue Root="HKCR" Key="CLSID\{19F11952-B6FC-3B4D-8997-8BC129FB3110}\InprocServer32" Name="Class" Value="NSwagStudio.Views.ClientGenerators.SwaggerGeneratorView" Type="string" Action="write" />
                <RegistryValue Root="HKCR" Key="CLSID\{19F11952-B6FC-3B4D-8997-8BC129FB3110}\InprocServer32" Name="Assembly" Value="NSwagStudio, Version=1.19.5855.37224, Culture=neutral, PublicKeyToken=null" Type="string" Action="write" />
                <RegistryValue Root="HKCR" Key="CLSID\{19F11952-B6FC-3B4D-8997-8BC129FB3110}\InprocServer32" Name="RuntimeVersion" Value="v4.0.30319" Type="string" Action="write" />
                <RegistryValue Root="HKCR" Key="CLSID\{19F11952-B6FC-3B4D-8997-8BC129FB3110}\InprocServer32" Name="CodeBase" Value="file:///[#filF3BD24AA0D122986D3F6250EA6C47D5B]" Type="string" Action="write" />
                <RegistryValue Root="HKCR" Key="CLSID\{48F09913-BD58-393A-AABB-080006D142EE}\Implemented Categories\{62C8FE65-4EBB-45e7-B440-6E39B2CDBF29}" Value="" Type="string" Action="write" />
                <RegistryValue Root="HKCR" Key="CLSID\{48F09913-BD58-393A-AABB-080006D142EE}\InprocServer32\1.19.5855.37224" Name="Class" Value="NSwagStudio.Views.DocumentView" Type="string" Action="write" />
                <RegistryValue Root="HKCR" Key="CLSID\{48F09913-BD58-393A-AABB-080006D142EE}\InprocServer32\1.19.5855.37224" Name="Assembly" Value="NSwagStudio, Version=1.19.5855.37224, Culture=neutral, PublicKeyToken=null" Type="string" Action="write" />
                <RegistryValue Root="HKCR" Key="CLSID\{48F09913-BD58-393A-AABB-080006D142EE}\InprocServer32\1.19.5855.37224" Name="RuntimeVersion" Value="v4.0.30319" Type="string" Action="write" />
                <RegistryValue Root="HKCR" Key="CLSID\{48F09913-BD58-393A-AABB-080006D142EE}\InprocServer32\1.19.5855.37224" Name="CodeBase" Value="file:///[#filF3BD24AA0D122986D3F6250EA6C47D5B]" Type="string" Action="write" />
                <RegistryValue Root="HKCR" Key="CLSID\{48F09913-BD58-393A-AABB-080006D142EE}\InprocServer32" Name="Class" Value="NSwagStudio.Views.DocumentView" Type="string" Action="write" />
                <RegistryValue Root="HKCR" Key="CLSID\{48F09913-BD58-393A-AABB-080006D142EE}\InprocServer32" Name="Assembly" Value="NSwagStudio, Version=1.19.5855.37224, Culture=neutral, PublicKeyToken=null" Type="string" Action="write" />
                <RegistryValue Root="HKCR" Key="CLSID\{48F09913-BD58-393A-AABB-080006D142EE}\InprocServer32" Name="RuntimeVersion" Value="v4.0.30319" Type="string" Action="write" />
                <RegistryValue Root="HKCR" Key="CLSID\{48F09913-BD58-393A-AABB-080006D142EE}\InprocServer32" Name="CodeBase" Value="file:///[#filF3BD24AA0D122986D3F6250EA6C47D5B]" Type="string" Action="write" />
                <RegistryValue Root="HKCR" Key="CLSID\{4D34972E-40CD-32B9-A41D-6DE1C94F584B}\Implemented Categories\{62C8FE65-4EBB-45e7-B440-6E39B2CDBF29}" Value="" Type="string" Action="write" />
                <RegistryValue Root="HKCR" Key="CLSID\{4D34972E-40CD-32B9-A41D-6DE1C94F584B}\InprocServer32\1.19.5855.37224" Name="Class" Value="NSwagStudio.ViewModels.ClientGenerators.TypeScriptCodeGeneratorViewModel" Type="string" Action="write" />
                <RegistryValue Root="HKCR" Key="CLSID\{4D34972E-40CD-32B9-A41D-6DE1C94F584B}\InprocServer32\1.19.5855.37224" Name="Assembly" Value="NSwagStudio, Version=1.19.5855.37224, Culture=neutral, PublicKeyToken=null" Type="string" Action="write" />
                <RegistryValue Root="HKCR" Key="CLSID\{4D34972E-40CD-32B9-A41D-6DE1C94F584B}\InprocServer32\1.19.5855.37224" Name="RuntimeVersion" Value="v4.0.30319" Type="string" Action="write" />
                <RegistryValue Root="HKCR" Key="CLSID\{4D34972E-40CD-32B9-A41D-6DE1C94F584B}\InprocServer32\1.19.5855.37224" Name="CodeBase" Value="file:///[#filF3BD24AA0D122986D3F6250EA6C47D5B]" Type="string" Action="write" />
                <RegistryValue Root="HKCR" Key="CLSID\{4D34972E-40CD-32B9-A41D-6DE1C94F584B}\InprocServer32" Name="Class" Value="NSwagStudio.ViewModels.ClientGenerators.TypeScriptCodeGeneratorViewModel" Type="string" Action="write" />
                <RegistryValue Root="HKCR" Key="CLSID\{4D34972E-40CD-32B9-A41D-6DE1C94F584B}\InprocServer32" Name="Assembly" Value="NSwagStudio, Version=1.19.5855.37224, Culture=neutral, PublicKeyToken=null" Type="string" Action="write" />
                <RegistryValue Root="HKCR" Key="CLSID\{4D34972E-40CD-32B9-A41D-6DE1C94F584B}\InprocServer32" Name="RuntimeVersion" Value="v4.0.30319" Type="string" Action="write" />
                <RegistryValue Root="HKCR" Key="CLSID\{4D34972E-40CD-32B9-A41D-6DE1C94F584B}\InprocServer32" Name="CodeBase" Value="file:///[#filF3BD24AA0D122986D3F6250EA6C47D5B]" Type="string" Action="write" />
                <RegistryValue Root="HKCR" Key="CLSID\{5F0AF822-BB85-37AE-8C73-E7E1D5C264EF}\Implemented Categories\{62C8FE65-4EBB-45e7-B440-6E39B2CDBF29}" Value="" Type="string" Action="write" />
                <RegistryValue Root="HKCR" Key="CLSID\{5F0AF822-BB85-37AE-8C73-E7E1D5C264EF}\InprocServer32\1.19.5855.37224" Name="Class" Value="NSwagStudio.ViewModels.ClientGenerators.CSharpClientGeneratorViewModel" Type="string" Action="write" />
                <RegistryValue Root="HKCR" Key="CLSID\{5F0AF822-BB85-37AE-8C73-E7E1D5C264EF}\InprocServer32\1.19.5855.37224" Name="Assembly" Value="NSwagStudio, Version=1.19.5855.37224, Culture=neutral, PublicKeyToken=null" Type="string" Action="write" />
                <RegistryValue Root="HKCR" Key="CLSID\{5F0AF822-BB85-37AE-8C73-E7E1D5C264EF}\InprocServer32\1.19.5855.37224" Name="RuntimeVersion" Value="v4.0.30319" Type="string" Action="write" />
                <RegistryValue Root="HKCR" Key="CLSID\{5F0AF822-BB85-37AE-8C73-E7E1D5C264EF}\InprocServer32\1.19.5855.37224" Name="CodeBase" Value="file:///[#filF3BD24AA0D122986D3F6250EA6C47D5B]" Type="string" Action="write" />
                <RegistryValue Root="HKCR" Key="CLSID\{5F0AF822-BB85-37AE-8C73-E7E1D5C264EF}\InprocServer32" Name="Class" Value="NSwagStudio.ViewModels.ClientGenerators.CSharpClientGeneratorViewModel" Type="string" Action="write" />
                <RegistryValue Root="HKCR" Key="CLSID\{5F0AF822-BB85-37AE-8C73-E7E1D5C264EF}\InprocServer32" Name="Assembly" Value="NSwagStudio, Version=1.19.5855.37224, Culture=neutral, PublicKeyToken=null" Type="string" Action="write" />
                <RegistryValue Root="HKCR" Key="CLSID\{5F0AF822-BB85-37AE-8C73-E7E1D5C264EF}\InprocServer32" Name="RuntimeVersion" Value="v4.0.30319" Type="string" Action="write" />
                <RegistryValue Root="HKCR" Key="CLSID\{5F0AF822-BB85-37AE-8C73-E7E1D5C264EF}\InprocServer32" Name="CodeBase" Value="file:///[#filF3BD24AA0D122986D3F6250EA6C47D5B]" Type="string" Action="write" />
                <RegistryValue Root="HKCR" Key="CLSID\{76178113-173D-3245-83BD-8B7C5057155C}\Implemented Categories\{62C8FE65-4EBB-45e7-B440-6E39B2CDBF29}" Value="" Type="string" Action="write" />
                <RegistryValue Root="HKCR" Key="CLSID\{76178113-173D-3245-83BD-8B7C5057155C}\InprocServer32\1.19.5855.37224" Name="Class" Value="NSwagStudio.ViewModels.DocumentViewModel" Type="string" Action="write" />
                <RegistryValue Root="HKCR" Key="CLSID\{76178113-173D-3245-83BD-8B7C5057155C}\InprocServer32\1.19.5855.37224" Name="Assembly" Value="NSwagStudio, Version=1.19.5855.37224, Culture=neutral, PublicKeyToken=null" Type="string" Action="write" />
                <RegistryValue Root="HKCR" Key="CLSID\{76178113-173D-3245-83BD-8B7C5057155C}\InprocServer32\1.19.5855.37224" Name="RuntimeVersion" Value="v4.0.30319" Type="string" Action="write" />
                <RegistryValue Root="HKCR" Key="CLSID\{76178113-173D-3245-83BD-8B7C5057155C}\InprocServer32\1.19.5855.37224" Name="CodeBase" Value="file:///[#filF3BD24AA0D122986D3F6250EA6C47D5B]" Type="string" Action="write" />
                <RegistryValue Root="HKCR" Key="CLSID\{76178113-173D-3245-83BD-8B7C5057155C}\InprocServer32" Name="Class" Value="NSwagStudio.ViewModels.DocumentViewModel" Type="string" Action="write" />
                <RegistryValue Root="HKCR" Key="CLSID\{76178113-173D-3245-83BD-8B7C5057155C}\InprocServer32" Name="Assembly" Value="NSwagStudio, Version=1.19.5855.37224, Culture=neutral, PublicKeyToken=null" Type="string" Action="write" />
                <RegistryValue Root="HKCR" Key="CLSID\{76178113-173D-3245-83BD-8B7C5057155C}\InprocServer32" Name="RuntimeVersion" Value="v4.0.30319" Type="string" Action="write" />
                <RegistryValue Root="HKCR" Key="CLSID\{76178113-173D-3245-83BD-8B7C5057155C}\InprocServer32" Name="CodeBase" Value="file:///[#filF3BD24AA0D122986D3F6250EA6C47D5B]" Type="string" Action="write" />
                <RegistryValue Root="HKCR" Key="CLSID\{9354DBD8-E5F8-3C8D-930C-4A07444D3268}\Implemented Categories\{62C8FE65-4EBB-45e7-B440-6E39B2CDBF29}" Value="" Type="string" Action="write" />
                <RegistryValue Root="HKCR" Key="CLSID\{9354DBD8-E5F8-3C8D-930C-4A07444D3268}\InprocServer32\1.19.5855.37224" Name="Class" Value="NSwagStudio.ViewModels.SwaggerGenerators.AssemblySwaggerGeneratorViewModel" Type="string" Action="write" />
                <RegistryValue Root="HKCR" Key="CLSID\{9354DBD8-E5F8-3C8D-930C-4A07444D3268}\InprocServer32\1.19.5855.37224" Name="Assembly" Value="NSwagStudio, Version=1.19.5855.37224, Culture=neutral, PublicKeyToken=null" Type="string" Action="write" />
                <RegistryValue Root="HKCR" Key="CLSID\{9354DBD8-E5F8-3C8D-930C-4A07444D3268}\InprocServer32\1.19.5855.37224" Name="RuntimeVersion" Value="v4.0.30319" Type="string" Action="write" />
                <RegistryValue Root="HKCR" Key="CLSID\{9354DBD8-E5F8-3C8D-930C-4A07444D3268}\InprocServer32\1.19.5855.37224" Name="CodeBase" Value="file:///[#filF3BD24AA0D122986D3F6250EA6C47D5B]" Type="string" Action="write" />
                <RegistryValue Root="HKCR" Key="CLSID\{9354DBD8-E5F8-3C8D-930C-4A07444D3268}\InprocServer32" Name="Class" Value="NSwagStudio.ViewModels.SwaggerGenerators.AssemblySwaggerGeneratorViewModel" Type="string" Action="write" />
                <RegistryValue Root="HKCR" Key="CLSID\{9354DBD8-E5F8-3C8D-930C-4A07444D3268}\InprocServer32" Name="Assembly" Value="NSwagStudio, Version=1.19.5855.37224, Culture=neutral, PublicKeyToken=null" Type="string" Action="write" />
                <RegistryValue Root="HKCR" Key="CLSID\{9354DBD8-E5F8-3C8D-930C-4A07444D3268}\InprocServer32" Name="RuntimeVersion" Value="v4.0.30319" Type="string" Action="write" />
                <RegistryValue Root="HKCR" Key="CLSID\{9354DBD8-E5F8-3C8D-930C-4A07444D3268}\InprocServer32" Name="CodeBase" Value="file:///[#filF3BD24AA0D122986D3F6250EA6C47D5B]" Type="string" Action="write" />
                <RegistryValue Root="HKCR" Key="CLSID\{A7802877-1E3C-352D-BCF8-7C6E0F42811C}\Implemented Categories\{62C8FE65-4EBB-45e7-B440-6E39B2CDBF29}" Value="" Type="string" Action="write" />
                <RegistryValue Root="HKCR" Key="CLSID\{A7802877-1E3C-352D-BCF8-7C6E0F42811C}\InprocServer32\1.19.5855.37224" Name="Class" Value="NSwagStudio.ViewModels.SwaggerGenerators.WebApiSwaggerGeneratorViewModel" Type="string" Action="write" />
                <RegistryValue Root="HKCR" Key="CLSID\{A7802877-1E3C-352D-BCF8-7C6E0F42811C}\InprocServer32\1.19.5855.37224" Name="Assembly" Value="NSwagStudio, Version=1.19.5855.37224, Culture=neutral, PublicKeyToken=null" Type="string" Action="write" />
                <RegistryValue Root="HKCR" Key="CLSID\{A7802877-1E3C-352D-BCF8-7C6E0F42811C}\InprocServer32\1.19.5855.37224" Name="RuntimeVersion" Value="v4.0.30319" Type="string" Action="write" />
                <RegistryValue Root="HKCR" Key="CLSID\{A7802877-1E3C-352D-BCF8-7C6E0F42811C}\InprocServer32\1.19.5855.37224" Name="CodeBase" Value="file:///[#filF3BD24AA0D122986D3F6250EA6C47D5B]" Type="string" Action="write" />
                <RegistryValue Root="HKCR" Key="CLSID\{A7802877-1E3C-352D-BCF8-7C6E0F42811C}\InprocServer32" Name="Class" Value="NSwagStudio.ViewModels.SwaggerGenerators.WebApiSwaggerGeneratorViewModel" Type="string" Action="write" />
                <RegistryValue Root="HKCR" Key="CLSID\{A7802877-1E3C-352D-BCF8-7C6E0F42811C}\InprocServer32" Name="Assembly" Value="NSwagStudio, Version=1.19.5855.37224, Culture=neutral, PublicKeyToken=null" Type="string" Action="write" />
                <RegistryValue Root="HKCR" Key="CLSID\{A7802877-1E3C-352D-BCF8-7C6E0F42811C}\InprocServer32" Name="RuntimeVersion" Value="v4.0.30319" Type="string" Action="write" />
                <RegistryValue Root="HKCR" Key="CLSID\{A7802877-1E3C-352D-BCF8-7C6E0F42811C}\InprocServer32" Name="CodeBase" Value="file:///[#filF3BD24AA0D122986D3F6250EA6C47D5B]" Type="string" Action="write" />
                <RegistryValue Root="HKCR" Key="CLSID\{A83A1A86-0E59-3E19-AB97-04EA3AF97855}\Implemented Categories\{62C8FE65-4EBB-45e7-B440-6E39B2CDBF29}" Value="" Type="string" Action="write" />
                <RegistryValue Root="HKCR" Key="CLSID\{A83A1A86-0E59-3E19-AB97-04EA3AF97855}\InprocServer32\1.19.5855.37224" Name="Class" Value="NSwagStudio.App" Type="string" Action="write" />
                <RegistryValue Root="HKCR" Key="CLSID\{A83A1A86-0E59-3E19-AB97-04EA3AF97855}\InprocServer32\1.19.5855.37224" Name="Assembly" Value="NSwagStudio, Version=1.19.5855.37224, Culture=neutral, PublicKeyToken=null" Type="string" Action="write" />
                <RegistryValue Root="HKCR" Key="CLSID\{A83A1A86-0E59-3E19-AB97-04EA3AF97855}\InprocServer32\1.19.5855.37224" Name="RuntimeVersion" Value="v4.0.30319" Type="string" Action="write" />
                <RegistryValue Root="HKCR" Key="CLSID\{A83A1A86-0E59-3E19-AB97-04EA3AF97855}\InprocServer32\1.19.5855.37224" Name="CodeBase" Value="file:///[#filF3BD24AA0D122986D3F6250EA6C47D5B]" Type="string" Action="write" />
                <RegistryValue Root="HKCR" Key="CLSID\{A83A1A86-0E59-3E19-AB97-04EA3AF97855}\InprocServer32" Name="Class" Value="NSwagStudio.App" Type="string" Action="write" />
                <RegistryValue Root="HKCR" Key="CLSID\{A83A1A86-0E59-3E19-AB97-04EA3AF97855}\InprocServer32" Name="Assembly" Value="NSwagStudio, Version=1.19.5855.37224, Culture=neutral, PublicKeyToken=null" Type="string" Action="write" />
                <RegistryValue Root="HKCR" Key="CLSID\{A83A1A86-0E59-3E19-AB97-04EA3AF97855}\InprocServer32" Name="RuntimeVersion" Value="v4.0.30319" Type="string" Action="write" />
                <RegistryValue Root="HKCR" Key="CLSID\{A83A1A86-0E59-3E19-AB97-04EA3AF97855}\InprocServer32" Name="CodeBase" Value="file:///[#filF3BD24AA0D122986D3F6250EA6C47D5B]" Type="string" Action="write" />
                <RegistryValue Root="HKCR" Key="CLSID\{C8FC01C6-35A4-31E7-9B58-5A59755C6EB9}\Implemented Categories\{62C8FE65-4EBB-45e7-B440-6E39B2CDBF29}" Value="" Type="string" Action="write" />
                <RegistryValue Root="HKCR" Key="CLSID\{C8FC01C6-35A4-31E7-9B58-5A59755C6EB9}\InprocServer32\1.19.5855.37224" Name="Class" Value="NSwagStudio.ViewModels.ClientGenerators.SwaggerGeneratorViewModel" Type="string" Action="write" />
                <RegistryValue Root="HKCR" Key="CLSID\{C8FC01C6-35A4-31E7-9B58-5A59755C6EB9}\InprocServer32\1.19.5855.37224" Name="Assembly" Value="NSwagStudio, Version=1.19.5855.37224, Culture=neutral, PublicKeyToken=null" Type="string" Action="write" />
                <RegistryValue Root="HKCR" Key="CLSID\{C8FC01C6-35A4-31E7-9B58-5A59755C6EB9}\InprocServer32\1.19.5855.37224" Name="RuntimeVersion" Value="v4.0.30319" Type="string" Action="write" />
                <RegistryValue Root="HKCR" Key="CLSID\{C8FC01C6-35A4-31E7-9B58-5A59755C6EB9}\InprocServer32\1.19.5855.37224" Name="CodeBase" Value="file:///[#filF3BD24AA0D122986D3F6250EA6C47D5B]" Type="string" Action="write" />
                <RegistryValue Root="HKCR" Key="CLSID\{C8FC01C6-35A4-31E7-9B58-5A59755C6EB9}\InprocServer32" Name="Class" Value="NSwagStudio.ViewModels.ClientGenerators.SwaggerGeneratorViewModel" Type="string" Action="write" />
                <RegistryValue Root="HKCR" Key="CLSID\{C8FC01C6-35A4-31E7-9B58-5A59755C6EB9}\InprocServer32" Name="Assembly" Value="NSwagStudio, Version=1.19.5855.37224, Culture=neutral, PublicKeyToken=null" Type="string" Action="write" />
                <RegistryValue Root="HKCR" Key="CLSID\{C8FC01C6-35A4-31E7-9B58-5A59755C6EB9}\InprocServer32" Name="RuntimeVersion" Value="v4.0.30319" Type="string" Action="write" />
                <RegistryValue Root="HKCR" Key="CLSID\{C8FC01C6-35A4-31E7-9B58-5A59755C6EB9}\InprocServer32" Name="CodeBase" Value="file:///[#filF3BD24AA0D122986D3F6250EA6C47D5B]" Type="string" Action="write" />
                <RegistryValue Root="HKCR" Key="CLSID\{DCF03C68-A520-3FA6-9AC8-51D306651513}\Implemented Categories\{62C8FE65-4EBB-45e7-B440-6E39B2CDBF29}" Value="" Type="string" Action="write" />
                <RegistryValue Root="HKCR" Key="CLSID\{DCF03C68-A520-3FA6-9AC8-51D306651513}\InprocServer32\1.19.5855.37224" Name="Class" Value="NSwagStudio.Views.MainWindow" Type="string" Action="write" />
                <RegistryValue Root="HKCR" Key="CLSID\{DCF03C68-A520-3FA6-9AC8-51D306651513}\InprocServer32\1.19.5855.37224" Name="Assembly" Value="NSwagStudio, Version=1.19.5855.37224, Culture=neutral, PublicKeyToken=null" Type="string" Action="write" />
                <RegistryValue Root="HKCR" Key="CLSID\{DCF03C68-A520-3FA6-9AC8-51D306651513}\InprocServer32\1.19.5855.37224" Name="RuntimeVersion" Value="v4.0.30319" Type="string" Action="write" />
                <RegistryValue Root="HKCR" Key="CLSID\{DCF03C68-A520-3FA6-9AC8-51D306651513}\InprocServer32\1.19.5855.37224" Name="CodeBase" Value="file:///[#filF3BD24AA0D122986D3F6250EA6C47D5B]" Type="string" Action="write" />
                <RegistryValue Root="HKCR" Key="CLSID\{DCF03C68-A520-3FA6-9AC8-51D306651513}\InprocServer32" Name="Class" Value="NSwagStudio.Views.MainWindow" Type="string" Action="write" />
                <RegistryValue Root="HKCR" Key="CLSID\{DCF03C68-A520-3FA6-9AC8-51D306651513}\InprocServer32" Name="Assembly" Value="NSwagStudio, Version=1.19.5855.37224, Culture=neutral, PublicKeyToken=null" Type="string" Action="write" />
                <RegistryValue Root="HKCR" Key="CLSID\{DCF03C68-A520-3FA6-9AC8-51D306651513}\InprocServer32" Name="RuntimeVersion" Value="v4.0.30319" Type="string" Action="write" />
                <RegistryValue Root="HKCR" Key="CLSID\{DCF03C68-A520-3FA6-9AC8-51D306651513}\InprocServer32" Name="CodeBase" Value="file:///[#filF3BD24AA0D122986D3F6250EA6C47D5B]" Type="string" Action="write" />
                <RegistryValue Root="HKCR" Key="CLSID\{DD2C5053-E0EF-3EAD-A889-425005CB30D9}\Implemented Categories\{62C8FE65-4EBB-45e7-B440-6E39B2CDBF29}" Value="" Type="string" Action="write" />
                <RegistryValue Root="HKCR" Key="CLSID\{DD2C5053-E0EF-3EAD-A889-425005CB30D9}\InprocServer32\1.19.5855.37224" Name="Class" Value="NSwagStudio.ViewModels.MainWindowModel" Type="string" Action="write" />
                <RegistryValue Root="HKCR" Key="CLSID\{DD2C5053-E0EF-3EAD-A889-425005CB30D9}\InprocServer32\1.19.5855.37224" Name="Assembly" Value="NSwagStudio, Version=1.19.5855.37224, Culture=neutral, PublicKeyToken=null" Type="string" Action="write" />
                <RegistryValue Root="HKCR" Key="CLSID\{DD2C5053-E0EF-3EAD-A889-425005CB30D9}\InprocServer32\1.19.5855.37224" Name="RuntimeVersion" Value="v4.0.30319" Type="string" Action="write" />
                <RegistryValue Root="HKCR" Key="CLSID\{DD2C5053-E0EF-3EAD-A889-425005CB30D9}\InprocServer32\1.19.5855.37224" Name="CodeBase" Value="file:///[#filF3BD24AA0D122986D3F6250EA6C47D5B]" Type="string" Action="write" />
                <RegistryValue Root="HKCR" Key="CLSID\{DD2C5053-E0EF-3EAD-A889-425005CB30D9}\InprocServer32" Name="Class" Value="NSwagStudio.ViewModels.MainWindowModel" Type="string" Action="write" />
                <RegistryValue Root="HKCR" Key="CLSID\{DD2C5053-E0EF-3EAD-A889-425005CB30D9}\InprocServer32" Name="Assembly" Value="NSwagStudio, Version=1.19.5855.37224, Culture=neutral, PublicKeyToken=null" Type="string" Action="write" />
                <RegistryValue Root="HKCR" Key="CLSID\{DD2C5053-E0EF-3EAD-A889-425005CB30D9}\InprocServer32" Name="RuntimeVersion" Value="v4.0.30319" Type="string" Action="write" />
                <RegistryValue Root="HKCR" Key="CLSID\{DD2C5053-E0EF-3EAD-A889-425005CB30D9}\InprocServer32" Name="CodeBase" Value="file:///[#filF3BD24AA0D122986D3F6250EA6C47D5B]" Type="string" Action="write" />
                <RegistryValue Root="HKCR" Key="CLSID\{DFDC59DA-8DF3-318E-B5D0-E366BA9378CE}\Implemented Categories\{62C8FE65-4EBB-45e7-B440-6E39B2CDBF29}" Value="" Type="string" Action="write" />
                <RegistryValue Root="HKCR" Key="CLSID\{DFDC59DA-8DF3-318E-B5D0-E366BA9378CE}\InprocServer32\1.19.5855.37224" Name="Class" Value="NSwagStudio.ViewModels.ViewModelBase" Type="string" Action="write" />
                <RegistryValue Root="HKCR" Key="CLSID\{DFDC59DA-8DF3-318E-B5D0-E366BA9378CE}\InprocServer32\1.19.5855.37224" Name="Assembly" Value="NSwagStudio, Version=1.19.5855.37224, Culture=neutral, PublicKeyToken=null" Type="string" Action="write" />
                <RegistryValue Root="HKCR" Key="CLSID\{DFDC59DA-8DF3-318E-B5D0-E366BA9378CE}\InprocServer32\1.19.5855.37224" Name="RuntimeVersion" Value="v4.0.30319" Type="string" Action="write" />
                <RegistryValue Root="HKCR" Key="CLSID\{DFDC59DA-8DF3-318E-B5D0-E366BA9378CE}\InprocServer32\1.19.5855.37224" Name="CodeBase" Value="file:///[#filF3BD24AA0D122986D3F6250EA6C47D5B]" Type="string" Action="write" />
                <RegistryValue Root="HKCR" Key="CLSID\{DFDC59DA-8DF3-318E-B5D0-E366BA9378CE}\InprocServer32" Name="Class" Value="NSwagStudio.ViewModels.ViewModelBase" Type="string" Action="write" />
                <RegistryValue Root="HKCR" Key="CLSID\{DFDC59DA-8DF3-318E-B5D0-E366BA9378CE}\InprocServer32" Name="Assembly" Value="NSwagStudio, Version=1.19.5855.37224, Culture=neutral, PublicKeyToken=null" Type="string" Action="write" />
                <RegistryValue Root="HKCR" Key="CLSID\{DFDC59DA-8DF3-318E-B5D0-E366BA9378CE}\InprocServer32" Name="RuntimeVersion" Value="v4.0.30319" Type="string" Action="write" />
                <RegistryValue Root="HKCR" Key="CLSID\{DFDC59DA-8DF3-318E-B5D0-E366BA9378CE}\InprocServer32" Name="CodeBase" Value="file:///[#filF3BD24AA0D122986D3F6250EA6C47D5B]" Type="string" Action="write" />
                <RegistryValue Root="HKCR" Key="CLSID\{EEBB3F0C-01C7-3139-AB33-C4CABD66F277}\Implemented Categories\{62C8FE65-4EBB-45e7-B440-6E39B2CDBF29}" Value="" Type="string" Action="write" />
                <RegistryValue Root="HKCR" Key="CLSID\{EEBB3F0C-01C7-3139-AB33-C4CABD66F277}\InprocServer32\1.19.5855.37224" Name="Class" Value="NSwagStudio.NSwagDocument" Type="string" Action="write" />
                <RegistryValue Root="HKCR" Key="CLSID\{EEBB3F0C-01C7-3139-AB33-C4CABD66F277}\InprocServer32\1.19.5855.37224" Name="Assembly" Value="NSwagStudio, Version=1.19.5855.37224, Culture=neutral, PublicKeyToken=null" Type="string" Action="write" />
                <RegistryValue Root="HKCR" Key="CLSID\{EEBB3F0C-01C7-3139-AB33-C4CABD66F277}\InprocServer32\1.19.5855.37224" Name="RuntimeVersion" Value="v4.0.30319" Type="string" Action="write" />
                <RegistryValue Root="HKCR" Key="CLSID\{EEBB3F0C-01C7-3139-AB33-C4CABD66F277}\InprocServer32\1.19.5855.37224" Name="CodeBase" Value="file:///[#filF3BD24AA0D122986D3F6250EA6C47D5B]" Type="string" Action="write" />
                <RegistryValue Root="HKCR" Key="CLSID\{EEBB3F0C-01C7-3139-AB33-C4CABD66F277}\InprocServer32" Name="Class" Value="NSwagStudio.NSwagDocument" Type="string" Action="write" />
                <RegistryValue Root="HKCR" Key="CLSID\{EEBB3F0C-01C7-3139-AB33-C4CABD66F277}\InprocServer32" Name="Assembly" Value="NSwagStudio, Version=1.19.5855.37224, Culture=neutral, PublicKeyToken=null" Type="string" Action="write" />
                <RegistryValue Root="HKCR" Key="CLSID\{EEBB3F0C-01C7-3139-AB33-C4CABD66F277}\InprocServer32" Name="RuntimeVersion" Value="v4.0.30319" Type="string" Action="write" />
                <RegistryValue Root="HKCR" Key="CLSID\{EEBB3F0C-01C7-3139-AB33-C4CABD66F277}\InprocServer32" Name="CodeBase" Value="file:///[#filF3BD24AA0D122986D3F6250EA6C47D5B]" Type="string" Action="write" />
>>>>>>> 3cf12801
            </Component>
            <Component Id="cmpE1AD57291ECD76446C08E80324E18C52" Directory="RootDirectory" Guid="*">
                <File Id="fil3D998DFDF0171F45FA4994B3076A1BE3" KeyPath="yes" Source="$(var.SourcePath)\NSwagStudio.exe.config" />
            </Component>
            <Component Id="cmpAF99E5EDE3366C322A0C4A1D460F492A" Directory="RootDirectory" Guid="*">
                <File Id="fil7363F15332F1A0AE5B714E0BDBE8069F" KeyPath="yes" Source="$(var.SourcePath)\NSwagStudio.pdb" />
            </Component>
            <Component Id="cmp32C1339D08859DC7796F4EE23E0819F0" Directory="RootDirectory" Guid="*">
                <File Id="fil72A10A3701F72ECAD8968E45C6295B9D" KeyPath="yes" Source="$(var.SourcePath)\NSwagStudio.vshost.exe" />
            </Component>
            <Component Id="cmp474BA1F5E4041B6B55B1AA38BE12A2E5" Directory="RootDirectory" Guid="*">
                <File Id="filFA7E5A03A21F54B9AD53663AF2F9AB79" KeyPath="yes" Source="$(var.SourcePath)\NSwagStudio.vshost.exe.config" />
            </Component>
            <Component Id="cmp26A1D29B3B042D7131AB32968AD148D6" Directory="RootDirectory" Guid="*">
                <File Id="filD115E07DAB15EABAE3C6FDB271DD9321" KeyPath="yes" Source="$(var.SourcePath)\System.Windows.Interactivity.dll" />
            </Component>
        </ComponentGroup>
    </Fragment>
</Wix><|MERGE_RESOLUTION|>--- conflicted
+++ resolved
@@ -1,1770 +1,1224 @@
-﻿<?xml version="1.0" encoding="utf-8"?>
-<Wix xmlns="http://schemas.microsoft.com/wix/2006/wi">
-    <Fragment>
-        <DirectoryRef Id="RootDirectory" />
-    </Fragment>
-    <Fragment>
-        <ComponentGroup Id="SourceComponentGroup">
-            <Component Id="cmp176A2E239A34C8C385636B4CB874ED08" Directory="RootDirectory" Guid="*">
-                <File Id="fil25B5FD11D857CE5AD4B27C65FE0D4AFC" KeyPath="yes" Source="$(var.SourcePath)\Antlr4.StringTemplate.dll" />
-            </Component>
-            <Component Id="cmpF050811B3510C3795202BC265FF9BFE6" Directory="RootDirectory" Guid="*">
-                <File Id="fil3BA9517E5091439B691BC6A1A7363DA8" KeyPath="yes" Source="$(var.SourcePath)\Antlr4.StringTemplate.pdb" />
-            </Component>
-            <Component Id="cmp7E3B9B005918C3ECB05A3827727E17C4" Directory="RootDirectory" Guid="*">
-                <File Id="filBF7337672EF5ABE39C8C47214E447F3C" KeyPath="yes" Source="$(var.SourcePath)\App.config" />
-            </Component>
-            <Component Id="cmp87CFDEF2C1748359777E98EF2DE59090" Directory="RootDirectory" Guid="*">
-                <File Id="filBB90AF377506520F6D8B60A0568383B4" KeyPath="yes" Source="$(var.SourcePath)\ApplicationIcon.ico" />
-            </Component>
-            <Component Id="cmp4D66ABD9458FA3F74D17248FA70FE3F0" Directory="RootDirectory" Guid="*">
-                <File Id="fil67E9EE80C5780CE38BBEF04A02F79801" KeyPath="yes" Source="$(var.SourcePath)\ICSharpCode.AvalonEdit.dll" />
-            </Component>
-            <Component Id="cmpA7B1725CF32ED229E4CF0FE3D1E979B6" Directory="RootDirectory" Guid="*">
-                <File Id="filE1C7F6D286E376FBABA89D9BE5153B85" KeyPath="yes" Source="$(var.SourcePath)\ICSharpCode.AvalonEdit.xml" />
-            </Component>
-            <Component Id="cmp47425D20B2F391879642B80A90278AAC" Directory="RootDirectory" Guid="*">
-                <File Id="fil8C2DCF70057F8D63A2AB43A9F8CDF0BD" KeyPath="yes" Source="$(var.SourcePath)\Microsoft.ApplicationInsights.dll" />
-            </Component>
-            <Component Id="cmp22963C55268924B7FEB12573FA62BD93" Directory="RootDirectory" Guid="*">
-                <File Id="fil21E58DDA50D7E6ADFBE0F2991B2A28F1" KeyPath="yes" Source="$(var.SourcePath)\Microsoft.ApplicationInsights.xml" />
-            </Component>
-            <Component Id="cmp0701F40503CDF6E0F6226986B71FF5A2" Directory="RootDirectory" Guid="*">
-                <File Id="fil4C93063E927B0D842B25B28F599E85B5" KeyPath="yes" Source="$(var.SourcePath)\Microsoft.Expression.Interactions.dll" />
-            </Component>
-            <Component Id="cmp0AD7778AC85723AB7C1079D0D66319E0" Directory="RootDirectory" Guid="*">
-                <Class Id="{03CF6780-2A0F-3798-9C21-D99DEF0A0B4A}" Context="InprocServer32" Description="MyToolkit.MVVM.NotifyPropertyChanged" ThreadingModel="both" ForeignServer="mscoree.dll">
-                    <ProgId Id="MyToolkit.MVVM.NotifyPropertyChanged" Description="MyToolkit.MVVM.NotifyPropertyChanged" />
-                </Class>
-                <Class Id="{056712B5-E530-3C14-A602-72E9CF11EE87}" Context="InprocServer32" Description="MyToolkit.Mvvm.ViewModelBase" ThreadingModel="both" ForeignServer="mscoree.dll">
-                    <ProgId Id="MyToolkit.Mvvm.ViewModelBase" Description="MyToolkit.Mvvm.ViewModelBase" />
-                </Class>
-                <Class Id="{0A726022-5D5B-3D5D-A104-26E989AF50CD}" Context="InprocServer32" Description="MyToolkit.IO.Utf8StringWriter" ThreadingModel="both" ForeignServer="mscoree.dll">
-                    <ProgId Id="MyToolkit.IO.Utf8StringWriter" Description="MyToolkit.IO.Utf8StringWriter" />
-                </Class>
-                <Class Id="{11B1E7C7-6306-32BD-A4A9-99487A90F7B5}" Context="InprocServer32" Description="MyToolkit.WorkflowEngine.WorkflowActivityOutput" ThreadingModel="both" ForeignServer="mscoree.dll">
-                    <ProgId Id="MyToolkit.WorkflowEngine.WorkflowActivityOutput" Description="MyToolkit.WorkflowEngine.WorkflowActivityOutput" />
-                </Class>
-                <Class Id="{11C1A23E-81F3-3AB4-8C65-2FB32577BF7A}" Context="InprocServer32" Description="MyToolkit.Model.ValidatedObservableObject" ThreadingModel="both" ForeignServer="mscoree.dll">
-                    <ProgId Id="MyToolkit.Model.ValidatedObservableObject" Description="MyToolkit.Model.ValidatedObservableObject" />
-                </Class>
-                <Class Id="{375DF37A-7B7B-3D8B-A97D-3AC29388CB6E}" Context="InprocServer32" Description="MyToolkit.WorkflowEngine.Activities.ForkActivity" ThreadingModel="both" ForeignServer="mscoree.dll">
-                    <ProgId Id="MyToolkit.WorkflowEngine.Activities.ForkActivity" Description="MyToolkit.WorkflowEngine.Activities.ForkActivity" />
-                </Class>
-                <Class Id="{427BDD88-2269-3B1C-A533-D3FD1B1396C8}" Context="InprocServer32" Description="MyToolkit.Utilities.ExpressionHelper" ThreadingModel="both" ForeignServer="mscoree.dll">
-                    <ProgId Id="MyToolkit.Utilities.ExpressionHelper" Description="MyToolkit.Utilities.ExpressionHelper" />
-                </Class>
-                <Class Id="{49207960-3006-34B2-BEB4-C4B5DAEFF157}" Context="InprocServer32" Description="MyToolkit.Model.GraphObservableObject" ThreadingModel="both" ForeignServer="mscoree.dll">
-                    <ProgId Id="MyToolkit.Model.GraphObservableObject" Description="MyToolkit.Model.GraphObservableObject" />
-                </Class>
-                <Class Id="{4D1888D9-77CA-35A3-83B7-CFF9788E0B5B}" Context="InprocServer32" Description="MyToolkit.Model.ExtendedObservableObject" ThreadingModel="both" ForeignServer="mscoree.dll">
-                    <ProgId Id="MyToolkit.Model.ExtendedObservableObject" Description="MyToolkit.Model.ExtendedObservableObject" />
-                </Class>
-                <Class Id="{60E60971-9D9C-312B-B1CB-FC07F3BFC13C}" Context="InprocServer32" Description="MyToolkit.WorkflowEngine.WorkflowActivityBase" ThreadingModel="both" ForeignServer="mscoree.dll">
-                    <ProgId Id="MyToolkit.WorkflowEngine.WorkflowActivityBase" Description="MyToolkit.WorkflowEngine.WorkflowActivityBase" />
-                </Class>
-                <Class Id="{64E15769-685A-3B77-93C4-22E31B1CC775}" Context="InprocServer32" Description="MyToolkit.WorkflowEngine.CurrentActivitiesChangedEventArgs" ThreadingModel="both" ForeignServer="mscoree.dll">
-                    <ProgId Id="MyToolkit.WorkflowEngine.CurrentActivitiesChangedEventArgs" Description="MyToolkit.WorkflowEngine.CurrentActivitiesChangedEventArgs" />
-                </Class>
-                <Class Id="{6EB6230B-07F9-3E8A-9F85-BC220A56DE28}" Context="InprocServer32" Description="MyToolkit.Composition.ServiceLocator" ThreadingModel="both" ForeignServer="mscoree.dll">
-                    <ProgId Id="MyToolkit.Composition.ServiceLocator" Description="MyToolkit.Composition.ServiceLocator" />
-                </Class>
-                <Class Id="{712D9816-868B-381E-8CF9-365416C8EFEC}" Context="InprocServer32" Description="MyToolkit.MVVM.BaseViewModel" ThreadingModel="both" ForeignServer="mscoree.dll">
-                    <ProgId Id="MyToolkit.MVVM.BaseViewModel" Description="MyToolkit.MVVM.BaseViewModel" />
-                </Class>
-                <Class Id="{7A6EA27B-4783-34B6-80DE-7C0767FF6C51}" Context="InprocServer32" Description="MyToolkit.WorkflowEngine.WorkflowDefinition" ThreadingModel="both" ForeignServer="mscoree.dll">
-                    <ProgId Id="MyToolkit.WorkflowEngine.WorkflowDefinition" Description="MyToolkit.WorkflowEngine.WorkflowDefinition" />
-                </Class>
-                <Class Id="{7ABFD141-ACC5-312A-8E3F-FD80A4892836}" Context="InprocServer32" Description="MyToolkit.Messaging.Messenger" ThreadingModel="both" ForeignServer="mscoree.dll">
-                    <ProgId Id="MyToolkit.Messaging.Messenger" Description="MyToolkit.Messaging.Messenger" />
-                </Class>
-                <Class Id="{85CD7CEF-1BFF-3445-85EC-E18737E70989}" Context="InprocServer32" Description="MyToolkit.Utilities.ReflectionUtilities" ThreadingModel="both" ForeignServer="mscoree.dll">
-                    <ProgId Id="MyToolkit.Utilities.ReflectionUtilities" Description="MyToolkit.Utilities.ReflectionUtilities" />
-                </Class>
-                <Class Id="{88E0D3A1-BD93-394E-89E6-89580811A662}" Context="InprocServer32" Description="MyToolkit.WorkflowEngine.ActivityData" ThreadingModel="both" ForeignServer="mscoree.dll">
-                    <ProgId Id="MyToolkit.WorkflowEngine.ActivityData" Description="MyToolkit.WorkflowEngine.ActivityData" />
-                </Class>
-                <Class Id="{97F372C0-F5F7-363A-95A8-82287A75D239}" Context="InprocServer32" Description="MyToolkit.Model.AsyncValidatedObservableObject" ThreadingModel="both" ForeignServer="mscoree.dll">
-                    <ProgId Id="MyToolkit.Model.AsyncValidatedObservableObject" Description="MyToolkit.Model.AsyncValidatedObservableObject" />
-                </Class>
-                <Class Id="{9A1491AF-E8C1-3611-B6B5-8DBD99C3F814}" Context="InprocServer32" Description="MyToolkit.Utilities.CodeContractExtensions+ValidatedNotNullAttribute" ThreadingModel="both" ForeignServer="mscoree.dll">
-                    <ProgId Id="MyToolkit.Utilities.CodeContractExtensions+ValidatedNotNullAttribute" Description="MyToolkit.Utilities.CodeContractExtensions+ValidatedNotNullAttribute" />
-                </Class>
-                <Class Id="{9F30988C-EE32-3AFD-A80A-673AEB90697F}" Context="InprocServer32" Description="MyToolkit.WorkflowEngine.WorkflowTransition" ThreadingModel="both" ForeignServer="mscoree.dll">
-                    <ProgId Id="MyToolkit.WorkflowEngine.WorkflowTransition" Description="MyToolkit.WorkflowEngine.WorkflowTransition" />
-                </Class>
-                <Class Id="{A70ACC4D-B86C-391F-886C-D00035EF3E0E}" Context="InprocServer32" Description="MyToolkit.Messaging.GoBackMessage" ThreadingModel="both" ForeignServer="mscoree.dll">
-                    <ProgId Id="MyToolkit.Messaging.GoBackMessage" Description="MyToolkit.Messaging.GoBackMessage" />
-                </Class>
-                <Class Id="{B0FDB749-F15A-3EF1-A9DC-08FC3D6B45E4}" Context="InprocServer32" Description="MyToolkit.WorkflowEngine.WorkflowActivityInput" ThreadingModel="both" ForeignServer="mscoree.dll">
-                    <ProgId Id="MyToolkit.WorkflowEngine.WorkflowActivityInput" Description="MyToolkit.WorkflowEngine.WorkflowActivityInput" />
-                </Class>
-                <Class Id="{BD846CDD-B190-3B8D-86AD-783F85B73F63}" Context="InprocServer32" Description="MyToolkit.WorkflowEngine.Activities.EmptyAutomaticActivity" ThreadingModel="both" ForeignServer="mscoree.dll">
-                    <ProgId Id="MyToolkit.WorkflowEngine.Activities.EmptyAutomaticActivity" Description="MyToolkit.WorkflowEngine.Activities.EmptyAutomaticActivity" />
-                </Class>
-                <Class Id="{C2A2D3AB-38B5-38A0-BE55-19D29B7AC5C2}" Context="InprocServer32" Description="MyToolkit.Utilities.CommandProcessor" ThreadingModel="both" ForeignServer="mscoree.dll">
-                    <ProgId Id="MyToolkit.Utilities.CommandProcessor" Description="MyToolkit.Utilities.CommandProcessor" />
-                </Class>
-                <Class Id="{C34D8803-CBA7-3FFA-B090-1F17408BCB77}" Context="InprocServer32" Description="MyToolkit.Utilities.TaskSynchronizationScope" ThreadingModel="both" ForeignServer="mscoree.dll">
-                    <ProgId Id="MyToolkit.Utilities.TaskSynchronizationScope" Description="MyToolkit.Utilities.TaskSynchronizationScope" />
-                </Class>
-                <Class Id="{C3B47803-E7DA-3CEF-AA1E-E3ABE69777CA}" Context="InprocServer32" Description="MyToolkit.Events.EventUtilities" ThreadingModel="both" ForeignServer="mscoree.dll">
-                    <ProgId Id="MyToolkit.Events.EventUtilities" Description="MyToolkit.Events.EventUtilities" />
-                </Class>
-                <Class Id="{C4F27A03-EEBC-3CB6-A3D0-CA307C211498}" Context="InprocServer32" Description="MyToolkit.Composition.CompositionContext" ThreadingModel="both" ForeignServer="mscoree.dll">
-                    <ProgId Id="MyToolkit.Composition.CompositionContext" Description="MyToolkit.Composition.CompositionContext" />
-                </Class>
-                <Class Id="{CBC93831-D9E5-3DB0-8CBF-A96587F4D9F3}" Context="InprocServer32" Description="MyToolkit.Html.HtmlParser" ThreadingModel="both" ForeignServer="mscoree.dll">
-                    <ProgId Id="MyToolkit.Html.HtmlParser" Description="MyToolkit.Html.HtmlParser" />
-                </Class>
-                <Class Id="{D965BC39-3EBB-33AA-8421-0B18FE8576C6}" Context="InprocServer32" Description="MyToolkit.WorkflowEngine.Activities.JoinActivity" ThreadingModel="both" ForeignServer="mscoree.dll">
-                    <ProgId Id="MyToolkit.WorkflowEngine.Activities.JoinActivity" Description="MyToolkit.WorkflowEngine.Activities.JoinActivity" />
-                </Class>
-                <Class Id="{E25EDEB8-4D7D-326C-8697-26554E212632}" Context="InprocServer32" Description="MyToolkit.WorkflowEngine.Activities.EmptyActivity" ThreadingModel="both" ForeignServer="mscoree.dll">
-                    <ProgId Id="MyToolkit.WorkflowEngine.Activities.EmptyActivity" Description="MyToolkit.WorkflowEngine.Activities.EmptyActivity" />
-                </Class>
-                <Class Id="{E37FA596-C002-3E34-9D5B-FCA1BF569070}" Context="InprocServer32" Description="MyToolkit.Model.ObservableObject" ThreadingModel="both" ForeignServer="mscoree.dll">
-                    <ProgId Id="MyToolkit.Model.ObservableObject" Description="MyToolkit.Model.ObservableObject" />
-                </Class>
-                <Class Id="{E5B61F96-3C99-32F5-B8AA-0EA6728B25D5}" Context="InprocServer32" Description="MyToolkit.Utilities.ExpressionUtilities" ThreadingModel="both" ForeignServer="mscoree.dll">
-                    <ProgId Id="MyToolkit.Utilities.ExpressionUtilities" Description="MyToolkit.Utilities.ExpressionUtilities" />
-                </Class>
-                <File Id="fil62CEF58587643A2DDA67E24E70D86586" KeyPath="yes" Source="$(var.SourcePath)\MyToolkit.dll" />
-                <ProgId Id="Record" />
-                <RegistryValue Root="HKCR" Key="CLSID\{03CF6780-2A0F-3798-9C21-D99DEF0A0B4A}\Implemented Categories\{62C8FE65-4EBB-45e7-B440-6E39B2CDBF29}" Value="" Type="string" Action="write" />
-                <RegistryValue Root="HKCR" Key="CLSID\{03CF6780-2A0F-3798-9C21-D99DEF0A0B4A}\InprocServer32\2.5.8.0" Name="Class" Value="MyToolkit.MVVM.NotifyPropertyChanged" Type="string" Action="write" />
-                <RegistryValue Root="HKCR" Key="CLSID\{03CF6780-2A0F-3798-9C21-D99DEF0A0B4A}\InprocServer32\2.5.8.0" Name="Assembly" Value="MyToolkit, Version=2.5.8.0, Culture=neutral, PublicKeyToken=3e349a1360994d26" Type="string" Action="write" />
-                <RegistryValue Root="HKCR" Key="CLSID\{03CF6780-2A0F-3798-9C21-D99DEF0A0B4A}\InprocServer32\2.5.8.0" Name="RuntimeVersion" Value="v4.0.30319" Type="string" Action="write" />
-                <RegistryValue Root="HKCR" Key="CLSID\{03CF6780-2A0F-3798-9C21-D99DEF0A0B4A}\InprocServer32\2.5.8.0" Name="CodeBase" Value="file:///[#fil62CEF58587643A2DDA67E24E70D86586]" Type="string" Action="write" />
-                <RegistryValue Root="HKCR" Key="CLSID\{03CF6780-2A0F-3798-9C21-D99DEF0A0B4A}\InprocServer32" Name="Class" Value="MyToolkit.MVVM.NotifyPropertyChanged" Type="string" Action="write" />
-                <RegistryValue Root="HKCR" Key="CLSID\{03CF6780-2A0F-3798-9C21-D99DEF0A0B4A}\InprocServer32" Name="Assembly" Value="MyToolkit, Version=2.5.8.0, Culture=neutral, PublicKeyToken=3e349a1360994d26" Type="string" Action="write" />
-                <RegistryValue Root="HKCR" Key="CLSID\{03CF6780-2A0F-3798-9C21-D99DEF0A0B4A}\InprocServer32" Name="RuntimeVersion" Value="v4.0.30319" Type="string" Action="write" />
-                <RegistryValue Root="HKCR" Key="CLSID\{03CF6780-2A0F-3798-9C21-D99DEF0A0B4A}\InprocServer32" Name="CodeBase" Value="file:///[#fil62CEF58587643A2DDA67E24E70D86586]" Type="string" Action="write" />
-                <RegistryValue Root="HKCR" Key="CLSID\{056712B5-E530-3C14-A602-72E9CF11EE87}\Implemented Categories\{62C8FE65-4EBB-45e7-B440-6E39B2CDBF29}" Value="" Type="string" Action="write" />
-                <RegistryValue Root="HKCR" Key="CLSID\{056712B5-E530-3C14-A602-72E9CF11EE87}\InprocServer32\2.5.8.0" Name="Class" Value="MyToolkit.Mvvm.ViewModelBase" Type="string" Action="write" />
-                <RegistryValue Root="HKCR" Key="CLSID\{056712B5-E530-3C14-A602-72E9CF11EE87}\InprocServer32\2.5.8.0" Name="Assembly" Value="MyToolkit, Version=2.5.8.0, Culture=neutral, PublicKeyToken=3e349a1360994d26" Type="string" Action="write" />
-                <RegistryValue Root="HKCR" Key="CLSID\{056712B5-E530-3C14-A602-72E9CF11EE87}\InprocServer32\2.5.8.0" Name="RuntimeVersion" Value="v4.0.30319" Type="string" Action="write" />
-                <RegistryValue Root="HKCR" Key="CLSID\{056712B5-E530-3C14-A602-72E9CF11EE87}\InprocServer32\2.5.8.0" Name="CodeBase" Value="file:///[#fil62CEF58587643A2DDA67E24E70D86586]" Type="string" Action="write" />
-                <RegistryValue Root="HKCR" Key="CLSID\{056712B5-E530-3C14-A602-72E9CF11EE87}\InprocServer32" Name="Class" Value="MyToolkit.Mvvm.ViewModelBase" Type="string" Action="write" />
-                <RegistryValue Root="HKCR" Key="CLSID\{056712B5-E530-3C14-A602-72E9CF11EE87}\InprocServer32" Name="Assembly" Value="MyToolkit, Version=2.5.8.0, Culture=neutral, PublicKeyToken=3e349a1360994d26" Type="string" Action="write" />
-                <RegistryValue Root="HKCR" Key="CLSID\{056712B5-E530-3C14-A602-72E9CF11EE87}\InprocServer32" Name="RuntimeVersion" Value="v4.0.30319" Type="string" Action="write" />
-                <RegistryValue Root="HKCR" Key="CLSID\{056712B5-E530-3C14-A602-72E9CF11EE87}\InprocServer32" Name="CodeBase" Value="file:///[#fil62CEF58587643A2DDA67E24E70D86586]" Type="string" Action="write" />
-                <RegistryValue Root="HKCR" Key="CLSID\{0A726022-5D5B-3D5D-A104-26E989AF50CD}\Implemented Categories\{62C8FE65-4EBB-45e7-B440-6E39B2CDBF29}" Value="" Type="string" Action="write" />
-                <RegistryValue Root="HKCR" Key="CLSID\{0A726022-5D5B-3D5D-A104-26E989AF50CD}\InprocServer32\2.5.8.0" Name="Class" Value="MyToolkit.IO.Utf8StringWriter" Type="string" Action="write" />
-                <RegistryValue Root="HKCR" Key="CLSID\{0A726022-5D5B-3D5D-A104-26E989AF50CD}\InprocServer32\2.5.8.0" Name="Assembly" Value="MyToolkit, Version=2.5.8.0, Culture=neutral, PublicKeyToken=3e349a1360994d26" Type="string" Action="write" />
-                <RegistryValue Root="HKCR" Key="CLSID\{0A726022-5D5B-3D5D-A104-26E989AF50CD}\InprocServer32\2.5.8.0" Name="RuntimeVersion" Value="v4.0.30319" Type="string" Action="write" />
-                <RegistryValue Root="HKCR" Key="CLSID\{0A726022-5D5B-3D5D-A104-26E989AF50CD}\InprocServer32\2.5.8.0" Name="CodeBase" Value="file:///[#fil62CEF58587643A2DDA67E24E70D86586]" Type="string" Action="write" />
-                <RegistryValue Root="HKCR" Key="CLSID\{0A726022-5D5B-3D5D-A104-26E989AF50CD}\InprocServer32" Name="Class" Value="MyToolkit.IO.Utf8StringWriter" Type="string" Action="write" />
-                <RegistryValue Root="HKCR" Key="CLSID\{0A726022-5D5B-3D5D-A104-26E989AF50CD}\InprocServer32" Name="Assembly" Value="MyToolkit, Version=2.5.8.0, Culture=neutral, PublicKeyToken=3e349a1360994d26" Type="string" Action="write" />
-                <RegistryValue Root="HKCR" Key="CLSID\{0A726022-5D5B-3D5D-A104-26E989AF50CD}\InprocServer32" Name="RuntimeVersion" Value="v4.0.30319" Type="string" Action="write" />
-                <RegistryValue Root="HKCR" Key="CLSID\{0A726022-5D5B-3D5D-A104-26E989AF50CD}\InprocServer32" Name="CodeBase" Value="file:///[#fil62CEF58587643A2DDA67E24E70D86586]" Type="string" Action="write" />
-                <RegistryValue Root="HKCR" Key="CLSID\{11B1E7C7-6306-32BD-A4A9-99487A90F7B5}\Implemented Categories\{62C8FE65-4EBB-45e7-B440-6E39B2CDBF29}" Value="" Type="string" Action="write" />
-                <RegistryValue Root="HKCR" Key="CLSID\{11B1E7C7-6306-32BD-A4A9-99487A90F7B5}\InprocServer32\2.5.8.0" Name="Class" Value="MyToolkit.WorkflowEngine.WorkflowActivityOutput" Type="string" Action="write" />
-                <RegistryValue Root="HKCR" Key="CLSID\{11B1E7C7-6306-32BD-A4A9-99487A90F7B5}\InprocServer32\2.5.8.0" Name="Assembly" Value="MyToolkit, Version=2.5.8.0, Culture=neutral, PublicKeyToken=3e349a1360994d26" Type="string" Action="write" />
-                <RegistryValue Root="HKCR" Key="CLSID\{11B1E7C7-6306-32BD-A4A9-99487A90F7B5}\InprocServer32\2.5.8.0" Name="RuntimeVersion" Value="v4.0.30319" Type="string" Action="write" />
-                <RegistryValue Root="HKCR" Key="CLSID\{11B1E7C7-6306-32BD-A4A9-99487A90F7B5}\InprocServer32\2.5.8.0" Name="CodeBase" Value="file:///[#fil62CEF58587643A2DDA67E24E70D86586]" Type="string" Action="write" />
-                <RegistryValue Root="HKCR" Key="CLSID\{11B1E7C7-6306-32BD-A4A9-99487A90F7B5}\InprocServer32" Name="Class" Value="MyToolkit.WorkflowEngine.WorkflowActivityOutput" Type="string" Action="write" />
-                <RegistryValue Root="HKCR" Key="CLSID\{11B1E7C7-6306-32BD-A4A9-99487A90F7B5}\InprocServer32" Name="Assembly" Value="MyToolkit, Version=2.5.8.0, Culture=neutral, PublicKeyToken=3e349a1360994d26" Type="string" Action="write" />
-                <RegistryValue Root="HKCR" Key="CLSID\{11B1E7C7-6306-32BD-A4A9-99487A90F7B5}\InprocServer32" Name="RuntimeVersion" Value="v4.0.30319" Type="string" Action="write" />
-                <RegistryValue Root="HKCR" Key="CLSID\{11B1E7C7-6306-32BD-A4A9-99487A90F7B5}\InprocServer32" Name="CodeBase" Value="file:///[#fil62CEF58587643A2DDA67E24E70D86586]" Type="string" Action="write" />
-                <RegistryValue Root="HKCR" Key="CLSID\{11C1A23E-81F3-3AB4-8C65-2FB32577BF7A}\Implemented Categories\{62C8FE65-4EBB-45e7-B440-6E39B2CDBF29}" Value="" Type="string" Action="write" />
-                <RegistryValue Root="HKCR" Key="CLSID\{11C1A23E-81F3-3AB4-8C65-2FB32577BF7A}\InprocServer32\2.5.8.0" Name="Class" Value="MyToolkit.Model.ValidatedObservableObject" Type="string" Action="write" />
-                <RegistryValue Root="HKCR" Key="CLSID\{11C1A23E-81F3-3AB4-8C65-2FB32577BF7A}\InprocServer32\2.5.8.0" Name="Assembly" Value="MyToolkit, Version=2.5.8.0, Culture=neutral, PublicKeyToken=3e349a1360994d26" Type="string" Action="write" />
-                <RegistryValue Root="HKCR" Key="CLSID\{11C1A23E-81F3-3AB4-8C65-2FB32577BF7A}\InprocServer32\2.5.8.0" Name="RuntimeVersion" Value="v4.0.30319" Type="string" Action="write" />
-                <RegistryValue Root="HKCR" Key="CLSID\{11C1A23E-81F3-3AB4-8C65-2FB32577BF7A}\InprocServer32\2.5.8.0" Name="CodeBase" Value="file:///[#fil62CEF58587643A2DDA67E24E70D86586]" Type="string" Action="write" />
-                <RegistryValue Root="HKCR" Key="CLSID\{11C1A23E-81F3-3AB4-8C65-2FB32577BF7A}\InprocServer32" Name="Class" Value="MyToolkit.Model.ValidatedObservableObject" Type="string" Action="write" />
-                <RegistryValue Root="HKCR" Key="CLSID\{11C1A23E-81F3-3AB4-8C65-2FB32577BF7A}\InprocServer32" Name="Assembly" Value="MyToolkit, Version=2.5.8.0, Culture=neutral, PublicKeyToken=3e349a1360994d26" Type="string" Action="write" />
-                <RegistryValue Root="HKCR" Key="CLSID\{11C1A23E-81F3-3AB4-8C65-2FB32577BF7A}\InprocServer32" Name="RuntimeVersion" Value="v4.0.30319" Type="string" Action="write" />
-                <RegistryValue Root="HKCR" Key="CLSID\{11C1A23E-81F3-3AB4-8C65-2FB32577BF7A}\InprocServer32" Name="CodeBase" Value="file:///[#fil62CEF58587643A2DDA67E24E70D86586]" Type="string" Action="write" />
-                <RegistryValue Root="HKCR" Key="CLSID\{375DF37A-7B7B-3D8B-A97D-3AC29388CB6E}\Implemented Categories\{62C8FE65-4EBB-45e7-B440-6E39B2CDBF29}" Value="" Type="string" Action="write" />
-                <RegistryValue Root="HKCR" Key="CLSID\{375DF37A-7B7B-3D8B-A97D-3AC29388CB6E}\InprocServer32\2.5.8.0" Name="Class" Value="MyToolkit.WorkflowEngine.Activities.ForkActivity" Type="string" Action="write" />
-                <RegistryValue Root="HKCR" Key="CLSID\{375DF37A-7B7B-3D8B-A97D-3AC29388CB6E}\InprocServer32\2.5.8.0" Name="Assembly" Value="MyToolkit, Version=2.5.8.0, Culture=neutral, PublicKeyToken=3e349a1360994d26" Type="string" Action="write" />
-                <RegistryValue Root="HKCR" Key="CLSID\{375DF37A-7B7B-3D8B-A97D-3AC29388CB6E}\InprocServer32\2.5.8.0" Name="RuntimeVersion" Value="v4.0.30319" Type="string" Action="write" />
-                <RegistryValue Root="HKCR" Key="CLSID\{375DF37A-7B7B-3D8B-A97D-3AC29388CB6E}\InprocServer32\2.5.8.0" Name="CodeBase" Value="file:///[#fil62CEF58587643A2DDA67E24E70D86586]" Type="string" Action="write" />
-                <RegistryValue Root="HKCR" Key="CLSID\{375DF37A-7B7B-3D8B-A97D-3AC29388CB6E}\InprocServer32" Name="Class" Value="MyToolkit.WorkflowEngine.Activities.ForkActivity" Type="string" Action="write" />
-                <RegistryValue Root="HKCR" Key="CLSID\{375DF37A-7B7B-3D8B-A97D-3AC29388CB6E}\InprocServer32" Name="Assembly" Value="MyToolkit, Version=2.5.8.0, Culture=neutral, PublicKeyToken=3e349a1360994d26" Type="string" Action="write" />
-                <RegistryValue Root="HKCR" Key="CLSID\{375DF37A-7B7B-3D8B-A97D-3AC29388CB6E}\InprocServer32" Name="RuntimeVersion" Value="v4.0.30319" Type="string" Action="write" />
-                <RegistryValue Root="HKCR" Key="CLSID\{375DF37A-7B7B-3D8B-A97D-3AC29388CB6E}\InprocServer32" Name="CodeBase" Value="file:///[#fil62CEF58587643A2DDA67E24E70D86586]" Type="string" Action="write" />
-                <RegistryValue Root="HKCR" Key="CLSID\{427BDD88-2269-3B1C-A533-D3FD1B1396C8}\Implemented Categories\{62C8FE65-4EBB-45e7-B440-6E39B2CDBF29}" Value="" Type="string" Action="write" />
-                <RegistryValue Root="HKCR" Key="CLSID\{427BDD88-2269-3B1C-A533-D3FD1B1396C8}\InprocServer32\2.5.8.0" Name="Class" Value="MyToolkit.Utilities.ExpressionHelper" Type="string" Action="write" />
-                <RegistryValue Root="HKCR" Key="CLSID\{427BDD88-2269-3B1C-A533-D3FD1B1396C8}\InprocServer32\2.5.8.0" Name="Assembly" Value="MyToolkit, Version=2.5.8.0, Culture=neutral, PublicKeyToken=3e349a1360994d26" Type="string" Action="write" />
-                <RegistryValue Root="HKCR" Key="CLSID\{427BDD88-2269-3B1C-A533-D3FD1B1396C8}\InprocServer32\2.5.8.0" Name="RuntimeVersion" Value="v4.0.30319" Type="string" Action="write" />
-                <RegistryValue Root="HKCR" Key="CLSID\{427BDD88-2269-3B1C-A533-D3FD1B1396C8}\InprocServer32\2.5.8.0" Name="CodeBase" Value="file:///[#fil62CEF58587643A2DDA67E24E70D86586]" Type="string" Action="write" />
-                <RegistryValue Root="HKCR" Key="CLSID\{427BDD88-2269-3B1C-A533-D3FD1B1396C8}\InprocServer32" Name="Class" Value="MyToolkit.Utilities.ExpressionHelper" Type="string" Action="write" />
-                <RegistryValue Root="HKCR" Key="CLSID\{427BDD88-2269-3B1C-A533-D3FD1B1396C8}\InprocServer32" Name="Assembly" Value="MyToolkit, Version=2.5.8.0, Culture=neutral, PublicKeyToken=3e349a1360994d26" Type="string" Action="write" />
-                <RegistryValue Root="HKCR" Key="CLSID\{427BDD88-2269-3B1C-A533-D3FD1B1396C8}\InprocServer32" Name="RuntimeVersion" Value="v4.0.30319" Type="string" Action="write" />
-                <RegistryValue Root="HKCR" Key="CLSID\{427BDD88-2269-3B1C-A533-D3FD1B1396C8}\InprocServer32" Name="CodeBase" Value="file:///[#fil62CEF58587643A2DDA67E24E70D86586]" Type="string" Action="write" />
-                <RegistryValue Root="HKCR" Key="CLSID\{49207960-3006-34B2-BEB4-C4B5DAEFF157}\Implemented Categories\{62C8FE65-4EBB-45e7-B440-6E39B2CDBF29}" Value="" Type="string" Action="write" />
-                <RegistryValue Root="HKCR" Key="CLSID\{49207960-3006-34B2-BEB4-C4B5DAEFF157}\InprocServer32\2.5.8.0" Name="Class" Value="MyToolkit.Model.GraphObservableObject" Type="string" Action="write" />
-                <RegistryValue Root="HKCR" Key="CLSID\{49207960-3006-34B2-BEB4-C4B5DAEFF157}\InprocServer32\2.5.8.0" Name="Assembly" Value="MyToolkit, Version=2.5.8.0, Culture=neutral, PublicKeyToken=3e349a1360994d26" Type="string" Action="write" />
-                <RegistryValue Root="HKCR" Key="CLSID\{49207960-3006-34B2-BEB4-C4B5DAEFF157}\InprocServer32\2.5.8.0" Name="RuntimeVersion" Value="v4.0.30319" Type="string" Action="write" />
-                <RegistryValue Root="HKCR" Key="CLSID\{49207960-3006-34B2-BEB4-C4B5DAEFF157}\InprocServer32\2.5.8.0" Name="CodeBase" Value="file:///[#fil62CEF58587643A2DDA67E24E70D86586]" Type="string" Action="write" />
-                <RegistryValue Root="HKCR" Key="CLSID\{49207960-3006-34B2-BEB4-C4B5DAEFF157}\InprocServer32" Name="Class" Value="MyToolkit.Model.GraphObservableObject" Type="string" Action="write" />
-                <RegistryValue Root="HKCR" Key="CLSID\{49207960-3006-34B2-BEB4-C4B5DAEFF157}\InprocServer32" Name="Assembly" Value="MyToolkit, Version=2.5.8.0, Culture=neutral, PublicKeyToken=3e349a1360994d26" Type="string" Action="write" />
-                <RegistryValue Root="HKCR" Key="CLSID\{49207960-3006-34B2-BEB4-C4B5DAEFF157}\InprocServer32" Name="RuntimeVersion" Value="v4.0.30319" Type="string" Action="write" />
-                <RegistryValue Root="HKCR" Key="CLSID\{49207960-3006-34B2-BEB4-C4B5DAEFF157}\InprocServer32" Name="CodeBase" Value="file:///[#fil62CEF58587643A2DDA67E24E70D86586]" Type="string" Action="write" />
-                <RegistryValue Root="HKCR" Key="CLSID\{4D1888D9-77CA-35A3-83B7-CFF9788E0B5B}\Implemented Categories\{62C8FE65-4EBB-45e7-B440-6E39B2CDBF29}" Value="" Type="string" Action="write" />
-                <RegistryValue Root="HKCR" Key="CLSID\{4D1888D9-77CA-35A3-83B7-CFF9788E0B5B}\InprocServer32\2.5.8.0" Name="Class" Value="MyToolkit.Model.ExtendedObservableObject" Type="string" Action="write" />
-                <RegistryValue Root="HKCR" Key="CLSID\{4D1888D9-77CA-35A3-83B7-CFF9788E0B5B}\InprocServer32\2.5.8.0" Name="Assembly" Value="MyToolkit, Version=2.5.8.0, Culture=neutral, PublicKeyToken=3e349a1360994d26" Type="string" Action="write" />
-                <RegistryValue Root="HKCR" Key="CLSID\{4D1888D9-77CA-35A3-83B7-CFF9788E0B5B}\InprocServer32\2.5.8.0" Name="RuntimeVersion" Value="v4.0.30319" Type="string" Action="write" />
-                <RegistryValue Root="HKCR" Key="CLSID\{4D1888D9-77CA-35A3-83B7-CFF9788E0B5B}\InprocServer32\2.5.8.0" Name="CodeBase" Value="file:///[#fil62CEF58587643A2DDA67E24E70D86586]" Type="string" Action="write" />
-                <RegistryValue Root="HKCR" Key="CLSID\{4D1888D9-77CA-35A3-83B7-CFF9788E0B5B}\InprocServer32" Name="Class" Value="MyToolkit.Model.ExtendedObservableObject" Type="string" Action="write" />
-                <RegistryValue Root="HKCR" Key="CLSID\{4D1888D9-77CA-35A3-83B7-CFF9788E0B5B}\InprocServer32" Name="Assembly" Value="MyToolkit, Version=2.5.8.0, Culture=neutral, PublicKeyToken=3e349a1360994d26" Type="string" Action="write" />
-                <RegistryValue Root="HKCR" Key="CLSID\{4D1888D9-77CA-35A3-83B7-CFF9788E0B5B}\InprocServer32" Name="RuntimeVersion" Value="v4.0.30319" Type="string" Action="write" />
-                <RegistryValue Root="HKCR" Key="CLSID\{4D1888D9-77CA-35A3-83B7-CFF9788E0B5B}\InprocServer32" Name="CodeBase" Value="file:///[#fil62CEF58587643A2DDA67E24E70D86586]" Type="string" Action="write" />
-                <RegistryValue Root="HKCR" Key="CLSID\{60E60971-9D9C-312B-B1CB-FC07F3BFC13C}\Implemented Categories\{62C8FE65-4EBB-45e7-B440-6E39B2CDBF29}" Value="" Type="string" Action="write" />
-                <RegistryValue Root="HKCR" Key="CLSID\{60E60971-9D9C-312B-B1CB-FC07F3BFC13C}\InprocServer32\2.5.8.0" Name="Class" Value="MyToolkit.WorkflowEngine.WorkflowActivityBase" Type="string" Action="write" />
-                <RegistryValue Root="HKCR" Key="CLSID\{60E60971-9D9C-312B-B1CB-FC07F3BFC13C}\InprocServer32\2.5.8.0" Name="Assembly" Value="MyToolkit, Version=2.5.8.0, Culture=neutral, PublicKeyToken=3e349a1360994d26" Type="string" Action="write" />
-                <RegistryValue Root="HKCR" Key="CLSID\{60E60971-9D9C-312B-B1CB-FC07F3BFC13C}\InprocServer32\2.5.8.0" Name="RuntimeVersion" Value="v4.0.30319" Type="string" Action="write" />
-                <RegistryValue Root="HKCR" Key="CLSID\{60E60971-9D9C-312B-B1CB-FC07F3BFC13C}\InprocServer32\2.5.8.0" Name="CodeBase" Value="file:///[#fil62CEF58587643A2DDA67E24E70D86586]" Type="string" Action="write" />
-                <RegistryValue Root="HKCR" Key="CLSID\{60E60971-9D9C-312B-B1CB-FC07F3BFC13C}\InprocServer32" Name="Class" Value="MyToolkit.WorkflowEngine.WorkflowActivityBase" Type="string" Action="write" />
-                <RegistryValue Root="HKCR" Key="CLSID\{60E60971-9D9C-312B-B1CB-FC07F3BFC13C}\InprocServer32" Name="Assembly" Value="MyToolkit, Version=2.5.8.0, Culture=neutral, PublicKeyToken=3e349a1360994d26" Type="string" Action="write" />
-                <RegistryValue Root="HKCR" Key="CLSID\{60E60971-9D9C-312B-B1CB-FC07F3BFC13C}\InprocServer32" Name="RuntimeVersion" Value="v4.0.30319" Type="string" Action="write" />
-                <RegistryValue Root="HKCR" Key="CLSID\{60E60971-9D9C-312B-B1CB-FC07F3BFC13C}\InprocServer32" Name="CodeBase" Value="file:///[#fil62CEF58587643A2DDA67E24E70D86586]" Type="string" Action="write" />
-                <RegistryValue Root="HKCR" Key="CLSID\{64E15769-685A-3B77-93C4-22E31B1CC775}\Implemented Categories\{62C8FE65-4EBB-45e7-B440-6E39B2CDBF29}" Value="" Type="string" Action="write" />
-                <RegistryValue Root="HKCR" Key="CLSID\{64E15769-685A-3B77-93C4-22E31B1CC775}\InprocServer32\2.5.8.0" Name="Class" Value="MyToolkit.WorkflowEngine.CurrentActivitiesChangedEventArgs" Type="string" Action="write" />
-                <RegistryValue Root="HKCR" Key="CLSID\{64E15769-685A-3B77-93C4-22E31B1CC775}\InprocServer32\2.5.8.0" Name="Assembly" Value="MyToolkit, Version=2.5.8.0, Culture=neutral, PublicKeyToken=3e349a1360994d26" Type="string" Action="write" />
-                <RegistryValue Root="HKCR" Key="CLSID\{64E15769-685A-3B77-93C4-22E31B1CC775}\InprocServer32\2.5.8.0" Name="RuntimeVersion" Value="v4.0.30319" Type="string" Action="write" />
-                <RegistryValue Root="HKCR" Key="CLSID\{64E15769-685A-3B77-93C4-22E31B1CC775}\InprocServer32\2.5.8.0" Name="CodeBase" Value="file:///[#fil62CEF58587643A2DDA67E24E70D86586]" Type="string" Action="write" />
-                <RegistryValue Root="HKCR" Key="CLSID\{64E15769-685A-3B77-93C4-22E31B1CC775}\InprocServer32" Name="Class" Value="MyToolkit.WorkflowEngine.CurrentActivitiesChangedEventArgs" Type="string" Action="write" />
-                <RegistryValue Root="HKCR" Key="CLSID\{64E15769-685A-3B77-93C4-22E31B1CC775}\InprocServer32" Name="Assembly" Value="MyToolkit, Version=2.5.8.0, Culture=neutral, PublicKeyToken=3e349a1360994d26" Type="string" Action="write" />
-                <RegistryValue Root="HKCR" Key="CLSID\{64E15769-685A-3B77-93C4-22E31B1CC775}\InprocServer32" Name="RuntimeVersion" Value="v4.0.30319" Type="string" Action="write" />
-                <RegistryValue Root="HKCR" Key="CLSID\{64E15769-685A-3B77-93C4-22E31B1CC775}\InprocServer32" Name="CodeBase" Value="file:///[#fil62CEF58587643A2DDA67E24E70D86586]" Type="string" Action="write" />
-                <RegistryValue Root="HKCR" Key="CLSID\{6EB6230B-07F9-3E8A-9F85-BC220A56DE28}\Implemented Categories\{62C8FE65-4EBB-45e7-B440-6E39B2CDBF29}" Value="" Type="string" Action="write" />
-                <RegistryValue Root="HKCR" Key="CLSID\{6EB6230B-07F9-3E8A-9F85-BC220A56DE28}\InprocServer32\2.5.8.0" Name="Class" Value="MyToolkit.Composition.ServiceLocator" Type="string" Action="write" />
-                <RegistryValue Root="HKCR" Key="CLSID\{6EB6230B-07F9-3E8A-9F85-BC220A56DE28}\InprocServer32\2.5.8.0" Name="Assembly" Value="MyToolkit, Version=2.5.8.0, Culture=neutral, PublicKeyToken=3e349a1360994d26" Type="string" Action="write" />
-                <RegistryValue Root="HKCR" Key="CLSID\{6EB6230B-07F9-3E8A-9F85-BC220A56DE28}\InprocServer32\2.5.8.0" Name="RuntimeVersion" Value="v4.0.30319" Type="string" Action="write" />
-                <RegistryValue Root="HKCR" Key="CLSID\{6EB6230B-07F9-3E8A-9F85-BC220A56DE28}\InprocServer32\2.5.8.0" Name="CodeBase" Value="file:///[#fil62CEF58587643A2DDA67E24E70D86586]" Type="string" Action="write" />
-                <RegistryValue Root="HKCR" Key="CLSID\{6EB6230B-07F9-3E8A-9F85-BC220A56DE28}\InprocServer32" Name="Class" Value="MyToolkit.Composition.ServiceLocator" Type="string" Action="write" />
-                <RegistryValue Root="HKCR" Key="CLSID\{6EB6230B-07F9-3E8A-9F85-BC220A56DE28}\InprocServer32" Name="Assembly" Value="MyToolkit, Version=2.5.8.0, Culture=neutral, PublicKeyToken=3e349a1360994d26" Type="string" Action="write" />
-                <RegistryValue Root="HKCR" Key="CLSID\{6EB6230B-07F9-3E8A-9F85-BC220A56DE28}\InprocServer32" Name="RuntimeVersion" Value="v4.0.30319" Type="string" Action="write" />
-                <RegistryValue Root="HKCR" Key="CLSID\{6EB6230B-07F9-3E8A-9F85-BC220A56DE28}\InprocServer32" Name="CodeBase" Value="file:///[#fil62CEF58587643A2DDA67E24E70D86586]" Type="string" Action="write" />
-                <RegistryValue Root="HKCR" Key="CLSID\{712D9816-868B-381E-8CF9-365416C8EFEC}\Implemented Categories\{62C8FE65-4EBB-45e7-B440-6E39B2CDBF29}" Value="" Type="string" Action="write" />
-                <RegistryValue Root="HKCR" Key="CLSID\{712D9816-868B-381E-8CF9-365416C8EFEC}\InprocServer32\2.5.8.0" Name="Class" Value="MyToolkit.MVVM.BaseViewModel" Type="string" Action="write" />
-                <RegistryValue Root="HKCR" Key="CLSID\{712D9816-868B-381E-8CF9-365416C8EFEC}\InprocServer32\2.5.8.0" Name="Assembly" Value="MyToolkit, Version=2.5.8.0, Culture=neutral, PublicKeyToken=3e349a1360994d26" Type="string" Action="write" />
-                <RegistryValue Root="HKCR" Key="CLSID\{712D9816-868B-381E-8CF9-365416C8EFEC}\InprocServer32\2.5.8.0" Name="RuntimeVersion" Value="v4.0.30319" Type="string" Action="write" />
-                <RegistryValue Root="HKCR" Key="CLSID\{712D9816-868B-381E-8CF9-365416C8EFEC}\InprocServer32\2.5.8.0" Name="CodeBase" Value="file:///[#fil62CEF58587643A2DDA67E24E70D86586]" Type="string" Action="write" />
-                <RegistryValue Root="HKCR" Key="CLSID\{712D9816-868B-381E-8CF9-365416C8EFEC}\InprocServer32" Name="Class" Value="MyToolkit.MVVM.BaseViewModel" Type="string" Action="write" />
-                <RegistryValue Root="HKCR" Key="CLSID\{712D9816-868B-381E-8CF9-365416C8EFEC}\InprocServer32" Name="Assembly" Value="MyToolkit, Version=2.5.8.0, Culture=neutral, PublicKeyToken=3e349a1360994d26" Type="string" Action="write" />
-                <RegistryValue Root="HKCR" Key="CLSID\{712D9816-868B-381E-8CF9-365416C8EFEC}\InprocServer32" Name="RuntimeVersion" Value="v4.0.30319" Type="string" Action="write" />
-                <RegistryValue Root="HKCR" Key="CLSID\{712D9816-868B-381E-8CF9-365416C8EFEC}\InprocServer32" Name="CodeBase" Value="file:///[#fil62CEF58587643A2DDA67E24E70D86586]" Type="string" Action="write" />
-                <RegistryValue Root="HKCR" Key="CLSID\{7A6EA27B-4783-34B6-80DE-7C0767FF6C51}\Implemented Categories\{62C8FE65-4EBB-45e7-B440-6E39B2CDBF29}" Value="" Type="string" Action="write" />
-                <RegistryValue Root="HKCR" Key="CLSID\{7A6EA27B-4783-34B6-80DE-7C0767FF6C51}\InprocServer32\2.5.8.0" Name="Class" Value="MyToolkit.WorkflowEngine.WorkflowDefinition" Type="string" Action="write" />
-                <RegistryValue Root="HKCR" Key="CLSID\{7A6EA27B-4783-34B6-80DE-7C0767FF6C51}\InprocServer32\2.5.8.0" Name="Assembly" Value="MyToolkit, Version=2.5.8.0, Culture=neutral, PublicKeyToken=3e349a1360994d26" Type="string" Action="write" />
-                <RegistryValue Root="HKCR" Key="CLSID\{7A6EA27B-4783-34B6-80DE-7C0767FF6C51}\InprocServer32\2.5.8.0" Name="RuntimeVersion" Value="v4.0.30319" Type="string" Action="write" />
-                <RegistryValue Root="HKCR" Key="CLSID\{7A6EA27B-4783-34B6-80DE-7C0767FF6C51}\InprocServer32\2.5.8.0" Name="CodeBase" Value="file:///[#fil62CEF58587643A2DDA67E24E70D86586]" Type="string" Action="write" />
-                <RegistryValue Root="HKCR" Key="CLSID\{7A6EA27B-4783-34B6-80DE-7C0767FF6C51}\InprocServer32" Name="Class" Value="MyToolkit.WorkflowEngine.WorkflowDefinition" Type="string" Action="write" />
-                <RegistryValue Root="HKCR" Key="CLSID\{7A6EA27B-4783-34B6-80DE-7C0767FF6C51}\InprocServer32" Name="Assembly" Value="MyToolkit, Version=2.5.8.0, Culture=neutral, PublicKeyToken=3e349a1360994d26" Type="string" Action="write" />
-                <RegistryValue Root="HKCR" Key="CLSID\{7A6EA27B-4783-34B6-80DE-7C0767FF6C51}\InprocServer32" Name="RuntimeVersion" Value="v4.0.30319" Type="string" Action="write" />
-                <RegistryValue Root="HKCR" Key="CLSID\{7A6EA27B-4783-34B6-80DE-7C0767FF6C51}\InprocServer32" Name="CodeBase" Value="file:///[#fil62CEF58587643A2DDA67E24E70D86586]" Type="string" Action="write" />
-                <RegistryValue Root="HKCR" Key="CLSID\{7ABFD141-ACC5-312A-8E3F-FD80A4892836}\Implemented Categories\{62C8FE65-4EBB-45e7-B440-6E39B2CDBF29}" Value="" Type="string" Action="write" />
-                <RegistryValue Root="HKCR" Key="CLSID\{7ABFD141-ACC5-312A-8E3F-FD80A4892836}\InprocServer32\2.5.8.0" Name="Class" Value="MyToolkit.Messaging.Messenger" Type="string" Action="write" />
-                <RegistryValue Root="HKCR" Key="CLSID\{7ABFD141-ACC5-312A-8E3F-FD80A4892836}\InprocServer32\2.5.8.0" Name="Assembly" Value="MyToolkit, Version=2.5.8.0, Culture=neutral, PublicKeyToken=3e349a1360994d26" Type="string" Action="write" />
-                <RegistryValue Root="HKCR" Key="CLSID\{7ABFD141-ACC5-312A-8E3F-FD80A4892836}\InprocServer32\2.5.8.0" Name="RuntimeVersion" Value="v4.0.30319" Type="string" Action="write" />
-                <RegistryValue Root="HKCR" Key="CLSID\{7ABFD141-ACC5-312A-8E3F-FD80A4892836}\InprocServer32\2.5.8.0" Name="CodeBase" Value="file:///[#fil62CEF58587643A2DDA67E24E70D86586]" Type="string" Action="write" />
-                <RegistryValue Root="HKCR" Key="CLSID\{7ABFD141-ACC5-312A-8E3F-FD80A4892836}\InprocServer32" Name="Class" Value="MyToolkit.Messaging.Messenger" Type="string" Action="write" />
-                <RegistryValue Root="HKCR" Key="CLSID\{7ABFD141-ACC5-312A-8E3F-FD80A4892836}\InprocServer32" Name="Assembly" Value="MyToolkit, Version=2.5.8.0, Culture=neutral, PublicKeyToken=3e349a1360994d26" Type="string" Action="write" />
-                <RegistryValue Root="HKCR" Key="CLSID\{7ABFD141-ACC5-312A-8E3F-FD80A4892836}\InprocServer32" Name="RuntimeVersion" Value="v4.0.30319" Type="string" Action="write" />
-                <RegistryValue Root="HKCR" Key="CLSID\{7ABFD141-ACC5-312A-8E3F-FD80A4892836}\InprocServer32" Name="CodeBase" Value="file:///[#fil62CEF58587643A2DDA67E24E70D86586]" Type="string" Action="write" />
-                <RegistryValue Root="HKCR" Key="CLSID\{85CD7CEF-1BFF-3445-85EC-E18737E70989}\Implemented Categories\{62C8FE65-4EBB-45e7-B440-6E39B2CDBF29}" Value="" Type="string" Action="write" />
-                <RegistryValue Root="HKCR" Key="CLSID\{85CD7CEF-1BFF-3445-85EC-E18737E70989}\InprocServer32\2.5.8.0" Name="Class" Value="MyToolkit.Utilities.ReflectionUtilities" Type="string" Action="write" />
-                <RegistryValue Root="HKCR" Key="CLSID\{85CD7CEF-1BFF-3445-85EC-E18737E70989}\InprocServer32\2.5.8.0" Name="Assembly" Value="MyToolkit, Version=2.5.8.0, Culture=neutral, PublicKeyToken=3e349a1360994d26" Type="string" Action="write" />
-                <RegistryValue Root="HKCR" Key="CLSID\{85CD7CEF-1BFF-3445-85EC-E18737E70989}\InprocServer32\2.5.8.0" Name="RuntimeVersion" Value="v4.0.30319" Type="string" Action="write" />
-                <RegistryValue Root="HKCR" Key="CLSID\{85CD7CEF-1BFF-3445-85EC-E18737E70989}\InprocServer32\2.5.8.0" Name="CodeBase" Value="file:///[#fil62CEF58587643A2DDA67E24E70D86586]" Type="string" Action="write" />
-                <RegistryValue Root="HKCR" Key="CLSID\{85CD7CEF-1BFF-3445-85EC-E18737E70989}\InprocServer32" Name="Class" Value="MyToolkit.Utilities.ReflectionUtilities" Type="string" Action="write" />
-                <RegistryValue Root="HKCR" Key="CLSID\{85CD7CEF-1BFF-3445-85EC-E18737E70989}\InprocServer32" Name="Assembly" Value="MyToolkit, Version=2.5.8.0, Culture=neutral, PublicKeyToken=3e349a1360994d26" Type="string" Action="write" />
-                <RegistryValue Root="HKCR" Key="CLSID\{85CD7CEF-1BFF-3445-85EC-E18737E70989}\InprocServer32" Name="RuntimeVersion" Value="v4.0.30319" Type="string" Action="write" />
-                <RegistryValue Root="HKCR" Key="CLSID\{85CD7CEF-1BFF-3445-85EC-E18737E70989}\InprocServer32" Name="CodeBase" Value="file:///[#fil62CEF58587643A2DDA67E24E70D86586]" Type="string" Action="write" />
-                <RegistryValue Root="HKCR" Key="CLSID\{88E0D3A1-BD93-394E-89E6-89580811A662}\Implemented Categories\{62C8FE65-4EBB-45e7-B440-6E39B2CDBF29}" Value="" Type="string" Action="write" />
-                <RegistryValue Root="HKCR" Key="CLSID\{88E0D3A1-BD93-394E-89E6-89580811A662}\InprocServer32\2.5.8.0" Name="Class" Value="MyToolkit.WorkflowEngine.ActivityData" Type="string" Action="write" />
-                <RegistryValue Root="HKCR" Key="CLSID\{88E0D3A1-BD93-394E-89E6-89580811A662}\InprocServer32\2.5.8.0" Name="Assembly" Value="MyToolkit, Version=2.5.8.0, Culture=neutral, PublicKeyToken=3e349a1360994d26" Type="string" Action="write" />
-                <RegistryValue Root="HKCR" Key="CLSID\{88E0D3A1-BD93-394E-89E6-89580811A662}\InprocServer32\2.5.8.0" Name="RuntimeVersion" Value="v4.0.30319" Type="string" Action="write" />
-                <RegistryValue Root="HKCR" Key="CLSID\{88E0D3A1-BD93-394E-89E6-89580811A662}\InprocServer32\2.5.8.0" Name="CodeBase" Value="file:///[#fil62CEF58587643A2DDA67E24E70D86586]" Type="string" Action="write" />
-                <RegistryValue Root="HKCR" Key="CLSID\{88E0D3A1-BD93-394E-89E6-89580811A662}\InprocServer32" Name="Class" Value="MyToolkit.WorkflowEngine.ActivityData" Type="string" Action="write" />
-                <RegistryValue Root="HKCR" Key="CLSID\{88E0D3A1-BD93-394E-89E6-89580811A662}\InprocServer32" Name="Assembly" Value="MyToolkit, Version=2.5.8.0, Culture=neutral, PublicKeyToken=3e349a1360994d26" Type="string" Action="write" />
-                <RegistryValue Root="HKCR" Key="CLSID\{88E0D3A1-BD93-394E-89E6-89580811A662}\InprocServer32" Name="RuntimeVersion" Value="v4.0.30319" Type="string" Action="write" />
-                <RegistryValue Root="HKCR" Key="CLSID\{88E0D3A1-BD93-394E-89E6-89580811A662}\InprocServer32" Name="CodeBase" Value="file:///[#fil62CEF58587643A2DDA67E24E70D86586]" Type="string" Action="write" />
-                <RegistryValue Root="HKCR" Key="CLSID\{97F372C0-F5F7-363A-95A8-82287A75D239}\Implemented Categories\{62C8FE65-4EBB-45e7-B440-6E39B2CDBF29}" Value="" Type="string" Action="write" />
-                <RegistryValue Root="HKCR" Key="CLSID\{97F372C0-F5F7-363A-95A8-82287A75D239}\InprocServer32\2.5.8.0" Name="Class" Value="MyToolkit.Model.AsyncValidatedObservableObject" Type="string" Action="write" />
-                <RegistryValue Root="HKCR" Key="CLSID\{97F372C0-F5F7-363A-95A8-82287A75D239}\InprocServer32\2.5.8.0" Name="Assembly" Value="MyToolkit, Version=2.5.8.0, Culture=neutral, PublicKeyToken=3e349a1360994d26" Type="string" Action="write" />
-                <RegistryValue Root="HKCR" Key="CLSID\{97F372C0-F5F7-363A-95A8-82287A75D239}\InprocServer32\2.5.8.0" Name="RuntimeVersion" Value="v4.0.30319" Type="string" Action="write" />
-                <RegistryValue Root="HKCR" Key="CLSID\{97F372C0-F5F7-363A-95A8-82287A75D239}\InprocServer32\2.5.8.0" Name="CodeBase" Value="file:///[#fil62CEF58587643A2DDA67E24E70D86586]" Type="string" Action="write" />
-                <RegistryValue Root="HKCR" Key="CLSID\{97F372C0-F5F7-363A-95A8-82287A75D239}\InprocServer32" Name="Class" Value="MyToolkit.Model.AsyncValidatedObservableObject" Type="string" Action="write" />
-                <RegistryValue Root="HKCR" Key="CLSID\{97F372C0-F5F7-363A-95A8-82287A75D239}\InprocServer32" Name="Assembly" Value="MyToolkit, Version=2.5.8.0, Culture=neutral, PublicKeyToken=3e349a1360994d26" Type="string" Action="write" />
-                <RegistryValue Root="HKCR" Key="CLSID\{97F372C0-F5F7-363A-95A8-82287A75D239}\InprocServer32" Name="RuntimeVersion" Value="v4.0.30319" Type="string" Action="write" />
-                <RegistryValue Root="HKCR" Key="CLSID\{97F372C0-F5F7-363A-95A8-82287A75D239}\InprocServer32" Name="CodeBase" Value="file:///[#fil62CEF58587643A2DDA67E24E70D86586]" Type="string" Action="write" />
-                <RegistryValue Root="HKCR" Key="CLSID\{9A1491AF-E8C1-3611-B6B5-8DBD99C3F814}\Implemented Categories\{62C8FE65-4EBB-45e7-B440-6E39B2CDBF29}" Value="" Type="string" Action="write" />
-                <RegistryValue Root="HKCR" Key="CLSID\{9A1491AF-E8C1-3611-B6B5-8DBD99C3F814}\InprocServer32\2.5.8.0" Name="Class" Value="MyToolkit.Utilities.CodeContractExtensions+ValidatedNotNullAttribute" Type="string" Action="write" />
-                <RegistryValue Root="HKCR" Key="CLSID\{9A1491AF-E8C1-3611-B6B5-8DBD99C3F814}\InprocServer32\2.5.8.0" Name="Assembly" Value="MyToolkit, Version=2.5.8.0, Culture=neutral, PublicKeyToken=3e349a1360994d26" Type="string" Action="write" />
-                <RegistryValue Root="HKCR" Key="CLSID\{9A1491AF-E8C1-3611-B6B5-8DBD99C3F814}\InprocServer32\2.5.8.0" Name="RuntimeVersion" Value="v4.0.30319" Type="string" Action="write" />
-                <RegistryValue Root="HKCR" Key="CLSID\{9A1491AF-E8C1-3611-B6B5-8DBD99C3F814}\InprocServer32\2.5.8.0" Name="CodeBase" Value="file:///[#fil62CEF58587643A2DDA67E24E70D86586]" Type="string" Action="write" />
-                <RegistryValue Root="HKCR" Key="CLSID\{9A1491AF-E8C1-3611-B6B5-8DBD99C3F814}\InprocServer32" Name="Class" Value="MyToolkit.Utilities.CodeContractExtensions+ValidatedNotNullAttribute" Type="string" Action="write" />
-                <RegistryValue Root="HKCR" Key="CLSID\{9A1491AF-E8C1-3611-B6B5-8DBD99C3F814}\InprocServer32" Name="Assembly" Value="MyToolkit, Version=2.5.8.0, Culture=neutral, PublicKeyToken=3e349a1360994d26" Type="string" Action="write" />
-                <RegistryValue Root="HKCR" Key="CLSID\{9A1491AF-E8C1-3611-B6B5-8DBD99C3F814}\InprocServer32" Name="RuntimeVersion" Value="v4.0.30319" Type="string" Action="write" />
-                <RegistryValue Root="HKCR" Key="CLSID\{9A1491AF-E8C1-3611-B6B5-8DBD99C3F814}\InprocServer32" Name="CodeBase" Value="file:///[#fil62CEF58587643A2DDA67E24E70D86586]" Type="string" Action="write" />
-                <RegistryValue Root="HKCR" Key="CLSID\{9F30988C-EE32-3AFD-A80A-673AEB90697F}\Implemented Categories\{62C8FE65-4EBB-45e7-B440-6E39B2CDBF29}" Value="" Type="string" Action="write" />
-                <RegistryValue Root="HKCR" Key="CLSID\{9F30988C-EE32-3AFD-A80A-673AEB90697F}\InprocServer32\2.5.8.0" Name="Class" Value="MyToolkit.WorkflowEngine.WorkflowTransition" Type="string" Action="write" />
-                <RegistryValue Root="HKCR" Key="CLSID\{9F30988C-EE32-3AFD-A80A-673AEB90697F}\InprocServer32\2.5.8.0" Name="Assembly" Value="MyToolkit, Version=2.5.8.0, Culture=neutral, PublicKeyToken=3e349a1360994d26" Type="string" Action="write" />
-                <RegistryValue Root="HKCR" Key="CLSID\{9F30988C-EE32-3AFD-A80A-673AEB90697F}\InprocServer32\2.5.8.0" Name="RuntimeVersion" Value="v4.0.30319" Type="string" Action="write" />
-                <RegistryValue Root="HKCR" Key="CLSID\{9F30988C-EE32-3AFD-A80A-673AEB90697F}\InprocServer32\2.5.8.0" Name="CodeBase" Value="file:///[#fil62CEF58587643A2DDA67E24E70D86586]" Type="string" Action="write" />
-                <RegistryValue Root="HKCR" Key="CLSID\{9F30988C-EE32-3AFD-A80A-673AEB90697F}\InprocServer32" Name="Class" Value="MyToolkit.WorkflowEngine.WorkflowTransition" Type="string" Action="write" />
-                <RegistryValue Root="HKCR" Key="CLSID\{9F30988C-EE32-3AFD-A80A-673AEB90697F}\InprocServer32" Name="Assembly" Value="MyToolkit, Version=2.5.8.0, Culture=neutral, PublicKeyToken=3e349a1360994d26" Type="string" Action="write" />
-                <RegistryValue Root="HKCR" Key="CLSID\{9F30988C-EE32-3AFD-A80A-673AEB90697F}\InprocServer32" Name="RuntimeVersion" Value="v4.0.30319" Type="string" Action="write" />
-                <RegistryValue Root="HKCR" Key="CLSID\{9F30988C-EE32-3AFD-A80A-673AEB90697F}\InprocServer32" Name="CodeBase" Value="file:///[#fil62CEF58587643A2DDA67E24E70D86586]" Type="string" Action="write" />
-                <RegistryValue Root="HKCR" Key="CLSID\{A70ACC4D-B86C-391F-886C-D00035EF3E0E}\Implemented Categories\{62C8FE65-4EBB-45e7-B440-6E39B2CDBF29}" Value="" Type="string" Action="write" />
-                <RegistryValue Root="HKCR" Key="CLSID\{A70ACC4D-B86C-391F-886C-D00035EF3E0E}\InprocServer32\2.5.8.0" Name="Class" Value="MyToolkit.Messaging.GoBackMessage" Type="string" Action="write" />
-                <RegistryValue Root="HKCR" Key="CLSID\{A70ACC4D-B86C-391F-886C-D00035EF3E0E}\InprocServer32\2.5.8.0" Name="Assembly" Value="MyToolkit, Version=2.5.8.0, Culture=neutral, PublicKeyToken=3e349a1360994d26" Type="string" Action="write" />
-                <RegistryValue Root="HKCR" Key="CLSID\{A70ACC4D-B86C-391F-886C-D00035EF3E0E}\InprocServer32\2.5.8.0" Name="RuntimeVersion" Value="v4.0.30319" Type="string" Action="write" />
-                <RegistryValue Root="HKCR" Key="CLSID\{A70ACC4D-B86C-391F-886C-D00035EF3E0E}\InprocServer32\2.5.8.0" Name="CodeBase" Value="file:///[#fil62CEF58587643A2DDA67E24E70D86586]" Type="string" Action="write" />
-                <RegistryValue Root="HKCR" Key="CLSID\{A70ACC4D-B86C-391F-886C-D00035EF3E0E}\InprocServer32" Name="Class" Value="MyToolkit.Messaging.GoBackMessage" Type="string" Action="write" />
-                <RegistryValue Root="HKCR" Key="CLSID\{A70ACC4D-B86C-391F-886C-D00035EF3E0E}\InprocServer32" Name="Assembly" Value="MyToolkit, Version=2.5.8.0, Culture=neutral, PublicKeyToken=3e349a1360994d26" Type="string" Action="write" />
-                <RegistryValue Root="HKCR" Key="CLSID\{A70ACC4D-B86C-391F-886C-D00035EF3E0E}\InprocServer32" Name="RuntimeVersion" Value="v4.0.30319" Type="string" Action="write" />
-                <RegistryValue Root="HKCR" Key="CLSID\{A70ACC4D-B86C-391F-886C-D00035EF3E0E}\InprocServer32" Name="CodeBase" Value="file:///[#fil62CEF58587643A2DDA67E24E70D86586]" Type="string" Action="write" />
-                <RegistryValue Root="HKCR" Key="CLSID\{B0FDB749-F15A-3EF1-A9DC-08FC3D6B45E4}\Implemented Categories\{62C8FE65-4EBB-45e7-B440-6E39B2CDBF29}" Value="" Type="string" Action="write" />
-                <RegistryValue Root="HKCR" Key="CLSID\{B0FDB749-F15A-3EF1-A9DC-08FC3D6B45E4}\InprocServer32\2.5.8.0" Name="Class" Value="MyToolkit.WorkflowEngine.WorkflowActivityInput" Type="string" Action="write" />
-                <RegistryValue Root="HKCR" Key="CLSID\{B0FDB749-F15A-3EF1-A9DC-08FC3D6B45E4}\InprocServer32\2.5.8.0" Name="Assembly" Value="MyToolkit, Version=2.5.8.0, Culture=neutral, PublicKeyToken=3e349a1360994d26" Type="string" Action="write" />
-                <RegistryValue Root="HKCR" Key="CLSID\{B0FDB749-F15A-3EF1-A9DC-08FC3D6B45E4}\InprocServer32\2.5.8.0" Name="RuntimeVersion" Value="v4.0.30319" Type="string" Action="write" />
-                <RegistryValue Root="HKCR" Key="CLSID\{B0FDB749-F15A-3EF1-A9DC-08FC3D6B45E4}\InprocServer32\2.5.8.0" Name="CodeBase" Value="file:///[#fil62CEF58587643A2DDA67E24E70D86586]" Type="string" Action="write" />
-                <RegistryValue Root="HKCR" Key="CLSID\{B0FDB749-F15A-3EF1-A9DC-08FC3D6B45E4}\InprocServer32" Name="Class" Value="MyToolkit.WorkflowEngine.WorkflowActivityInput" Type="string" Action="write" />
-                <RegistryValue Root="HKCR" Key="CLSID\{B0FDB749-F15A-3EF1-A9DC-08FC3D6B45E4}\InprocServer32" Name="Assembly" Value="MyToolkit, Version=2.5.8.0, Culture=neutral, PublicKeyToken=3e349a1360994d26" Type="string" Action="write" />
-                <RegistryValue Root="HKCR" Key="CLSID\{B0FDB749-F15A-3EF1-A9DC-08FC3D6B45E4}\InprocServer32" Name="RuntimeVersion" Value="v4.0.30319" Type="string" Action="write" />
-                <RegistryValue Root="HKCR" Key="CLSID\{B0FDB749-F15A-3EF1-A9DC-08FC3D6B45E4}\InprocServer32" Name="CodeBase" Value="file:///[#fil62CEF58587643A2DDA67E24E70D86586]" Type="string" Action="write" />
-                <RegistryValue Root="HKCR" Key="CLSID\{BD846CDD-B190-3B8D-86AD-783F85B73F63}\Implemented Categories\{62C8FE65-4EBB-45e7-B440-6E39B2CDBF29}" Value="" Type="string" Action="write" />
-                <RegistryValue Root="HKCR" Key="CLSID\{BD846CDD-B190-3B8D-86AD-783F85B73F63}\InprocServer32\2.5.8.0" Name="Class" Value="MyToolkit.WorkflowEngine.Activities.EmptyAutomaticActivity" Type="string" Action="write" />
-                <RegistryValue Root="HKCR" Key="CLSID\{BD846CDD-B190-3B8D-86AD-783F85B73F63}\InprocServer32\2.5.8.0" Name="Assembly" Value="MyToolkit, Version=2.5.8.0, Culture=neutral, PublicKeyToken=3e349a1360994d26" Type="string" Action="write" />
-                <RegistryValue Root="HKCR" Key="CLSID\{BD846CDD-B190-3B8D-86AD-783F85B73F63}\InprocServer32\2.5.8.0" Name="RuntimeVersion" Value="v4.0.30319" Type="string" Action="write" />
-                <RegistryValue Root="HKCR" Key="CLSID\{BD846CDD-B190-3B8D-86AD-783F85B73F63}\InprocServer32\2.5.8.0" Name="CodeBase" Value="file:///[#fil62CEF58587643A2DDA67E24E70D86586]" Type="string" Action="write" />
-                <RegistryValue Root="HKCR" Key="CLSID\{BD846CDD-B190-3B8D-86AD-783F85B73F63}\InprocServer32" Name="Class" Value="MyToolkit.WorkflowEngine.Activities.EmptyAutomaticActivity" Type="string" Action="write" />
-                <RegistryValue Root="HKCR" Key="CLSID\{BD846CDD-B190-3B8D-86AD-783F85B73F63}\InprocServer32" Name="Assembly" Value="MyToolkit, Version=2.5.8.0, Culture=neutral, PublicKeyToken=3e349a1360994d26" Type="string" Action="write" />
-                <RegistryValue Root="HKCR" Key="CLSID\{BD846CDD-B190-3B8D-86AD-783F85B73F63}\InprocServer32" Name="RuntimeVersion" Value="v4.0.30319" Type="string" Action="write" />
-                <RegistryValue Root="HKCR" Key="CLSID\{BD846CDD-B190-3B8D-86AD-783F85B73F63}\InprocServer32" Name="CodeBase" Value="file:///[#fil62CEF58587643A2DDA67E24E70D86586]" Type="string" Action="write" />
-                <RegistryValue Root="HKCR" Key="CLSID\{C2A2D3AB-38B5-38A0-BE55-19D29B7AC5C2}\Implemented Categories\{62C8FE65-4EBB-45e7-B440-6E39B2CDBF29}" Value="" Type="string" Action="write" />
-                <RegistryValue Root="HKCR" Key="CLSID\{C2A2D3AB-38B5-38A0-BE55-19D29B7AC5C2}\InprocServer32\2.5.8.0" Name="Class" Value="MyToolkit.Utilities.CommandProcessor" Type="string" Action="write" />
-                <RegistryValue Root="HKCR" Key="CLSID\{C2A2D3AB-38B5-38A0-BE55-19D29B7AC5C2}\InprocServer32\2.5.8.0" Name="Assembly" Value="MyToolkit, Version=2.5.8.0, Culture=neutral, PublicKeyToken=3e349a1360994d26" Type="string" Action="write" />
-                <RegistryValue Root="HKCR" Key="CLSID\{C2A2D3AB-38B5-38A0-BE55-19D29B7AC5C2}\InprocServer32\2.5.8.0" Name="RuntimeVersion" Value="v4.0.30319" Type="string" Action="write" />
-                <RegistryValue Root="HKCR" Key="CLSID\{C2A2D3AB-38B5-38A0-BE55-19D29B7AC5C2}\InprocServer32\2.5.8.0" Name="CodeBase" Value="file:///[#fil62CEF58587643A2DDA67E24E70D86586]" Type="string" Action="write" />
-                <RegistryValue Root="HKCR" Key="CLSID\{C2A2D3AB-38B5-38A0-BE55-19D29B7AC5C2}\InprocServer32" Name="Class" Value="MyToolkit.Utilities.CommandProcessor" Type="string" Action="write" />
-                <RegistryValue Root="HKCR" Key="CLSID\{C2A2D3AB-38B5-38A0-BE55-19D29B7AC5C2}\InprocServer32" Name="Assembly" Value="MyToolkit, Version=2.5.8.0, Culture=neutral, PublicKeyToken=3e349a1360994d26" Type="string" Action="write" />
-                <RegistryValue Root="HKCR" Key="CLSID\{C2A2D3AB-38B5-38A0-BE55-19D29B7AC5C2}\InprocServer32" Name="RuntimeVersion" Value="v4.0.30319" Type="string" Action="write" />
-                <RegistryValue Root="HKCR" Key="CLSID\{C2A2D3AB-38B5-38A0-BE55-19D29B7AC5C2}\InprocServer32" Name="CodeBase" Value="file:///[#fil62CEF58587643A2DDA67E24E70D86586]" Type="string" Action="write" />
-                <RegistryValue Root="HKCR" Key="CLSID\{C34D8803-CBA7-3FFA-B090-1F17408BCB77}\Implemented Categories\{62C8FE65-4EBB-45e7-B440-6E39B2CDBF29}" Value="" Type="string" Action="write" />
-                <RegistryValue Root="HKCR" Key="CLSID\{C34D8803-CBA7-3FFA-B090-1F17408BCB77}\InprocServer32\2.5.8.0" Name="Class" Value="MyToolkit.Utilities.TaskSynchronizationScope" Type="string" Action="write" />
-                <RegistryValue Root="HKCR" Key="CLSID\{C34D8803-CBA7-3FFA-B090-1F17408BCB77}\InprocServer32\2.5.8.0" Name="Assembly" Value="MyToolkit, Version=2.5.8.0, Culture=neutral, PublicKeyToken=3e349a1360994d26" Type="string" Action="write" />
-                <RegistryValue Root="HKCR" Key="CLSID\{C34D8803-CBA7-3FFA-B090-1F17408BCB77}\InprocServer32\2.5.8.0" Name="RuntimeVersion" Value="v4.0.30319" Type="string" Action="write" />
-                <RegistryValue Root="HKCR" Key="CLSID\{C34D8803-CBA7-3FFA-B090-1F17408BCB77}\InprocServer32\2.5.8.0" Name="CodeBase" Value="file:///[#fil62CEF58587643A2DDA67E24E70D86586]" Type="string" Action="write" />
-                <RegistryValue Root="HKCR" Key="CLSID\{C34D8803-CBA7-3FFA-B090-1F17408BCB77}\InprocServer32" Name="Class" Value="MyToolkit.Utilities.TaskSynchronizationScope" Type="string" Action="write" />
-                <RegistryValue Root="HKCR" Key="CLSID\{C34D8803-CBA7-3FFA-B090-1F17408BCB77}\InprocServer32" Name="Assembly" Value="MyToolkit, Version=2.5.8.0, Culture=neutral, PublicKeyToken=3e349a1360994d26" Type="string" Action="write" />
-                <RegistryValue Root="HKCR" Key="CLSID\{C34D8803-CBA7-3FFA-B090-1F17408BCB77}\InprocServer32" Name="RuntimeVersion" Value="v4.0.30319" Type="string" Action="write" />
-                <RegistryValue Root="HKCR" Key="CLSID\{C34D8803-CBA7-3FFA-B090-1F17408BCB77}\InprocServer32" Name="CodeBase" Value="file:///[#fil62CEF58587643A2DDA67E24E70D86586]" Type="string" Action="write" />
-                <RegistryValue Root="HKCR" Key="CLSID\{C3B47803-E7DA-3CEF-AA1E-E3ABE69777CA}\Implemented Categories\{62C8FE65-4EBB-45e7-B440-6E39B2CDBF29}" Value="" Type="string" Action="write" />
-                <RegistryValue Root="HKCR" Key="CLSID\{C3B47803-E7DA-3CEF-AA1E-E3ABE69777CA}\InprocServer32\2.5.8.0" Name="Class" Value="MyToolkit.Events.EventUtilities" Type="string" Action="write" />
-                <RegistryValue Root="HKCR" Key="CLSID\{C3B47803-E7DA-3CEF-AA1E-E3ABE69777CA}\InprocServer32\2.5.8.0" Name="Assembly" Value="MyToolkit, Version=2.5.8.0, Culture=neutral, PublicKeyToken=3e349a1360994d26" Type="string" Action="write" />
-                <RegistryValue Root="HKCR" Key="CLSID\{C3B47803-E7DA-3CEF-AA1E-E3ABE69777CA}\InprocServer32\2.5.8.0" Name="RuntimeVersion" Value="v4.0.30319" Type="string" Action="write" />
-                <RegistryValue Root="HKCR" Key="CLSID\{C3B47803-E7DA-3CEF-AA1E-E3ABE69777CA}\InprocServer32\2.5.8.0" Name="CodeBase" Value="file:///[#fil62CEF58587643A2DDA67E24E70D86586]" Type="string" Action="write" />
-                <RegistryValue Root="HKCR" Key="CLSID\{C3B47803-E7DA-3CEF-AA1E-E3ABE69777CA}\InprocServer32" Name="Class" Value="MyToolkit.Events.EventUtilities" Type="string" Action="write" />
-                <RegistryValue Root="HKCR" Key="CLSID\{C3B47803-E7DA-3CEF-AA1E-E3ABE69777CA}\InprocServer32" Name="Assembly" Value="MyToolkit, Version=2.5.8.0, Culture=neutral, PublicKeyToken=3e349a1360994d26" Type="string" Action="write" />
-                <RegistryValue Root="HKCR" Key="CLSID\{C3B47803-E7DA-3CEF-AA1E-E3ABE69777CA}\InprocServer32" Name="RuntimeVersion" Value="v4.0.30319" Type="string" Action="write" />
-                <RegistryValue Root="HKCR" Key="CLSID\{C3B47803-E7DA-3CEF-AA1E-E3ABE69777CA}\InprocServer32" Name="CodeBase" Value="file:///[#fil62CEF58587643A2DDA67E24E70D86586]" Type="string" Action="write" />
-                <RegistryValue Root="HKCR" Key="CLSID\{C4F27A03-EEBC-3CB6-A3D0-CA307C211498}\Implemented Categories\{62C8FE65-4EBB-45e7-B440-6E39B2CDBF29}" Value="" Type="string" Action="write" />
-                <RegistryValue Root="HKCR" Key="CLSID\{C4F27A03-EEBC-3CB6-A3D0-CA307C211498}\InprocServer32\2.5.8.0" Name="Class" Value="MyToolkit.Composition.CompositionContext" Type="string" Action="write" />
-                <RegistryValue Root="HKCR" Key="CLSID\{C4F27A03-EEBC-3CB6-A3D0-CA307C211498}\InprocServer32\2.5.8.0" Name="Assembly" Value="MyToolkit, Version=2.5.8.0, Culture=neutral, PublicKeyToken=3e349a1360994d26" Type="string" Action="write" />
-                <RegistryValue Root="HKCR" Key="CLSID\{C4F27A03-EEBC-3CB6-A3D0-CA307C211498}\InprocServer32\2.5.8.0" Name="RuntimeVersion" Value="v4.0.30319" Type="string" Action="write" />
-                <RegistryValue Root="HKCR" Key="CLSID\{C4F27A03-EEBC-3CB6-A3D0-CA307C211498}\InprocServer32\2.5.8.0" Name="CodeBase" Value="file:///[#fil62CEF58587643A2DDA67E24E70D86586]" Type="string" Action="write" />
-                <RegistryValue Root="HKCR" Key="CLSID\{C4F27A03-EEBC-3CB6-A3D0-CA307C211498}\InprocServer32" Name="Class" Value="MyToolkit.Composition.CompositionContext" Type="string" Action="write" />
-                <RegistryValue Root="HKCR" Key="CLSID\{C4F27A03-EEBC-3CB6-A3D0-CA307C211498}\InprocServer32" Name="Assembly" Value="MyToolkit, Version=2.5.8.0, Culture=neutral, PublicKeyToken=3e349a1360994d26" Type="string" Action="write" />
-                <RegistryValue Root="HKCR" Key="CLSID\{C4F27A03-EEBC-3CB6-A3D0-CA307C211498}\InprocServer32" Name="RuntimeVersion" Value="v4.0.30319" Type="string" Action="write" />
-                <RegistryValue Root="HKCR" Key="CLSID\{C4F27A03-EEBC-3CB6-A3D0-CA307C211498}\InprocServer32" Name="CodeBase" Value="file:///[#fil62CEF58587643A2DDA67E24E70D86586]" Type="string" Action="write" />
-                <RegistryValue Root="HKCR" Key="CLSID\{CBC93831-D9E5-3DB0-8CBF-A96587F4D9F3}\Implemented Categories\{62C8FE65-4EBB-45e7-B440-6E39B2CDBF29}" Value="" Type="string" Action="write" />
-                <RegistryValue Root="HKCR" Key="CLSID\{CBC93831-D9E5-3DB0-8CBF-A96587F4D9F3}\InprocServer32\2.5.8.0" Name="Class" Value="MyToolkit.Html.HtmlParser" Type="string" Action="write" />
-                <RegistryValue Root="HKCR" Key="CLSID\{CBC93831-D9E5-3DB0-8CBF-A96587F4D9F3}\InprocServer32\2.5.8.0" Name="Assembly" Value="MyToolkit, Version=2.5.8.0, Culture=neutral, PublicKeyToken=3e349a1360994d26" Type="string" Action="write" />
-                <RegistryValue Root="HKCR" Key="CLSID\{CBC93831-D9E5-3DB0-8CBF-A96587F4D9F3}\InprocServer32\2.5.8.0" Name="RuntimeVersion" Value="v4.0.30319" Type="string" Action="write" />
-                <RegistryValue Root="HKCR" Key="CLSID\{CBC93831-D9E5-3DB0-8CBF-A96587F4D9F3}\InprocServer32\2.5.8.0" Name="CodeBase" Value="file:///[#fil62CEF58587643A2DDA67E24E70D86586]" Type="string" Action="write" />
-                <RegistryValue Root="HKCR" Key="CLSID\{CBC93831-D9E5-3DB0-8CBF-A96587F4D9F3}\InprocServer32" Name="Class" Value="MyToolkit.Html.HtmlParser" Type="string" Action="write" />
-                <RegistryValue Root="HKCR" Key="CLSID\{CBC93831-D9E5-3DB0-8CBF-A96587F4D9F3}\InprocServer32" Name="Assembly" Value="MyToolkit, Version=2.5.8.0, Culture=neutral, PublicKeyToken=3e349a1360994d26" Type="string" Action="write" />
-                <RegistryValue Root="HKCR" Key="CLSID\{CBC93831-D9E5-3DB0-8CBF-A96587F4D9F3}\InprocServer32" Name="RuntimeVersion" Value="v4.0.30319" Type="string" Action="write" />
-                <RegistryValue Root="HKCR" Key="CLSID\{CBC93831-D9E5-3DB0-8CBF-A96587F4D9F3}\InprocServer32" Name="CodeBase" Value="file:///[#fil62CEF58587643A2DDA67E24E70D86586]" Type="string" Action="write" />
-                <RegistryValue Root="HKCR" Key="CLSID\{D965BC39-3EBB-33AA-8421-0B18FE8576C6}\Implemented Categories\{62C8FE65-4EBB-45e7-B440-6E39B2CDBF29}" Value="" Type="string" Action="write" />
-                <RegistryValue Root="HKCR" Key="CLSID\{D965BC39-3EBB-33AA-8421-0B18FE8576C6}\InprocServer32\2.5.8.0" Name="Class" Value="MyToolkit.WorkflowEngine.Activities.JoinActivity" Type="string" Action="write" />
-                <RegistryValue Root="HKCR" Key="CLSID\{D965BC39-3EBB-33AA-8421-0B18FE8576C6}\InprocServer32\2.5.8.0" Name="Assembly" Value="MyToolkit, Version=2.5.8.0, Culture=neutral, PublicKeyToken=3e349a1360994d26" Type="string" Action="write" />
-                <RegistryValue Root="HKCR" Key="CLSID\{D965BC39-3EBB-33AA-8421-0B18FE8576C6}\InprocServer32\2.5.8.0" Name="RuntimeVersion" Value="v4.0.30319" Type="string" Action="write" />
-                <RegistryValue Root="HKCR" Key="CLSID\{D965BC39-3EBB-33AA-8421-0B18FE8576C6}\InprocServer32\2.5.8.0" Name="CodeBase" Value="file:///[#fil62CEF58587643A2DDA67E24E70D86586]" Type="string" Action="write" />
-                <RegistryValue Root="HKCR" Key="CLSID\{D965BC39-3EBB-33AA-8421-0B18FE8576C6}\InprocServer32" Name="Class" Value="MyToolkit.WorkflowEngine.Activities.JoinActivity" Type="string" Action="write" />
-                <RegistryValue Root="HKCR" Key="CLSID\{D965BC39-3EBB-33AA-8421-0B18FE8576C6}\InprocServer32" Name="Assembly" Value="MyToolkit, Version=2.5.8.0, Culture=neutral, PublicKeyToken=3e349a1360994d26" Type="string" Action="write" />
-                <RegistryValue Root="HKCR" Key="CLSID\{D965BC39-3EBB-33AA-8421-0B18FE8576C6}\InprocServer32" Name="RuntimeVersion" Value="v4.0.30319" Type="string" Action="write" />
-                <RegistryValue Root="HKCR" Key="CLSID\{D965BC39-3EBB-33AA-8421-0B18FE8576C6}\InprocServer32" Name="CodeBase" Value="file:///[#fil62CEF58587643A2DDA67E24E70D86586]" Type="string" Action="write" />
-                <RegistryValue Root="HKCR" Key="CLSID\{E25EDEB8-4D7D-326C-8697-26554E212632}\Implemented Categories\{62C8FE65-4EBB-45e7-B440-6E39B2CDBF29}" Value="" Type="string" Action="write" />
-                <RegistryValue Root="HKCR" Key="CLSID\{E25EDEB8-4D7D-326C-8697-26554E212632}\InprocServer32\2.5.8.0" Name="Class" Value="MyToolkit.WorkflowEngine.Activities.EmptyActivity" Type="string" Action="write" />
-                <RegistryValue Root="HKCR" Key="CLSID\{E25EDEB8-4D7D-326C-8697-26554E212632}\InprocServer32\2.5.8.0" Name="Assembly" Value="MyToolkit, Version=2.5.8.0, Culture=neutral, PublicKeyToken=3e349a1360994d26" Type="string" Action="write" />
-                <RegistryValue Root="HKCR" Key="CLSID\{E25EDEB8-4D7D-326C-8697-26554E212632}\InprocServer32\2.5.8.0" Name="RuntimeVersion" Value="v4.0.30319" Type="string" Action="write" />
-                <RegistryValue Root="HKCR" Key="CLSID\{E25EDEB8-4D7D-326C-8697-26554E212632}\InprocServer32\2.5.8.0" Name="CodeBase" Value="file:///[#fil62CEF58587643A2DDA67E24E70D86586]" Type="string" Action="write" />
-                <RegistryValue Root="HKCR" Key="CLSID\{E25EDEB8-4D7D-326C-8697-26554E212632}\InprocServer32" Name="Class" Value="MyToolkit.WorkflowEngine.Activities.EmptyActivity" Type="string" Action="write" />
-                <RegistryValue Root="HKCR" Key="CLSID\{E25EDEB8-4D7D-326C-8697-26554E212632}\InprocServer32" Name="Assembly" Value="MyToolkit, Version=2.5.8.0, Culture=neutral, PublicKeyToken=3e349a1360994d26" Type="string" Action="write" />
-                <RegistryValue Root="HKCR" Key="CLSID\{E25EDEB8-4D7D-326C-8697-26554E212632}\InprocServer32" Name="RuntimeVersion" Value="v4.0.30319" Type="string" Action="write" />
-                <RegistryValue Root="HKCR" Key="CLSID\{E25EDEB8-4D7D-326C-8697-26554E212632}\InprocServer32" Name="CodeBase" Value="file:///[#fil62CEF58587643A2DDA67E24E70D86586]" Type="string" Action="write" />
-                <RegistryValue Root="HKCR" Key="CLSID\{E37FA596-C002-3E34-9D5B-FCA1BF569070}\Implemented Categories\{62C8FE65-4EBB-45e7-B440-6E39B2CDBF29}" Value="" Type="string" Action="write" />
-                <RegistryValue Root="HKCR" Key="CLSID\{E37FA596-C002-3E34-9D5B-FCA1BF569070}\InprocServer32\2.5.8.0" Name="Class" Value="MyToolkit.Model.ObservableObject" Type="string" Action="write" />
-                <RegistryValue Root="HKCR" Key="CLSID\{E37FA596-C002-3E34-9D5B-FCA1BF569070}\InprocServer32\2.5.8.0" Name="Assembly" Value="MyToolkit, Version=2.5.8.0, Culture=neutral, PublicKeyToken=3e349a1360994d26" Type="string" Action="write" />
-                <RegistryValue Root="HKCR" Key="CLSID\{E37FA596-C002-3E34-9D5B-FCA1BF569070}\InprocServer32\2.5.8.0" Name="RuntimeVersion" Value="v4.0.30319" Type="string" Action="write" />
-                <RegistryValue Root="HKCR" Key="CLSID\{E37FA596-C002-3E34-9D5B-FCA1BF569070}\InprocServer32\2.5.8.0" Name="CodeBase" Value="file:///[#fil62CEF58587643A2DDA67E24E70D86586]" Type="string" Action="write" />
-                <RegistryValue Root="HKCR" Key="CLSID\{E37FA596-C002-3E34-9D5B-FCA1BF569070}\InprocServer32" Name="Class" Value="MyToolkit.Model.ObservableObject" Type="string" Action="write" />
-                <RegistryValue Root="HKCR" Key="CLSID\{E37FA596-C002-3E34-9D5B-FCA1BF569070}\InprocServer32" Name="Assembly" Value="MyToolkit, Version=2.5.8.0, Culture=neutral, PublicKeyToken=3e349a1360994d26" Type="string" Action="write" />
-                <RegistryValue Root="HKCR" Key="CLSID\{E37FA596-C002-3E34-9D5B-FCA1BF569070}\InprocServer32" Name="RuntimeVersion" Value="v4.0.30319" Type="string" Action="write" />
-                <RegistryValue Root="HKCR" Key="CLSID\{E37FA596-C002-3E34-9D5B-FCA1BF569070}\InprocServer32" Name="CodeBase" Value="file:///[#fil62CEF58587643A2DDA67E24E70D86586]" Type="string" Action="write" />
-                <RegistryValue Root="HKCR" Key="CLSID\{E5B61F96-3C99-32F5-B8AA-0EA6728B25D5}\Implemented Categories\{62C8FE65-4EBB-45e7-B440-6E39B2CDBF29}" Value="" Type="string" Action="write" />
-                <RegistryValue Root="HKCR" Key="CLSID\{E5B61F96-3C99-32F5-B8AA-0EA6728B25D5}\InprocServer32\2.5.8.0" Name="Class" Value="MyToolkit.Utilities.ExpressionUtilities" Type="string" Action="write" />
-                <RegistryValue Root="HKCR" Key="CLSID\{E5B61F96-3C99-32F5-B8AA-0EA6728B25D5}\InprocServer32\2.5.8.0" Name="Assembly" Value="MyToolkit, Version=2.5.8.0, Culture=neutral, PublicKeyToken=3e349a1360994d26" Type="string" Action="write" />
-                <RegistryValue Root="HKCR" Key="CLSID\{E5B61F96-3C99-32F5-B8AA-0EA6728B25D5}\InprocServer32\2.5.8.0" Name="RuntimeVersion" Value="v4.0.30319" Type="string" Action="write" />
-                <RegistryValue Root="HKCR" Key="CLSID\{E5B61F96-3C99-32F5-B8AA-0EA6728B25D5}\InprocServer32\2.5.8.0" Name="CodeBase" Value="file:///[#fil62CEF58587643A2DDA67E24E70D86586]" Type="string" Action="write" />
-                <RegistryValue Root="HKCR" Key="CLSID\{E5B61F96-3C99-32F5-B8AA-0EA6728B25D5}\InprocServer32" Name="Class" Value="MyToolkit.Utilities.ExpressionUtilities" Type="string" Action="write" />
-                <RegistryValue Root="HKCR" Key="CLSID\{E5B61F96-3C99-32F5-B8AA-0EA6728B25D5}\InprocServer32" Name="Assembly" Value="MyToolkit, Version=2.5.8.0, Culture=neutral, PublicKeyToken=3e349a1360994d26" Type="string" Action="write" />
-                <RegistryValue Root="HKCR" Key="CLSID\{E5B61F96-3C99-32F5-B8AA-0EA6728B25D5}\InprocServer32" Name="RuntimeVersion" Value="v4.0.30319" Type="string" Action="write" />
-                <RegistryValue Root="HKCR" Key="CLSID\{E5B61F96-3C99-32F5-B8AA-0EA6728B25D5}\InprocServer32" Name="CodeBase" Value="file:///[#fil62CEF58587643A2DDA67E24E70D86586]" Type="string" Action="write" />
-                <RegistryValue Root="HKCR" Key="Record\{70D88A03-FED6-32B7-9C8C-DB969D640500}\2.5.8.0" Name="Class" Value="MyToolkit.Messaging.MessageButton" Type="string" Action="write" />
-                <RegistryValue Root="HKCR" Key="Record\{70D88A03-FED6-32B7-9C8C-DB969D640500}\2.5.8.0" Name="Assembly" Value="MyToolkit, Version=2.5.8.0, Culture=neutral, PublicKeyToken=3e349a1360994d26" Type="string" Action="write" />
-                <RegistryValue Root="HKCR" Key="Record\{70D88A03-FED6-32B7-9C8C-DB969D640500}\2.5.8.0" Name="RuntimeVersion" Value="v4.0.30319" Type="string" Action="write" />
-                <RegistryValue Root="HKCR" Key="Record\{70D88A03-FED6-32B7-9C8C-DB969D640500}\2.5.8.0" Name="CodeBase" Value="file:///[#fil62CEF58587643A2DDA67E24E70D86586]" Type="string" Action="write" />
-                <RegistryValue Root="HKCR" Key="Record\{94428CE9-596B-3D3A-BCA8-4F209E789184}\2.5.8.0" Name="Class" Value="MyToolkit.Messaging.MessageResult" Type="string" Action="write" />
-                <RegistryValue Root="HKCR" Key="Record\{94428CE9-596B-3D3A-BCA8-4F209E789184}\2.5.8.0" Name="Assembly" Value="MyToolkit, Version=2.5.8.0, Culture=neutral, PublicKeyToken=3e349a1360994d26" Type="string" Action="write" />
-                <RegistryValue Root="HKCR" Key="Record\{94428CE9-596B-3D3A-BCA8-4F209E789184}\2.5.8.0" Name="RuntimeVersion" Value="v4.0.30319" Type="string" Action="write" />
-                <RegistryValue Root="HKCR" Key="Record\{94428CE9-596B-3D3A-BCA8-4F209E789184}\2.5.8.0" Name="CodeBase" Value="file:///[#fil62CEF58587643A2DDA67E24E70D86586]" Type="string" Action="write" />
-            </Component>
-            <Component Id="cmpCED5B7488C31D594E13DDD9CAB74BFD8" Directory="RootDirectory" Guid="*">
-                <Class Id="{EBC25CF6-9120-4283-B972-0E5520D0000C}" Context="InprocServer32" Description="Ionic.Crc.CRC32" ThreadingModel="both" ForeignServer="mscoree.dll">
-                    <ProgId Id="Ionic.Crc.CRC32" Description="Ionic.Crc.CRC32" />
-                </Class>
-                <Class Id="{EBC25CF6-9120-4283-B972-0E5520D0000D}" Context="InprocServer32" Description="Ionic.Zlib.ZlibCodec" ThreadingModel="both" ForeignServer="mscoree.dll">
-                    <ProgId Id="Ionic.Zlib.ZlibCodec" Description="Ionic.Zlib.ZlibCodec" />
-                </Class>
-                <File Id="fil29681523F6C5F6494E9C0C2613364952" KeyPath="yes" Source="$(var.SourcePath)\MyToolkit.Extended.dll" />
-                <RegistryValue Root="HKCR" Key="CLSID\{EBC25CF6-9120-4283-B972-0E5520D0000C}\Implemented Categories\{62C8FE65-4EBB-45e7-B440-6E39B2CDBF29}" Value="" Type="string" Action="write" />
-                <RegistryValue Root="HKCR" Key="CLSID\{EBC25CF6-9120-4283-B972-0E5520D0000C}\InprocServer32\2.5.8.0" Name="Class" Value="Ionic.Crc.CRC32" Type="string" Action="write" />
-                <RegistryValue Root="HKCR" Key="CLSID\{EBC25CF6-9120-4283-B972-0E5520D0000C}\InprocServer32\2.5.8.0" Name="Assembly" Value="MyToolkit.Extended, Version=2.5.8.0, Culture=neutral, PublicKeyToken=3e349a1360994d26" Type="string" Action="write" />
-                <RegistryValue Root="HKCR" Key="CLSID\{EBC25CF6-9120-4283-B972-0E5520D0000C}\InprocServer32\2.5.8.0" Name="RuntimeVersion" Value="v4.0.30319" Type="string" Action="write" />
-                <RegistryValue Root="HKCR" Key="CLSID\{EBC25CF6-9120-4283-B972-0E5520D0000C}\InprocServer32\2.5.8.0" Name="CodeBase" Value="file:///[#fil29681523F6C5F6494E9C0C2613364952]" Type="string" Action="write" />
-                <RegistryValue Root="HKCR" Key="CLSID\{EBC25CF6-9120-4283-B972-0E5520D0000C}\InprocServer32" Name="Class" Value="Ionic.Crc.CRC32" Type="string" Action="write" />
-                <RegistryValue Root="HKCR" Key="CLSID\{EBC25CF6-9120-4283-B972-0E5520D0000C}\InprocServer32" Name="Assembly" Value="MyToolkit.Extended, Version=2.5.8.0, Culture=neutral, PublicKeyToken=3e349a1360994d26" Type="string" Action="write" />
-                <RegistryValue Root="HKCR" Key="CLSID\{EBC25CF6-9120-4283-B972-0E5520D0000C}\InprocServer32" Name="RuntimeVersion" Value="v4.0.30319" Type="string" Action="write" />
-                <RegistryValue Root="HKCR" Key="CLSID\{EBC25CF6-9120-4283-B972-0E5520D0000C}\InprocServer32" Name="CodeBase" Value="file:///[#fil29681523F6C5F6494E9C0C2613364952]" Type="string" Action="write" />
-                <RegistryValue Root="HKCR" Key="CLSID\{EBC25CF6-9120-4283-B972-0E5520D0000D}\Implemented Categories\{62C8FE65-4EBB-45e7-B440-6E39B2CDBF29}" Value="" Type="string" Action="write" />
-                <RegistryValue Root="HKCR" Key="CLSID\{EBC25CF6-9120-4283-B972-0E5520D0000D}\InprocServer32\2.5.8.0" Name="Class" Value="Ionic.Zlib.ZlibCodec" Type="string" Action="write" />
-                <RegistryValue Root="HKCR" Key="CLSID\{EBC25CF6-9120-4283-B972-0E5520D0000D}\InprocServer32\2.5.8.0" Name="Assembly" Value="MyToolkit.Extended, Version=2.5.8.0, Culture=neutral, PublicKeyToken=3e349a1360994d26" Type="string" Action="write" />
-                <RegistryValue Root="HKCR" Key="CLSID\{EBC25CF6-9120-4283-B972-0E5520D0000D}\InprocServer32\2.5.8.0" Name="RuntimeVersion" Value="v4.0.30319" Type="string" Action="write" />
-                <RegistryValue Root="HKCR" Key="CLSID\{EBC25CF6-9120-4283-B972-0E5520D0000D}\InprocServer32\2.5.8.0" Name="CodeBase" Value="file:///[#fil29681523F6C5F6494E9C0C2613364952]" Type="string" Action="write" />
-                <RegistryValue Root="HKCR" Key="CLSID\{EBC25CF6-9120-4283-B972-0E5520D0000D}\InprocServer32" Name="Class" Value="Ionic.Zlib.ZlibCodec" Type="string" Action="write" />
-                <RegistryValue Root="HKCR" Key="CLSID\{EBC25CF6-9120-4283-B972-0E5520D0000D}\InprocServer32" Name="Assembly" Value="MyToolkit.Extended, Version=2.5.8.0, Culture=neutral, PublicKeyToken=3e349a1360994d26" Type="string" Action="write" />
-                <RegistryValue Root="HKCR" Key="CLSID\{EBC25CF6-9120-4283-B972-0E5520D0000D}\InprocServer32" Name="RuntimeVersion" Value="v4.0.30319" Type="string" Action="write" />
-                <RegistryValue Root="HKCR" Key="CLSID\{EBC25CF6-9120-4283-B972-0E5520D0000D}\InprocServer32" Name="CodeBase" Value="file:///[#fil29681523F6C5F6494E9C0C2613364952]" Type="string" Action="write" />
-            </Component>
-            <Component Id="cmp5DA04D879E472CDB59610C78E2C06D67" Directory="RootDirectory" Guid="*">
-                <File Id="fil9DE1E33FF998D56AD5CDDBB114A9D14E" KeyPath="yes" Source="$(var.SourcePath)\MyToolkit.Extended.xml" />
-            </Component>
-            <Component Id="cmp31D065AFFB2F9C455FBCDC62BD6A0282" Directory="RootDirectory" Guid="*">
-                <File Id="fil2E9070A107598B8FB198EFBCF6062E75" KeyPath="yes" Source="$(var.SourcePath)\MyToolkit.xml" />
-            </Component>
-            <Component Id="cmpAA23E95C15845F50DC0B637F446EC20F" Directory="RootDirectory" Guid="*">
-                <Class Id="{1199A69F-C2DA-359C-8879-37ED3426C2C0}" Context="InprocServer32" Description="NConsole.SwitchAttribute" ThreadingModel="both" ForeignServer="mscoree.dll">
-                    <ProgId Id="NConsole.SwitchAttribute" Description="NConsole.SwitchAttribute" />
-                </Class>
-                <Class Id="{39CDBF3F-BF22-3E45-8976-96F883F54376}" Context="InprocServer32" Description="NConsole.ArgumentAttribute" ThreadingModel="both" ForeignServer="mscoree.dll">
-                    <ProgId Id="NConsole.ArgumentAttribute" Description="NConsole.ArgumentAttribute" />
-                </Class>
-                <Class Id="{4B4413C6-6F52-312A-A170-4D2B30642CDA}" Context="InprocServer32" Description="NConsole.ConsoleHost" ThreadingModel="both" ForeignServer="mscoree.dll">
-                    <ProgId Id="NConsole.ConsoleHost" Description="NConsole.ConsoleHost" />
-                </Class>
-                <Class Id="{A62DB9DD-593F-302F-BD7B-6EDD967DB61A}" Context="InprocServer32" Description="NConsole.HelpCommand" ThreadingModel="both" ForeignServer="mscoree.dll">
-                    <ProgId Id="NConsole.HelpCommand" Description="NConsole.HelpCommand" />
-                </Class>
-                <File Id="filEA326544F4E25C02E5E5DC3144171768" KeyPath="yes" Source="$(var.SourcePath)\NConsole.dll" />
-                <RegistryValue Root="HKCR" Key="CLSID\{1199A69F-C2DA-359C-8879-37ED3426C2C0}\Implemented Categories\{62C8FE65-4EBB-45e7-B440-6E39B2CDBF29}" Value="" Type="string" Action="write" />
-                <RegistryValue Root="HKCR" Key="CLSID\{1199A69F-C2DA-359C-8879-37ED3426C2C0}\InprocServer32\1.0.5828.40276" Name="Class" Value="NConsole.SwitchAttribute" Type="string" Action="write" />
-                <RegistryValue Root="HKCR" Key="CLSID\{1199A69F-C2DA-359C-8879-37ED3426C2C0}\InprocServer32\1.0.5828.40276" Name="Assembly" Value="NConsole, Version=1.0.5828.40276, Culture=neutral, PublicKeyToken=null" Type="string" Action="write" />
-                <RegistryValue Root="HKCR" Key="CLSID\{1199A69F-C2DA-359C-8879-37ED3426C2C0}\InprocServer32\1.0.5828.40276" Name="RuntimeVersion" Value="v4.0.30319" Type="string" Action="write" />
-                <RegistryValue Root="HKCR" Key="CLSID\{1199A69F-C2DA-359C-8879-37ED3426C2C0}\InprocServer32\1.0.5828.40276" Name="CodeBase" Value="file:///[#filEA326544F4E25C02E5E5DC3144171768]" Type="string" Action="write" />
-                <RegistryValue Root="HKCR" Key="CLSID\{1199A69F-C2DA-359C-8879-37ED3426C2C0}\InprocServer32" Name="Class" Value="NConsole.SwitchAttribute" Type="string" Action="write" />
-                <RegistryValue Root="HKCR" Key="CLSID\{1199A69F-C2DA-359C-8879-37ED3426C2C0}\InprocServer32" Name="Assembly" Value="NConsole, Version=1.0.5828.40276, Culture=neutral, PublicKeyToken=null" Type="string" Action="write" />
-                <RegistryValue Root="HKCR" Key="CLSID\{1199A69F-C2DA-359C-8879-37ED3426C2C0}\InprocServer32" Name="RuntimeVersion" Value="v4.0.30319" Type="string" Action="write" />
-                <RegistryValue Root="HKCR" Key="CLSID\{1199A69F-C2DA-359C-8879-37ED3426C2C0}\InprocServer32" Name="CodeBase" Value="file:///[#filEA326544F4E25C02E5E5DC3144171768]" Type="string" Action="write" />
-                <RegistryValue Root="HKCR" Key="CLSID\{39CDBF3F-BF22-3E45-8976-96F883F54376}\Implemented Categories\{62C8FE65-4EBB-45e7-B440-6E39B2CDBF29}" Value="" Type="string" Action="write" />
-                <RegistryValue Root="HKCR" Key="CLSID\{39CDBF3F-BF22-3E45-8976-96F883F54376}\InprocServer32\1.0.5828.40276" Name="Class" Value="NConsole.ArgumentAttribute" Type="string" Action="write" />
-                <RegistryValue Root="HKCR" Key="CLSID\{39CDBF3F-BF22-3E45-8976-96F883F54376}\InprocServer32\1.0.5828.40276" Name="Assembly" Value="NConsole, Version=1.0.5828.40276, Culture=neutral, PublicKeyToken=null" Type="string" Action="write" />
-                <RegistryValue Root="HKCR" Key="CLSID\{39CDBF3F-BF22-3E45-8976-96F883F54376}\InprocServer32\1.0.5828.40276" Name="RuntimeVersion" Value="v4.0.30319" Type="string" Action="write" />
-                <RegistryValue Root="HKCR" Key="CLSID\{39CDBF3F-BF22-3E45-8976-96F883F54376}\InprocServer32\1.0.5828.40276" Name="CodeBase" Value="file:///[#filEA326544F4E25C02E5E5DC3144171768]" Type="string" Action="write" />
-                <RegistryValue Root="HKCR" Key="CLSID\{39CDBF3F-BF22-3E45-8976-96F883F54376}\InprocServer32" Name="Class" Value="NConsole.ArgumentAttribute" Type="string" Action="write" />
-                <RegistryValue Root="HKCR" Key="CLSID\{39CDBF3F-BF22-3E45-8976-96F883F54376}\InprocServer32" Name="Assembly" Value="NConsole, Version=1.0.5828.40276, Culture=neutral, PublicKeyToken=null" Type="string" Action="write" />
-                <RegistryValue Root="HKCR" Key="CLSID\{39CDBF3F-BF22-3E45-8976-96F883F54376}\InprocServer32" Name="RuntimeVersion" Value="v4.0.30319" Type="string" Action="write" />
-                <RegistryValue Root="HKCR" Key="CLSID\{39CDBF3F-BF22-3E45-8976-96F883F54376}\InprocServer32" Name="CodeBase" Value="file:///[#filEA326544F4E25C02E5E5DC3144171768]" Type="string" Action="write" />
-                <RegistryValue Root="HKCR" Key="CLSID\{4B4413C6-6F52-312A-A170-4D2B30642CDA}\Implemented Categories\{62C8FE65-4EBB-45e7-B440-6E39B2CDBF29}" Value="" Type="string" Action="write" />
-                <RegistryValue Root="HKCR" Key="CLSID\{4B4413C6-6F52-312A-A170-4D2B30642CDA}\InprocServer32\1.0.5828.40276" Name="Class" Value="NConsole.ConsoleHost" Type="string" Action="write" />
-                <RegistryValue Root="HKCR" Key="CLSID\{4B4413C6-6F52-312A-A170-4D2B30642CDA}\InprocServer32\1.0.5828.40276" Name="Assembly" Value="NConsole, Version=1.0.5828.40276, Culture=neutral, PublicKeyToken=null" Type="string" Action="write" />
-                <RegistryValue Root="HKCR" Key="CLSID\{4B4413C6-6F52-312A-A170-4D2B30642CDA}\InprocServer32\1.0.5828.40276" Name="RuntimeVersion" Value="v4.0.30319" Type="string" Action="write" />
-                <RegistryValue Root="HKCR" Key="CLSID\{4B4413C6-6F52-312A-A170-4D2B30642CDA}\InprocServer32\1.0.5828.40276" Name="CodeBase" Value="file:///[#filEA326544F4E25C02E5E5DC3144171768]" Type="string" Action="write" />
-                <RegistryValue Root="HKCR" Key="CLSID\{4B4413C6-6F52-312A-A170-4D2B30642CDA}\InprocServer32" Name="Class" Value="NConsole.ConsoleHost" Type="string" Action="write" />
-                <RegistryValue Root="HKCR" Key="CLSID\{4B4413C6-6F52-312A-A170-4D2B30642CDA}\InprocServer32" Name="Assembly" Value="NConsole, Version=1.0.5828.40276, Culture=neutral, PublicKeyToken=null" Type="string" Action="write" />
-                <RegistryValue Root="HKCR" Key="CLSID\{4B4413C6-6F52-312A-A170-4D2B30642CDA}\InprocServer32" Name="RuntimeVersion" Value="v4.0.30319" Type="string" Action="write" />
-                <RegistryValue Root="HKCR" Key="CLSID\{4B4413C6-6F52-312A-A170-4D2B30642CDA}\InprocServer32" Name="CodeBase" Value="file:///[#filEA326544F4E25C02E5E5DC3144171768]" Type="string" Action="write" />
-                <RegistryValue Root="HKCR" Key="CLSID\{A62DB9DD-593F-302F-BD7B-6EDD967DB61A}\Implemented Categories\{62C8FE65-4EBB-45e7-B440-6E39B2CDBF29}" Value="" Type="string" Action="write" />
-                <RegistryValue Root="HKCR" Key="CLSID\{A62DB9DD-593F-302F-BD7B-6EDD967DB61A}\InprocServer32\1.0.5828.40276" Name="Class" Value="NConsole.HelpCommand" Type="string" Action="write" />
-                <RegistryValue Root="HKCR" Key="CLSID\{A62DB9DD-593F-302F-BD7B-6EDD967DB61A}\InprocServer32\1.0.5828.40276" Name="Assembly" Value="NConsole, Version=1.0.5828.40276, Culture=neutral, PublicKeyToken=null" Type="string" Action="write" />
-                <RegistryValue Root="HKCR" Key="CLSID\{A62DB9DD-593F-302F-BD7B-6EDD967DB61A}\InprocServer32\1.0.5828.40276" Name="RuntimeVersion" Value="v4.0.30319" Type="string" Action="write" />
-                <RegistryValue Root="HKCR" Key="CLSID\{A62DB9DD-593F-302F-BD7B-6EDD967DB61A}\InprocServer32\1.0.5828.40276" Name="CodeBase" Value="file:///[#filEA326544F4E25C02E5E5DC3144171768]" Type="string" Action="write" />
-                <RegistryValue Root="HKCR" Key="CLSID\{A62DB9DD-593F-302F-BD7B-6EDD967DB61A}\InprocServer32" Name="Class" Value="NConsole.HelpCommand" Type="string" Action="write" />
-                <RegistryValue Root="HKCR" Key="CLSID\{A62DB9DD-593F-302F-BD7B-6EDD967DB61A}\InprocServer32" Name="Assembly" Value="NConsole, Version=1.0.5828.40276, Culture=neutral, PublicKeyToken=null" Type="string" Action="write" />
-                <RegistryValue Root="HKCR" Key="CLSID\{A62DB9DD-593F-302F-BD7B-6EDD967DB61A}\InprocServer32" Name="RuntimeVersion" Value="v4.0.30319" Type="string" Action="write" />
-                <RegistryValue Root="HKCR" Key="CLSID\{A62DB9DD-593F-302F-BD7B-6EDD967DB61A}\InprocServer32" Name="CodeBase" Value="file:///[#filEA326544F4E25C02E5E5DC3144171768]" Type="string" Action="write" />
-            </Component>
-            <Component Id="cmp4EF681E940C9E20EA080DB3DA5BFF531" Directory="RootDirectory" Guid="*">
-                <File Id="filE1465DA3401877B048DC334009AB18B4" KeyPath="yes" Source="$(var.SourcePath)\NConsole.xml" />
-            </Component>
-            <Component Id="cmp6F0300C5B63980FD2F1566987FE7F216" Directory="RootDirectory" Guid="*">
-                <File Id="filCCECE5841B510C7D3FCB3A6E246AE174" KeyPath="yes" Source="$(var.SourcePath)\Newtonsoft.Json.dll" />
-            </Component>
-            <Component Id="cmp20174E0C694A4A5926FFFA07E361BA39" Directory="RootDirectory" Guid="*">
-                <File Id="filEABCE0C3E6A9FBB38D59A1965E694418" KeyPath="yes" Source="$(var.SourcePath)\Newtonsoft.Json.xml" />
-            </Component>
-            <Component Id="cmpDB0E1E99867094F8CB9FF5C59686A391" Directory="RootDirectory" Guid="*">
-                <Class Id="{12364A1C-E664-35E6-BB70-491492AAFFBA}" Context="InprocServer32" Description="NJsonSchema.CodeGeneration.TypeScript.TypeScriptTypeResolver" ThreadingModel="both" ForeignServer="mscoree.dll">
-                    <ProgId Id="NJsonSchema.CodeGeneration.TypeScript.TypeScriptTypeResolver" Description="NJsonSchema.CodeGeneration.TypeScript.TypeScriptTypeResolver" />
-                </Class>
-                <Class Id="{87494461-7D3C-3089-AF25-5A3B615841D3}" Context="InprocServer32" Description="NJsonSchema.CodeGeneration.EnumerationEntry" ThreadingModel="both" ForeignServer="mscoree.dll">
-                    <ProgId Id="NJsonSchema.CodeGeneration.EnumerationEntry" Description="NJsonSchema.CodeGeneration.EnumerationEntry" />
-                </Class>
-                <Class Id="{BC5297EB-DCBF-3FB9-B0D5-33000F585C9B}" Context="InprocServer32" Description="NJsonSchema.CodeGeneration.CSharp.CSharpGeneratorSettings" ThreadingModel="both" ForeignServer="mscoree.dll">
-                    <ProgId Id="NJsonSchema.CodeGeneration.CSharp.CSharpGeneratorSettings" Description="NJsonSchema.CodeGeneration.CSharp.CSharpGeneratorSettings" />
-                </Class>
-                <Class Id="{F649C58C-D464-39A8-8104-751DF734831C}" Context="InprocServer32" Description="NJsonSchema.CodeGeneration.TypeGeneratorResult" ThreadingModel="both" ForeignServer="mscoree.dll">
-                    <ProgId Id="NJsonSchema.CodeGeneration.TypeGeneratorResult" Description="NJsonSchema.CodeGeneration.TypeGeneratorResult" />
-                </Class>
-                <File Id="fil69E69326265A56E58AABD23A6FA13906" KeyPath="yes" Source="$(var.SourcePath)\NJsonSchema.CodeGeneration.dll" />
-                <ProgId Id="Record" />
-                <RegistryValue Root="HKCR" Key="CLSID\{12364A1C-E664-35E6-BB70-491492AAFFBA}\Implemented Categories\{62C8FE65-4EBB-45e7-B440-6E39B2CDBF29}" Value="" Type="string" Action="write" />
-                <RegistryValue Root="HKCR" Key="CLSID\{12364A1C-E664-35E6-BB70-491492AAFFBA}\InprocServer32\1.22.5836.1198" Name="Class" Value="NJsonSchema.CodeGeneration.TypeScript.TypeScriptTypeResolver" Type="string" Action="write" />
-                <RegistryValue Root="HKCR" Key="CLSID\{12364A1C-E664-35E6-BB70-491492AAFFBA}\InprocServer32\1.22.5836.1198" Name="Assembly" Value="NJsonSchema.CodeGeneration, Version=1.22.5836.1198, Culture=neutral, PublicKeyToken=null" Type="string" Action="write" />
-                <RegistryValue Root="HKCR" Key="CLSID\{12364A1C-E664-35E6-BB70-491492AAFFBA}\InprocServer32\1.22.5836.1198" Name="RuntimeVersion" Value="v4.0.30319" Type="string" Action="write" />
-                <RegistryValue Root="HKCR" Key="CLSID\{12364A1C-E664-35E6-BB70-491492AAFFBA}\InprocServer32\1.22.5836.1198" Name="CodeBase" Value="file:///[#fil69E69326265A56E58AABD23A6FA13906]" Type="string" Action="write" />
-                <RegistryValue Root="HKCR" Key="CLSID\{12364A1C-E664-35E6-BB70-491492AAFFBA}\InprocServer32" Name="Class" Value="NJsonSchema.CodeGeneration.TypeScript.TypeScriptTypeResolver" Type="string" Action="write" />
-                <RegistryValue Root="HKCR" Key="CLSID\{12364A1C-E664-35E6-BB70-491492AAFFBA}\InprocServer32" Name="Assembly" Value="NJsonSchema.CodeGeneration, Version=1.22.5836.1198, Culture=neutral, PublicKeyToken=null" Type="string" Action="write" />
-                <RegistryValue Root="HKCR" Key="CLSID\{12364A1C-E664-35E6-BB70-491492AAFFBA}\InprocServer32" Name="RuntimeVersion" Value="v4.0.30319" Type="string" Action="write" />
-                <RegistryValue Root="HKCR" Key="CLSID\{12364A1C-E664-35E6-BB70-491492AAFFBA}\InprocServer32" Name="CodeBase" Value="file:///[#fil69E69326265A56E58AABD23A6FA13906]" Type="string" Action="write" />
-                <RegistryValue Root="HKCR" Key="CLSID\{87494461-7D3C-3089-AF25-5A3B615841D3}\Implemented Categories\{62C8FE65-4EBB-45e7-B440-6E39B2CDBF29}" Value="" Type="string" Action="write" />
-                <RegistryValue Root="HKCR" Key="CLSID\{87494461-7D3C-3089-AF25-5A3B615841D3}\InprocServer32\1.22.5836.1198" Name="Class" Value="NJsonSchema.CodeGeneration.EnumerationEntry" Type="string" Action="write" />
-                <RegistryValue Root="HKCR" Key="CLSID\{87494461-7D3C-3089-AF25-5A3B615841D3}\InprocServer32\1.22.5836.1198" Name="Assembly" Value="NJsonSchema.CodeGeneration, Version=1.22.5836.1198, Culture=neutral, PublicKeyToken=null" Type="string" Action="write" />
-                <RegistryValue Root="HKCR" Key="CLSID\{87494461-7D3C-3089-AF25-5A3B615841D3}\InprocServer32\1.22.5836.1198" Name="RuntimeVersion" Value="v4.0.30319" Type="string" Action="write" />
-                <RegistryValue Root="HKCR" Key="CLSID\{87494461-7D3C-3089-AF25-5A3B615841D3}\InprocServer32\1.22.5836.1198" Name="CodeBase" Value="file:///[#fil69E69326265A56E58AABD23A6FA13906]" Type="string" Action="write" />
-                <RegistryValue Root="HKCR" Key="CLSID\{87494461-7D3C-3089-AF25-5A3B615841D3}\InprocServer32" Name="Class" Value="NJsonSchema.CodeGeneration.EnumerationEntry" Type="string" Action="write" />
-                <RegistryValue Root="HKCR" Key="CLSID\{87494461-7D3C-3089-AF25-5A3B615841D3}\InprocServer32" Name="Assembly" Value="NJsonSchema.CodeGeneration, Version=1.22.5836.1198, Culture=neutral, PublicKeyToken=null" Type="string" Action="write" />
-                <RegistryValue Root="HKCR" Key="CLSID\{87494461-7D3C-3089-AF25-5A3B615841D3}\InprocServer32" Name="RuntimeVersion" Value="v4.0.30319" Type="string" Action="write" />
-                <RegistryValue Root="HKCR" Key="CLSID\{87494461-7D3C-3089-AF25-5A3B615841D3}\InprocServer32" Name="CodeBase" Value="file:///[#fil69E69326265A56E58AABD23A6FA13906]" Type="string" Action="write" />
-                <RegistryValue Root="HKCR" Key="CLSID\{BC5297EB-DCBF-3FB9-B0D5-33000F585C9B}\Implemented Categories\{62C8FE65-4EBB-45e7-B440-6E39B2CDBF29}" Value="" Type="string" Action="write" />
-                <RegistryValue Root="HKCR" Key="CLSID\{BC5297EB-DCBF-3FB9-B0D5-33000F585C9B}\InprocServer32\1.22.5836.1198" Name="Class" Value="NJsonSchema.CodeGeneration.CSharp.CSharpGeneratorSettings" Type="string" Action="write" />
-                <RegistryValue Root="HKCR" Key="CLSID\{BC5297EB-DCBF-3FB9-B0D5-33000F585C9B}\InprocServer32\1.22.5836.1198" Name="Assembly" Value="NJsonSchema.CodeGeneration, Version=1.22.5836.1198, Culture=neutral, PublicKeyToken=null" Type="string" Action="write" />
-                <RegistryValue Root="HKCR" Key="CLSID\{BC5297EB-DCBF-3FB9-B0D5-33000F585C9B}\InprocServer32\1.22.5836.1198" Name="RuntimeVersion" Value="v4.0.30319" Type="string" Action="write" />
-                <RegistryValue Root="HKCR" Key="CLSID\{BC5297EB-DCBF-3FB9-B0D5-33000F585C9B}\InprocServer32\1.22.5836.1198" Name="CodeBase" Value="file:///[#fil69E69326265A56E58AABD23A6FA13906]" Type="string" Action="write" />
-                <RegistryValue Root="HKCR" Key="CLSID\{BC5297EB-DCBF-3FB9-B0D5-33000F585C9B}\InprocServer32" Name="Class" Value="NJsonSchema.CodeGeneration.CSharp.CSharpGeneratorSettings" Type="string" Action="write" />
-                <RegistryValue Root="HKCR" Key="CLSID\{BC5297EB-DCBF-3FB9-B0D5-33000F585C9B}\InprocServer32" Name="Assembly" Value="NJsonSchema.CodeGeneration, Version=1.22.5836.1198, Culture=neutral, PublicKeyToken=null" Type="string" Action="write" />
-                <RegistryValue Root="HKCR" Key="CLSID\{BC5297EB-DCBF-3FB9-B0D5-33000F585C9B}\InprocServer32" Name="RuntimeVersion" Value="v4.0.30319" Type="string" Action="write" />
-                <RegistryValue Root="HKCR" Key="CLSID\{BC5297EB-DCBF-3FB9-B0D5-33000F585C9B}\InprocServer32" Name="CodeBase" Value="file:///[#fil69E69326265A56E58AABD23A6FA13906]" Type="string" Action="write" />
-                <RegistryValue Root="HKCR" Key="CLSID\{F649C58C-D464-39A8-8104-751DF734831C}\Implemented Categories\{62C8FE65-4EBB-45e7-B440-6E39B2CDBF29}" Value="" Type="string" Action="write" />
-                <RegistryValue Root="HKCR" Key="CLSID\{F649C58C-D464-39A8-8104-751DF734831C}\InprocServer32\1.22.5836.1198" Name="Class" Value="NJsonSchema.CodeGeneration.TypeGeneratorResult" Type="string" Action="write" />
-                <RegistryValue Root="HKCR" Key="CLSID\{F649C58C-D464-39A8-8104-751DF734831C}\InprocServer32\1.22.5836.1198" Name="Assembly" Value="NJsonSchema.CodeGeneration, Version=1.22.5836.1198, Culture=neutral, PublicKeyToken=null" Type="string" Action="write" />
-                <RegistryValue Root="HKCR" Key="CLSID\{F649C58C-D464-39A8-8104-751DF734831C}\InprocServer32\1.22.5836.1198" Name="RuntimeVersion" Value="v4.0.30319" Type="string" Action="write" />
-                <RegistryValue Root="HKCR" Key="CLSID\{F649C58C-D464-39A8-8104-751DF734831C}\InprocServer32\1.22.5836.1198" Name="CodeBase" Value="file:///[#fil69E69326265A56E58AABD23A6FA13906]" Type="string" Action="write" />
-                <RegistryValue Root="HKCR" Key="CLSID\{F649C58C-D464-39A8-8104-751DF734831C}\InprocServer32" Name="Class" Value="NJsonSchema.CodeGeneration.TypeGeneratorResult" Type="string" Action="write" />
-                <RegistryValue Root="HKCR" Key="CLSID\{F649C58C-D464-39A8-8104-751DF734831C}\InprocServer32" Name="Assembly" Value="NJsonSchema.CodeGeneration, Version=1.22.5836.1198, Culture=neutral, PublicKeyToken=null" Type="string" Action="write" />
-                <RegistryValue Root="HKCR" Key="CLSID\{F649C58C-D464-39A8-8104-751DF734831C}\InprocServer32" Name="RuntimeVersion" Value="v4.0.30319" Type="string" Action="write" />
-                <RegistryValue Root="HKCR" Key="CLSID\{F649C58C-D464-39A8-8104-751DF734831C}\InprocServer32" Name="CodeBase" Value="file:///[#fil69E69326265A56E58AABD23A6FA13906]" Type="string" Action="write" />
-                <RegistryValue Root="HKCR" Key="Record\{81EFCEED-3836-3C3D-AB11-EC647DB45076}\1.22.5836.1198" Name="Class" Value="NJsonSchema.CodeGeneration.CSharp.CSharpDateTimeType" Type="string" Action="write" />
-                <RegistryValue Root="HKCR" Key="Record\{81EFCEED-3836-3C3D-AB11-EC647DB45076}\1.22.5836.1198" Name="Assembly" Value="NJsonSchema.CodeGeneration, Version=1.22.5836.1198, Culture=neutral, PublicKeyToken=null" Type="string" Action="write" />
-                <RegistryValue Root="HKCR" Key="Record\{81EFCEED-3836-3C3D-AB11-EC647DB45076}\1.22.5836.1198" Name="RuntimeVersion" Value="v4.0.30319" Type="string" Action="write" />
-                <RegistryValue Root="HKCR" Key="Record\{81EFCEED-3836-3C3D-AB11-EC647DB45076}\1.22.5836.1198" Name="CodeBase" Value="file:///[#fil69E69326265A56E58AABD23A6FA13906]" Type="string" Action="write" />
-            </Component>
-            <Component Id="cmp0F72DC80E66380C61176B1A472BDB203" Directory="RootDirectory" Guid="*">
-                <File Id="fil967F1D6FED5D8E55E7C4B8711B422729" KeyPath="yes" Source="$(var.SourcePath)\NJsonSchema.CodeGeneration.pdb" />
-            </Component>
-            <Component Id="cmp19FE2E6712C318DF128B0BEEEAC96FAD" Directory="RootDirectory" Guid="*">
-                <File Id="filC0CB432EEDC939D89C8438BACBC5F227" KeyPath="yes" Source="$(var.SourcePath)\NJsonSchema.CodeGeneration.xml" />
-            </Component>
-            <Component Id="cmpCFDF9B03906A160A23B423DF1D391540" Directory="RootDirectory" Guid="*">
-                <Class Id="{105DCB80-E1C1-3EF3-ACFA-B755E7FCFEEE}" Context="InprocServer32" Description="NJsonSchema.JsonProperty" ThreadingModel="both" ForeignServer="mscoree.dll">
-                    <ProgId Id="NJsonSchema.JsonProperty" Description="NJsonSchema.JsonProperty" />
-                </Class>
-                <Class Id="{7B98DABC-CF0A-34C4-A097-9E3373A6CF7B}" Context="InprocServer32" Description="NJsonSchema.SchemaResolver" ThreadingModel="both" ForeignServer="mscoree.dll">
-                    <ProgId Id="NJsonSchema.SchemaResolver" Description="NJsonSchema.SchemaResolver" />
-                </Class>
-                <Class Id="{8AEDB779-133F-35C7-B101-50B849ED688B}" Context="InprocServer32" Description="NJsonSchema.JsonSchema4" ThreadingModel="both" ForeignServer="mscoree.dll">
-                    <ProgId Id="NJsonSchema.JsonSchema4" Description="NJsonSchema.JsonSchema4" />
-                </Class>
-                <Class Id="{AA8CF092-F45F-34EF-B468-AC710623711F}" Context="InprocServer32" Description="NJsonSchema.JsonSchemaGeneratorSettings" ThreadingModel="both" ForeignServer="mscoree.dll">
-                    <ProgId Id="NJsonSchema.JsonSchemaGeneratorSettings" Description="NJsonSchema.JsonSchemaGeneratorSettings" />
-                </Class>
-                <File Id="filE7D2BAF36BE70670FE414AAABB6765E1" KeyPath="yes" Source="$(var.SourcePath)\NJsonSchema.dll" />
-                <ProgId Id="Record" />
-                <RegistryValue Root="HKCR" Key="CLSID\{105DCB80-E1C1-3EF3-ACFA-B755E7FCFEEE}\Implemented Categories\{62C8FE65-4EBB-45e7-B440-6E39B2CDBF29}" Value="" Type="string" Action="write" />
-                <RegistryValue Root="HKCR" Key="CLSID\{105DCB80-E1C1-3EF3-ACFA-B755E7FCFEEE}\InprocServer32\1.22.5836.1197" Name="Class" Value="NJsonSchema.JsonProperty" Type="string" Action="write" />
-                <RegistryValue Root="HKCR" Key="CLSID\{105DCB80-E1C1-3EF3-ACFA-B755E7FCFEEE}\InprocServer32\1.22.5836.1197" Name="Assembly" Value="NJsonSchema, Version=1.22.5836.1197, Culture=neutral, PublicKeyToken=null" Type="string" Action="write" />
-                <RegistryValue Root="HKCR" Key="CLSID\{105DCB80-E1C1-3EF3-ACFA-B755E7FCFEEE}\InprocServer32\1.22.5836.1197" Name="RuntimeVersion" Value="v4.0.30319" Type="string" Action="write" />
-                <RegistryValue Root="HKCR" Key="CLSID\{105DCB80-E1C1-3EF3-ACFA-B755E7FCFEEE}\InprocServer32\1.22.5836.1197" Name="CodeBase" Value="file:///[#filE7D2BAF36BE70670FE414AAABB6765E1]" Type="string" Action="write" />
-                <RegistryValue Root="HKCR" Key="CLSID\{105DCB80-E1C1-3EF3-ACFA-B755E7FCFEEE}\InprocServer32" Name="Class" Value="NJsonSchema.JsonProperty" Type="string" Action="write" />
-                <RegistryValue Root="HKCR" Key="CLSID\{105DCB80-E1C1-3EF3-ACFA-B755E7FCFEEE}\InprocServer32" Name="Assembly" Value="NJsonSchema, Version=1.22.5836.1197, Culture=neutral, PublicKeyToken=null" Type="string" Action="write" />
-                <RegistryValue Root="HKCR" Key="CLSID\{105DCB80-E1C1-3EF3-ACFA-B755E7FCFEEE}\InprocServer32" Name="RuntimeVersion" Value="v4.0.30319" Type="string" Action="write" />
-                <RegistryValue Root="HKCR" Key="CLSID\{105DCB80-E1C1-3EF3-ACFA-B755E7FCFEEE}\InprocServer32" Name="CodeBase" Value="file:///[#filE7D2BAF36BE70670FE414AAABB6765E1]" Type="string" Action="write" />
-                <RegistryValue Root="HKCR" Key="CLSID\{7B98DABC-CF0A-34C4-A097-9E3373A6CF7B}\Implemented Categories\{62C8FE65-4EBB-45e7-B440-6E39B2CDBF29}" Value="" Type="string" Action="write" />
-                <RegistryValue Root="HKCR" Key="CLSID\{7B98DABC-CF0A-34C4-A097-9E3373A6CF7B}\InprocServer32\1.22.5836.1197" Name="Class" Value="NJsonSchema.SchemaResolver" Type="string" Action="write" />
-                <RegistryValue Root="HKCR" Key="CLSID\{7B98DABC-CF0A-34C4-A097-9E3373A6CF7B}\InprocServer32\1.22.5836.1197" Name="Assembly" Value="NJsonSchema, Version=1.22.5836.1197, Culture=neutral, PublicKeyToken=null" Type="string" Action="write" />
-                <RegistryValue Root="HKCR" Key="CLSID\{7B98DABC-CF0A-34C4-A097-9E3373A6CF7B}\InprocServer32\1.22.5836.1197" Name="RuntimeVersion" Value="v4.0.30319" Type="string" Action="write" />
-                <RegistryValue Root="HKCR" Key="CLSID\{7B98DABC-CF0A-34C4-A097-9E3373A6CF7B}\InprocServer32\1.22.5836.1197" Name="CodeBase" Value="file:///[#filE7D2BAF36BE70670FE414AAABB6765E1]" Type="string" Action="write" />
-                <RegistryValue Root="HKCR" Key="CLSID\{7B98DABC-CF0A-34C4-A097-9E3373A6CF7B}\InprocServer32" Name="Class" Value="NJsonSchema.SchemaResolver" Type="string" Action="write" />
-                <RegistryValue Root="HKCR" Key="CLSID\{7B98DABC-CF0A-34C4-A097-9E3373A6CF7B}\InprocServer32" Name="Assembly" Value="NJsonSchema, Version=1.22.5836.1197, Culture=neutral, PublicKeyToken=null" Type="string" Action="write" />
-                <RegistryValue Root="HKCR" Key="CLSID\{7B98DABC-CF0A-34C4-A097-9E3373A6CF7B}\InprocServer32" Name="RuntimeVersion" Value="v4.0.30319" Type="string" Action="write" />
-                <RegistryValue Root="HKCR" Key="CLSID\{7B98DABC-CF0A-34C4-A097-9E3373A6CF7B}\InprocServer32" Name="CodeBase" Value="file:///[#filE7D2BAF36BE70670FE414AAABB6765E1]" Type="string" Action="write" />
-                <RegistryValue Root="HKCR" Key="CLSID\{8AEDB779-133F-35C7-B101-50B849ED688B}\Implemented Categories\{62C8FE65-4EBB-45e7-B440-6E39B2CDBF29}" Value="" Type="string" Action="write" />
-                <RegistryValue Root="HKCR" Key="CLSID\{8AEDB779-133F-35C7-B101-50B849ED688B}\InprocServer32\1.22.5836.1197" Name="Class" Value="NJsonSchema.JsonSchema4" Type="string" Action="write" />
-                <RegistryValue Root="HKCR" Key="CLSID\{8AEDB779-133F-35C7-B101-50B849ED688B}\InprocServer32\1.22.5836.1197" Name="Assembly" Value="NJsonSchema, Version=1.22.5836.1197, Culture=neutral, PublicKeyToken=null" Type="string" Action="write" />
-                <RegistryValue Root="HKCR" Key="CLSID\{8AEDB779-133F-35C7-B101-50B849ED688B}\InprocServer32\1.22.5836.1197" Name="RuntimeVersion" Value="v4.0.30319" Type="string" Action="write" />
-                <RegistryValue Root="HKCR" Key="CLSID\{8AEDB779-133F-35C7-B101-50B849ED688B}\InprocServer32\1.22.5836.1197" Name="CodeBase" Value="file:///[#filE7D2BAF36BE70670FE414AAABB6765E1]" Type="string" Action="write" />
-                <RegistryValue Root="HKCR" Key="CLSID\{8AEDB779-133F-35C7-B101-50B849ED688B}\InprocServer32" Name="Class" Value="NJsonSchema.JsonSchema4" Type="string" Action="write" />
-                <RegistryValue Root="HKCR" Key="CLSID\{8AEDB779-133F-35C7-B101-50B849ED688B}\InprocServer32" Name="Assembly" Value="NJsonSchema, Version=1.22.5836.1197, Culture=neutral, PublicKeyToken=null" Type="string" Action="write" />
-                <RegistryValue Root="HKCR" Key="CLSID\{8AEDB779-133F-35C7-B101-50B849ED688B}\InprocServer32" Name="RuntimeVersion" Value="v4.0.30319" Type="string" Action="write" />
-                <RegistryValue Root="HKCR" Key="CLSID\{8AEDB779-133F-35C7-B101-50B849ED688B}\InprocServer32" Name="CodeBase" Value="file:///[#filE7D2BAF36BE70670FE414AAABB6765E1]" Type="string" Action="write" />
-                <RegistryValue Root="HKCR" Key="CLSID\{AA8CF092-F45F-34EF-B468-AC710623711F}\Implemented Categories\{62C8FE65-4EBB-45e7-B440-6E39B2CDBF29}" Value="" Type="string" Action="write" />
-                <RegistryValue Root="HKCR" Key="CLSID\{AA8CF092-F45F-34EF-B468-AC710623711F}\InprocServer32\1.22.5836.1197" Name="Class" Value="NJsonSchema.JsonSchemaGeneratorSettings" Type="string" Action="write" />
-                <RegistryValue Root="HKCR" Key="CLSID\{AA8CF092-F45F-34EF-B468-AC710623711F}\InprocServer32\1.22.5836.1197" Name="Assembly" Value="NJsonSchema, Version=1.22.5836.1197, Culture=neutral, PublicKeyToken=null" Type="string" Action="write" />
-                <RegistryValue Root="HKCR" Key="CLSID\{AA8CF092-F45F-34EF-B468-AC710623711F}\InprocServer32\1.22.5836.1197" Name="RuntimeVersion" Value="v4.0.30319" Type="string" Action="write" />
-                <RegistryValue Root="HKCR" Key="CLSID\{AA8CF092-F45F-34EF-B468-AC710623711F}\InprocServer32\1.22.5836.1197" Name="CodeBase" Value="file:///[#filE7D2BAF36BE70670FE414AAABB6765E1]" Type="string" Action="write" />
-                <RegistryValue Root="HKCR" Key="CLSID\{AA8CF092-F45F-34EF-B468-AC710623711F}\InprocServer32" Name="Class" Value="NJsonSchema.JsonSchemaGeneratorSettings" Type="string" Action="write" />
-                <RegistryValue Root="HKCR" Key="CLSID\{AA8CF092-F45F-34EF-B468-AC710623711F}\InprocServer32" Name="Assembly" Value="NJsonSchema, Version=1.22.5836.1197, Culture=neutral, PublicKeyToken=null" Type="string" Action="write" />
-                <RegistryValue Root="HKCR" Key="CLSID\{AA8CF092-F45F-34EF-B468-AC710623711F}\InprocServer32" Name="RuntimeVersion" Value="v4.0.30319" Type="string" Action="write" />
-                <RegistryValue Root="HKCR" Key="CLSID\{AA8CF092-F45F-34EF-B468-AC710623711F}\InprocServer32" Name="CodeBase" Value="file:///[#filE7D2BAF36BE70670FE414AAABB6765E1]" Type="string" Action="write" />
-                <RegistryValue Root="HKCR" Key="Record\{2FEC7C30-F8D4-3CC2-8D8F-6DC0DBE5203D}\1.22.5836.1197" Name="Class" Value="NJsonSchema.JsonObjectType" Type="string" Action="write" />
-                <RegistryValue Root="HKCR" Key="Record\{2FEC7C30-F8D4-3CC2-8D8F-6DC0DBE5203D}\1.22.5836.1197" Name="Assembly" Value="NJsonSchema, Version=1.22.5836.1197, Culture=neutral, PublicKeyToken=null" Type="string" Action="write" />
-                <RegistryValue Root="HKCR" Key="Record\{2FEC7C30-F8D4-3CC2-8D8F-6DC0DBE5203D}\1.22.5836.1197" Name="RuntimeVersion" Value="v4.0.30319" Type="string" Action="write" />
-                <RegistryValue Root="HKCR" Key="Record\{2FEC7C30-F8D4-3CC2-8D8F-6DC0DBE5203D}\1.22.5836.1197" Name="CodeBase" Value="file:///[#filE7D2BAF36BE70670FE414AAABB6765E1]" Type="string" Action="write" />
-                <RegistryValue Root="HKCR" Key="Record\{9A0C9994-7AB9-31DD-A73A-93CB8B533785}\1.22.5836.1197" Name="Class" Value="NJsonSchema.EnumHandling" Type="string" Action="write" />
-                <RegistryValue Root="HKCR" Key="Record\{9A0C9994-7AB9-31DD-A73A-93CB8B533785}\1.22.5836.1197" Name="Assembly" Value="NJsonSchema, Version=1.22.5836.1197, Culture=neutral, PublicKeyToken=null" Type="string" Action="write" />
-                <RegistryValue Root="HKCR" Key="Record\{9A0C9994-7AB9-31DD-A73A-93CB8B533785}\1.22.5836.1197" Name="RuntimeVersion" Value="v4.0.30319" Type="string" Action="write" />
-                <RegistryValue Root="HKCR" Key="Record\{9A0C9994-7AB9-31DD-A73A-93CB8B533785}\1.22.5836.1197" Name="CodeBase" Value="file:///[#filE7D2BAF36BE70670FE414AAABB6765E1]" Type="string" Action="write" />
-                <RegistryValue Root="HKCR" Key="Record\{B61ACC15-F522-3DE8-8B1E-882771E56291}\1.22.5836.1197" Name="Class" Value="NJsonSchema.Validation.ValidationErrorKind" Type="string" Action="write" />
-                <RegistryValue Root="HKCR" Key="Record\{B61ACC15-F522-3DE8-8B1E-882771E56291}\1.22.5836.1197" Name="Assembly" Value="NJsonSchema, Version=1.22.5836.1197, Culture=neutral, PublicKeyToken=null" Type="string" Action="write" />
-                <RegistryValue Root="HKCR" Key="Record\{B61ACC15-F522-3DE8-8B1E-882771E56291}\1.22.5836.1197" Name="RuntimeVersion" Value="v4.0.30319" Type="string" Action="write" />
-                <RegistryValue Root="HKCR" Key="Record\{B61ACC15-F522-3DE8-8B1E-882771E56291}\1.22.5836.1197" Name="CodeBase" Value="file:///[#filE7D2BAF36BE70670FE414AAABB6765E1]" Type="string" Action="write" />
-            </Component>
-            <Component Id="cmp1C1136F93E85EEFA43E6D2D9FFB0B6F2" Directory="RootDirectory" Guid="*">
-                <File Id="filD695A73671F7C09A8F5F9B000178428E" KeyPath="yes" Source="$(var.SourcePath)\NJsonSchema.xml" />
-            </Component>
-            <Component Id="cmpD433CB41F7E59DBB651203A1637871EF" Directory="RootDirectory" Guid="*">
-<<<<<<< HEAD
-                <Class Id="{15B2BDFE-6136-330C-B94D-C766432FDE55}" Context="InprocServer32" Description="NSwag.CodeGeneration.ClientGenerators.CSharp.SwaggerToCSharpGeneratorSettings" ThreadingModel="both" ForeignServer="mscoree.dll">
-                    <ProgId Id="NSwag.CodeGeneration.ClientGenerators.CSharp.SwaggerToCSharpGeneratorSettings" Description="NSwag.CodeGeneration.ClientGenerators.CSharp.SwaggerToCSharpGeneratorSettings" />
-                </Class>
-                <Class Id="{352E6E39-2520-35B3-A0AD-6ABD50D89366}" Context="InprocServer32" Description="NSwag.CodeGeneration.SwaggerGenerators.WebApi.AssemblyTypeToSwaggerGeneratorSettings" ThreadingModel="both" ForeignServer="mscoree.dll">
-                    <ProgId Id="NSwag.CodeGeneration.SwaggerGenerators.WebApi.AssemblyTypeToSwaggerGeneratorSettings" Description="NSwag.CodeGeneration.SwaggerGenerators.WebApi.AssemblyTypeToSwaggerGeneratorSettings" />
-                </Class>
-                <Class Id="{C6AF1ADD-F45B-3C41-8A76-117C6317BC7D}" Context="InprocServer32" Description="NSwag.CodeGeneration.SwaggerGenerators.WebApi.WebApiToSwaggerGeneratorSettings" ThreadingModel="both" ForeignServer="mscoree.dll">
-                    <ProgId Id="NSwag.CodeGeneration.SwaggerGenerators.WebApi.WebApiToSwaggerGeneratorSettings" Description="NSwag.CodeGeneration.SwaggerGenerators.WebApi.WebApiToSwaggerGeneratorSettings" />
-                </Class>
-                <Class Id="{ED96AADE-67BA-3CEE-B902-0D7B6F286C08}" Context="InprocServer32" Description="NSwag.CodeGeneration.ClientGenerators.TypeScript.SwaggerToTypeScriptGeneratorSettings" ThreadingModel="both" ForeignServer="mscoree.dll">
-                    <ProgId Id="NSwag.CodeGeneration.ClientGenerators.TypeScript.SwaggerToTypeScriptGeneratorSettings" Description="NSwag.CodeGeneration.ClientGenerators.TypeScript.SwaggerToTypeScriptGeneratorSettings" />
-                </Class>
-                <Class Id="{F53D4631-3B19-3BAF-9968-793EB7653B1B}" Context="InprocServer32" Description="NSwag.CodeGeneration.SwaggerGenerators.WebApi.WebApiAssemblyToSwaggerGeneratorSettings" ThreadingModel="both" ForeignServer="mscoree.dll">
-                    <ProgId Id="NSwag.CodeGeneration.SwaggerGenerators.WebApi.WebApiAssemblyToSwaggerGeneratorSettings" Description="NSwag.CodeGeneration.SwaggerGenerators.WebApi.WebApiAssemblyToSwaggerGeneratorSettings" />
-                </Class>
-                <Class Id="{FC87175F-0E27-33D7-835D-9A3826169555}" Context="InprocServer32" Description="NSwag.CodeGeneration.ClientGenerators.ClientGeneratorBaseSettings" ThreadingModel="both" ForeignServer="mscoree.dll">
-                    <ProgId Id="NSwag.CodeGeneration.ClientGenerators.ClientGeneratorBaseSettings" Description="NSwag.CodeGeneration.ClientGenerators.ClientGeneratorBaseSettings" />
-                </Class>
-                <File Id="filDC94E2DB0A7DAD32A328930C80E6419C" KeyPath="yes" Source="$(var.SourcePath)\NSwag.CodeGeneration.dll" />
-                <ProgId Id="Record" />
-                <RegistryValue Root="HKCR" Key="CLSID\{15B2BDFE-6136-330C-B94D-C766432FDE55}\Implemented Categories\{62C8FE65-4EBB-45e7-B440-6E39B2CDBF29}" Value="" Type="string" Action="write" />
-                <RegistryValue Root="HKCR" Key="CLSID\{15B2BDFE-6136-330C-B94D-C766432FDE55}\InprocServer32\1.19.5856.28319" Name="Class" Value="NSwag.CodeGeneration.ClientGenerators.CSharp.SwaggerToCSharpGeneratorSettings" Type="string" Action="write" />
-                <RegistryValue Root="HKCR" Key="CLSID\{15B2BDFE-6136-330C-B94D-C766432FDE55}\InprocServer32\1.19.5856.28319" Name="Assembly" Value="NSwag.CodeGeneration, Version=1.19.5856.28319, Culture=neutral, PublicKeyToken=null" Type="string" Action="write" />
-                <RegistryValue Root="HKCR" Key="CLSID\{15B2BDFE-6136-330C-B94D-C766432FDE55}\InprocServer32\1.19.5856.28319" Name="RuntimeVersion" Value="v4.0.30319" Type="string" Action="write" />
-                <RegistryValue Root="HKCR" Key="CLSID\{15B2BDFE-6136-330C-B94D-C766432FDE55}\InprocServer32\1.19.5856.28319" Name="CodeBase" Value="file:///[#filDC94E2DB0A7DAD32A328930C80E6419C]" Type="string" Action="write" />
-                <RegistryValue Root="HKCR" Key="CLSID\{15B2BDFE-6136-330C-B94D-C766432FDE55}\InprocServer32" Name="Class" Value="NSwag.CodeGeneration.ClientGenerators.CSharp.SwaggerToCSharpGeneratorSettings" Type="string" Action="write" />
-                <RegistryValue Root="HKCR" Key="CLSID\{15B2BDFE-6136-330C-B94D-C766432FDE55}\InprocServer32" Name="Assembly" Value="NSwag.CodeGeneration, Version=1.19.5856.28319, Culture=neutral, PublicKeyToken=null" Type="string" Action="write" />
-                <RegistryValue Root="HKCR" Key="CLSID\{15B2BDFE-6136-330C-B94D-C766432FDE55}\InprocServer32" Name="RuntimeVersion" Value="v4.0.30319" Type="string" Action="write" />
-                <RegistryValue Root="HKCR" Key="CLSID\{15B2BDFE-6136-330C-B94D-C766432FDE55}\InprocServer32" Name="CodeBase" Value="file:///[#filDC94E2DB0A7DAD32A328930C80E6419C]" Type="string" Action="write" />
-                <RegistryValue Root="HKCR" Key="CLSID\{352E6E39-2520-35B3-A0AD-6ABD50D89366}\Implemented Categories\{62C8FE65-4EBB-45e7-B440-6E39B2CDBF29}" Value="" Type="string" Action="write" />
-                <RegistryValue Root="HKCR" Key="CLSID\{352E6E39-2520-35B3-A0AD-6ABD50D89366}\InprocServer32\1.19.5856.28319" Name="Class" Value="NSwag.CodeGeneration.SwaggerGenerators.WebApi.AssemblyTypeToSwaggerGeneratorSettings" Type="string" Action="write" />
-                <RegistryValue Root="HKCR" Key="CLSID\{352E6E39-2520-35B3-A0AD-6ABD50D89366}\InprocServer32\1.19.5856.28319" Name="Assembly" Value="NSwag.CodeGeneration, Version=1.19.5856.28319, Culture=neutral, PublicKeyToken=null" Type="string" Action="write" />
-                <RegistryValue Root="HKCR" Key="CLSID\{352E6E39-2520-35B3-A0AD-6ABD50D89366}\InprocServer32\1.19.5856.28319" Name="RuntimeVersion" Value="v4.0.30319" Type="string" Action="write" />
-                <RegistryValue Root="HKCR" Key="CLSID\{352E6E39-2520-35B3-A0AD-6ABD50D89366}\InprocServer32\1.19.5856.28319" Name="CodeBase" Value="file:///[#filDC94E2DB0A7DAD32A328930C80E6419C]" Type="string" Action="write" />
-                <RegistryValue Root="HKCR" Key="CLSID\{352E6E39-2520-35B3-A0AD-6ABD50D89366}\InprocServer32" Name="Class" Value="NSwag.CodeGeneration.SwaggerGenerators.WebApi.AssemblyTypeToSwaggerGeneratorSettings" Type="string" Action="write" />
-                <RegistryValue Root="HKCR" Key="CLSID\{352E6E39-2520-35B3-A0AD-6ABD50D89366}\InprocServer32" Name="Assembly" Value="NSwag.CodeGeneration, Version=1.19.5856.28319, Culture=neutral, PublicKeyToken=null" Type="string" Action="write" />
-                <RegistryValue Root="HKCR" Key="CLSID\{352E6E39-2520-35B3-A0AD-6ABD50D89366}\InprocServer32" Name="RuntimeVersion" Value="v4.0.30319" Type="string" Action="write" />
-                <RegistryValue Root="HKCR" Key="CLSID\{352E6E39-2520-35B3-A0AD-6ABD50D89366}\InprocServer32" Name="CodeBase" Value="file:///[#filDC94E2DB0A7DAD32A328930C80E6419C]" Type="string" Action="write" />
-                <RegistryValue Root="HKCR" Key="CLSID\{C6AF1ADD-F45B-3C41-8A76-117C6317BC7D}\Implemented Categories\{62C8FE65-4EBB-45e7-B440-6E39B2CDBF29}" Value="" Type="string" Action="write" />
-                <RegistryValue Root="HKCR" Key="CLSID\{C6AF1ADD-F45B-3C41-8A76-117C6317BC7D}\InprocServer32\1.19.5856.28319" Name="Class" Value="NSwag.CodeGeneration.SwaggerGenerators.WebApi.WebApiToSwaggerGeneratorSettings" Type="string" Action="write" />
-                <RegistryValue Root="HKCR" Key="CLSID\{C6AF1ADD-F45B-3C41-8A76-117C6317BC7D}\InprocServer32\1.19.5856.28319" Name="Assembly" Value="NSwag.CodeGeneration, Version=1.19.5856.28319, Culture=neutral, PublicKeyToken=null" Type="string" Action="write" />
-                <RegistryValue Root="HKCR" Key="CLSID\{C6AF1ADD-F45B-3C41-8A76-117C6317BC7D}\InprocServer32\1.19.5856.28319" Name="RuntimeVersion" Value="v4.0.30319" Type="string" Action="write" />
-                <RegistryValue Root="HKCR" Key="CLSID\{C6AF1ADD-F45B-3C41-8A76-117C6317BC7D}\InprocServer32\1.19.5856.28319" Name="CodeBase" Value="file:///[#filDC94E2DB0A7DAD32A328930C80E6419C]" Type="string" Action="write" />
-                <RegistryValue Root="HKCR" Key="CLSID\{C6AF1ADD-F45B-3C41-8A76-117C6317BC7D}\InprocServer32" Name="Class" Value="NSwag.CodeGeneration.SwaggerGenerators.WebApi.WebApiToSwaggerGeneratorSettings" Type="string" Action="write" />
-                <RegistryValue Root="HKCR" Key="CLSID\{C6AF1ADD-F45B-3C41-8A76-117C6317BC7D}\InprocServer32" Name="Assembly" Value="NSwag.CodeGeneration, Version=1.19.5856.28319, Culture=neutral, PublicKeyToken=null" Type="string" Action="write" />
-                <RegistryValue Root="HKCR" Key="CLSID\{C6AF1ADD-F45B-3C41-8A76-117C6317BC7D}\InprocServer32" Name="RuntimeVersion" Value="v4.0.30319" Type="string" Action="write" />
-                <RegistryValue Root="HKCR" Key="CLSID\{C6AF1ADD-F45B-3C41-8A76-117C6317BC7D}\InprocServer32" Name="CodeBase" Value="file:///[#filDC94E2DB0A7DAD32A328930C80E6419C]" Type="string" Action="write" />
-                <RegistryValue Root="HKCR" Key="CLSID\{ED96AADE-67BA-3CEE-B902-0D7B6F286C08}\Implemented Categories\{62C8FE65-4EBB-45e7-B440-6E39B2CDBF29}" Value="" Type="string" Action="write" />
-                <RegistryValue Root="HKCR" Key="CLSID\{ED96AADE-67BA-3CEE-B902-0D7B6F286C08}\InprocServer32\1.19.5856.28319" Name="Class" Value="NSwag.CodeGeneration.ClientGenerators.TypeScript.SwaggerToTypeScriptGeneratorSettings" Type="string" Action="write" />
-                <RegistryValue Root="HKCR" Key="CLSID\{ED96AADE-67BA-3CEE-B902-0D7B6F286C08}\InprocServer32\1.19.5856.28319" Name="Assembly" Value="NSwag.CodeGeneration, Version=1.19.5856.28319, Culture=neutral, PublicKeyToken=null" Type="string" Action="write" />
-                <RegistryValue Root="HKCR" Key="CLSID\{ED96AADE-67BA-3CEE-B902-0D7B6F286C08}\InprocServer32\1.19.5856.28319" Name="RuntimeVersion" Value="v4.0.30319" Type="string" Action="write" />
-                <RegistryValue Root="HKCR" Key="CLSID\{ED96AADE-67BA-3CEE-B902-0D7B6F286C08}\InprocServer32\1.19.5856.28319" Name="CodeBase" Value="file:///[#filDC94E2DB0A7DAD32A328930C80E6419C]" Type="string" Action="write" />
-                <RegistryValue Root="HKCR" Key="CLSID\{ED96AADE-67BA-3CEE-B902-0D7B6F286C08}\InprocServer32" Name="Class" Value="NSwag.CodeGeneration.ClientGenerators.TypeScript.SwaggerToTypeScriptGeneratorSettings" Type="string" Action="write" />
-                <RegistryValue Root="HKCR" Key="CLSID\{ED96AADE-67BA-3CEE-B902-0D7B6F286C08}\InprocServer32" Name="Assembly" Value="NSwag.CodeGeneration, Version=1.19.5856.28319, Culture=neutral, PublicKeyToken=null" Type="string" Action="write" />
-                <RegistryValue Root="HKCR" Key="CLSID\{ED96AADE-67BA-3CEE-B902-0D7B6F286C08}\InprocServer32" Name="RuntimeVersion" Value="v4.0.30319" Type="string" Action="write" />
-                <RegistryValue Root="HKCR" Key="CLSID\{ED96AADE-67BA-3CEE-B902-0D7B6F286C08}\InprocServer32" Name="CodeBase" Value="file:///[#filDC94E2DB0A7DAD32A328930C80E6419C]" Type="string" Action="write" />
-                <RegistryValue Root="HKCR" Key="CLSID\{F53D4631-3B19-3BAF-9968-793EB7653B1B}\Implemented Categories\{62C8FE65-4EBB-45e7-B440-6E39B2CDBF29}" Value="" Type="string" Action="write" />
-                <RegistryValue Root="HKCR" Key="CLSID\{F53D4631-3B19-3BAF-9968-793EB7653B1B}\InprocServer32\1.19.5856.28319" Name="Class" Value="NSwag.CodeGeneration.SwaggerGenerators.WebApi.WebApiAssemblyToSwaggerGeneratorSettings" Type="string" Action="write" />
-                <RegistryValue Root="HKCR" Key="CLSID\{F53D4631-3B19-3BAF-9968-793EB7653B1B}\InprocServer32\1.19.5856.28319" Name="Assembly" Value="NSwag.CodeGeneration, Version=1.19.5856.28319, Culture=neutral, PublicKeyToken=null" Type="string" Action="write" />
-                <RegistryValue Root="HKCR" Key="CLSID\{F53D4631-3B19-3BAF-9968-793EB7653B1B}\InprocServer32\1.19.5856.28319" Name="RuntimeVersion" Value="v4.0.30319" Type="string" Action="write" />
-                <RegistryValue Root="HKCR" Key="CLSID\{F53D4631-3B19-3BAF-9968-793EB7653B1B}\InprocServer32\1.19.5856.28319" Name="CodeBase" Value="file:///[#filDC94E2DB0A7DAD32A328930C80E6419C]" Type="string" Action="write" />
-                <RegistryValue Root="HKCR" Key="CLSID\{F53D4631-3B19-3BAF-9968-793EB7653B1B}\InprocServer32" Name="Class" Value="NSwag.CodeGeneration.SwaggerGenerators.WebApi.WebApiAssemblyToSwaggerGeneratorSettings" Type="string" Action="write" />
-                <RegistryValue Root="HKCR" Key="CLSID\{F53D4631-3B19-3BAF-9968-793EB7653B1B}\InprocServer32" Name="Assembly" Value="NSwag.CodeGeneration, Version=1.19.5856.28319, Culture=neutral, PublicKeyToken=null" Type="string" Action="write" />
-                <RegistryValue Root="HKCR" Key="CLSID\{F53D4631-3B19-3BAF-9968-793EB7653B1B}\InprocServer32" Name="RuntimeVersion" Value="v4.0.30319" Type="string" Action="write" />
-                <RegistryValue Root="HKCR" Key="CLSID\{F53D4631-3B19-3BAF-9968-793EB7653B1B}\InprocServer32" Name="CodeBase" Value="file:///[#filDC94E2DB0A7DAD32A328930C80E6419C]" Type="string" Action="write" />
-                <RegistryValue Root="HKCR" Key="CLSID\{FC87175F-0E27-33D7-835D-9A3826169555}\Implemented Categories\{62C8FE65-4EBB-45e7-B440-6E39B2CDBF29}" Value="" Type="string" Action="write" />
-                <RegistryValue Root="HKCR" Key="CLSID\{FC87175F-0E27-33D7-835D-9A3826169555}\InprocServer32\1.19.5856.28319" Name="Class" Value="NSwag.CodeGeneration.ClientGenerators.ClientGeneratorBaseSettings" Type="string" Action="write" />
-                <RegistryValue Root="HKCR" Key="CLSID\{FC87175F-0E27-33D7-835D-9A3826169555}\InprocServer32\1.19.5856.28319" Name="Assembly" Value="NSwag.CodeGeneration, Version=1.19.5856.28319, Culture=neutral, PublicKeyToken=null" Type="string" Action="write" />
-                <RegistryValue Root="HKCR" Key="CLSID\{FC87175F-0E27-33D7-835D-9A3826169555}\InprocServer32\1.19.5856.28319" Name="RuntimeVersion" Value="v4.0.30319" Type="string" Action="write" />
-                <RegistryValue Root="HKCR" Key="CLSID\{FC87175F-0E27-33D7-835D-9A3826169555}\InprocServer32\1.19.5856.28319" Name="CodeBase" Value="file:///[#filDC94E2DB0A7DAD32A328930C80E6419C]" Type="string" Action="write" />
-                <RegistryValue Root="HKCR" Key="CLSID\{FC87175F-0E27-33D7-835D-9A3826169555}\InprocServer32" Name="Class" Value="NSwag.CodeGeneration.ClientGenerators.ClientGeneratorBaseSettings" Type="string" Action="write" />
-                <RegistryValue Root="HKCR" Key="CLSID\{FC87175F-0E27-33D7-835D-9A3826169555}\InprocServer32" Name="Assembly" Value="NSwag.CodeGeneration, Version=1.19.5856.28319, Culture=neutral, PublicKeyToken=null" Type="string" Action="write" />
-                <RegistryValue Root="HKCR" Key="CLSID\{FC87175F-0E27-33D7-835D-9A3826169555}\InprocServer32" Name="RuntimeVersion" Value="v4.0.30319" Type="string" Action="write" />
-                <RegistryValue Root="HKCR" Key="CLSID\{FC87175F-0E27-33D7-835D-9A3826169555}\InprocServer32" Name="CodeBase" Value="file:///[#filDC94E2DB0A7DAD32A328930C80E6419C]" Type="string" Action="write" />
-                <RegistryValue Root="HKCR" Key="Record\{8E95B7BB-1B7A-36AF-B616-E1B5BC4DCA5D}\1.19.5856.28319" Name="Class" Value="NSwag.CodeGeneration.ClientGenerators.OperationGenerationMode" Type="string" Action="write" />
-                <RegistryValue Root="HKCR" Key="Record\{8E95B7BB-1B7A-36AF-B616-E1B5BC4DCA5D}\1.19.5856.28319" Name="Assembly" Value="NSwag.CodeGeneration, Version=1.19.5856.28319, Culture=neutral, PublicKeyToken=null" Type="string" Action="write" />
-                <RegistryValue Root="HKCR" Key="Record\{8E95B7BB-1B7A-36AF-B616-E1B5BC4DCA5D}\1.19.5856.28319" Name="RuntimeVersion" Value="v4.0.30319" Type="string" Action="write" />
-                <RegistryValue Root="HKCR" Key="Record\{8E95B7BB-1B7A-36AF-B616-E1B5BC4DCA5D}\1.19.5856.28319" Name="CodeBase" Value="file:///[#filDC94E2DB0A7DAD32A328930C80E6419C]" Type="string" Action="write" />
-                <RegistryValue Root="HKCR" Key="Record\{E7C3EE0E-F397-3124-BC21-391E7E742DF0}\1.19.5856.28319" Name="Class" Value="NSwag.CodeGeneration.ClientGenerators.TypeScript.TypeScriptTemplate" Type="string" Action="write" />
-                <RegistryValue Root="HKCR" Key="Record\{E7C3EE0E-F397-3124-BC21-391E7E742DF0}\1.19.5856.28319" Name="Assembly" Value="NSwag.CodeGeneration, Version=1.19.5856.28319, Culture=neutral, PublicKeyToken=null" Type="string" Action="write" />
-                <RegistryValue Root="HKCR" Key="Record\{E7C3EE0E-F397-3124-BC21-391E7E742DF0}\1.19.5856.28319" Name="RuntimeVersion" Value="v4.0.30319" Type="string" Action="write" />
-                <RegistryValue Root="HKCR" Key="Record\{E7C3EE0E-F397-3124-BC21-391E7E742DF0}\1.19.5856.28319" Name="CodeBase" Value="file:///[#filDC94E2DB0A7DAD32A328930C80E6419C]" Type="string" Action="write" />
-=======
-                <Class Id="{28530D81-4929-32D5-B681-332A95544B7A}" Context="InprocServer32" Description="NSwag.CodeGeneration.ClientGenerators.ClientGeneratorBaseSettings" ThreadingModel="both" ForeignServer="mscoree.dll">
-                    <ProgId Id="NSwag.CodeGeneration.ClientGenerators.ClientGeneratorBaseSettings" Description="NSwag.CodeGeneration.ClientGenerators.ClientGeneratorBaseSettings" />
-                </Class>
-                <Class Id="{2A55AE34-EB70-32B0-840C-B44937B11C51}" Context="InprocServer32" Description="NSwag.CodeGeneration.SwaggerGenerators.WebApi.AssemblyTypeToSwaggerGeneratorSettings" ThreadingModel="both" ForeignServer="mscoree.dll">
-                    <ProgId Id="NSwag.CodeGeneration.SwaggerGenerators.WebApi.AssemblyTypeToSwaggerGeneratorSettings" Description="NSwag.CodeGeneration.SwaggerGenerators.WebApi.AssemblyTypeToSwaggerGeneratorSettings" />
-                </Class>
-                <Class Id="{4BA4C063-4E69-3679-9BB9-4F613F5A6DDD}" Context="InprocServer32" Description="NSwag.CodeGeneration.SwaggerGenerators.WebApi.WebApiToSwaggerGeneratorSettings" ThreadingModel="both" ForeignServer="mscoree.dll">
-                    <ProgId Id="NSwag.CodeGeneration.SwaggerGenerators.WebApi.WebApiToSwaggerGeneratorSettings" Description="NSwag.CodeGeneration.SwaggerGenerators.WebApi.WebApiToSwaggerGeneratorSettings" />
-                </Class>
-                <Class Id="{4BE5DD6F-875A-33CC-8E4B-8FD4D70BE3D3}" Context="InprocServer32" Description="NSwag.CodeGeneration.ClientGenerators.CSharp.SwaggerToCSharpGeneratorSettings" ThreadingModel="both" ForeignServer="mscoree.dll">
-                    <ProgId Id="NSwag.CodeGeneration.ClientGenerators.CSharp.SwaggerToCSharpGeneratorSettings" Description="NSwag.CodeGeneration.ClientGenerators.CSharp.SwaggerToCSharpGeneratorSettings" />
-                </Class>
-                <Class Id="{614E3F60-74A0-3E3C-B83A-407C40A94674}" Context="InprocServer32" Description="NSwag.CodeGeneration.ClientGenerators.TypeScript.SwaggerToTypeScriptGeneratorSettings" ThreadingModel="both" ForeignServer="mscoree.dll">
-                    <ProgId Id="NSwag.CodeGeneration.ClientGenerators.TypeScript.SwaggerToTypeScriptGeneratorSettings" Description="NSwag.CodeGeneration.ClientGenerators.TypeScript.SwaggerToTypeScriptGeneratorSettings" />
-                </Class>
-                <Class Id="{F25F4797-FD3D-328A-9BDA-EBC6B8699050}" Context="InprocServer32" Description="NSwag.CodeGeneration.SwaggerGenerators.WebApi.WebApiAssemblyToSwaggerGeneratorSettings" ThreadingModel="both" ForeignServer="mscoree.dll">
-                    <ProgId Id="NSwag.CodeGeneration.SwaggerGenerators.WebApi.WebApiAssemblyToSwaggerGeneratorSettings" Description="NSwag.CodeGeneration.SwaggerGenerators.WebApi.WebApiAssemblyToSwaggerGeneratorSettings" />
-                </Class>
-                <File Id="filDC94E2DB0A7DAD32A328930C80E6419C" KeyPath="yes" Source="$(var.SourcePath)\NSwag.CodeGeneration.dll" />
-                <ProgId Id="Record" />
-                <RegistryValue Root="HKCR" Key="CLSID\{28530D81-4929-32D5-B681-332A95544B7A}\Implemented Categories\{62C8FE65-4EBB-45e7-B440-6E39B2CDBF29}" Value="" Type="string" Action="write" />
-                <RegistryValue Root="HKCR" Key="CLSID\{28530D81-4929-32D5-B681-332A95544B7A}\InprocServer32\1.19.5855.37223" Name="Class" Value="NSwag.CodeGeneration.ClientGenerators.ClientGeneratorBaseSettings" Type="string" Action="write" />
-                <RegistryValue Root="HKCR" Key="CLSID\{28530D81-4929-32D5-B681-332A95544B7A}\InprocServer32\1.19.5855.37223" Name="Assembly" Value="NSwag.CodeGeneration, Version=1.19.5855.37223, Culture=neutral, PublicKeyToken=null" Type="string" Action="write" />
-                <RegistryValue Root="HKCR" Key="CLSID\{28530D81-4929-32D5-B681-332A95544B7A}\InprocServer32\1.19.5855.37223" Name="RuntimeVersion" Value="v4.0.30319" Type="string" Action="write" />
-                <RegistryValue Root="HKCR" Key="CLSID\{28530D81-4929-32D5-B681-332A95544B7A}\InprocServer32\1.19.5855.37223" Name="CodeBase" Value="file:///[#filDC94E2DB0A7DAD32A328930C80E6419C]" Type="string" Action="write" />
-                <RegistryValue Root="HKCR" Key="CLSID\{28530D81-4929-32D5-B681-332A95544B7A}\InprocServer32" Name="Class" Value="NSwag.CodeGeneration.ClientGenerators.ClientGeneratorBaseSettings" Type="string" Action="write" />
-                <RegistryValue Root="HKCR" Key="CLSID\{28530D81-4929-32D5-B681-332A95544B7A}\InprocServer32" Name="Assembly" Value="NSwag.CodeGeneration, Version=1.19.5855.37223, Culture=neutral, PublicKeyToken=null" Type="string" Action="write" />
-                <RegistryValue Root="HKCR" Key="CLSID\{28530D81-4929-32D5-B681-332A95544B7A}\InprocServer32" Name="RuntimeVersion" Value="v4.0.30319" Type="string" Action="write" />
-                <RegistryValue Root="HKCR" Key="CLSID\{28530D81-4929-32D5-B681-332A95544B7A}\InprocServer32" Name="CodeBase" Value="file:///[#filDC94E2DB0A7DAD32A328930C80E6419C]" Type="string" Action="write" />
-                <RegistryValue Root="HKCR" Key="CLSID\{2A55AE34-EB70-32B0-840C-B44937B11C51}\Implemented Categories\{62C8FE65-4EBB-45e7-B440-6E39B2CDBF29}" Value="" Type="string" Action="write" />
-                <RegistryValue Root="HKCR" Key="CLSID\{2A55AE34-EB70-32B0-840C-B44937B11C51}\InprocServer32\1.19.5855.37223" Name="Class" Value="NSwag.CodeGeneration.SwaggerGenerators.WebApi.AssemblyTypeToSwaggerGeneratorSettings" Type="string" Action="write" />
-                <RegistryValue Root="HKCR" Key="CLSID\{2A55AE34-EB70-32B0-840C-B44937B11C51}\InprocServer32\1.19.5855.37223" Name="Assembly" Value="NSwag.CodeGeneration, Version=1.19.5855.37223, Culture=neutral, PublicKeyToken=null" Type="string" Action="write" />
-                <RegistryValue Root="HKCR" Key="CLSID\{2A55AE34-EB70-32B0-840C-B44937B11C51}\InprocServer32\1.19.5855.37223" Name="RuntimeVersion" Value="v4.0.30319" Type="string" Action="write" />
-                <RegistryValue Root="HKCR" Key="CLSID\{2A55AE34-EB70-32B0-840C-B44937B11C51}\InprocServer32\1.19.5855.37223" Name="CodeBase" Value="file:///[#filDC94E2DB0A7DAD32A328930C80E6419C]" Type="string" Action="write" />
-                <RegistryValue Root="HKCR" Key="CLSID\{2A55AE34-EB70-32B0-840C-B44937B11C51}\InprocServer32" Name="Class" Value="NSwag.CodeGeneration.SwaggerGenerators.WebApi.AssemblyTypeToSwaggerGeneratorSettings" Type="string" Action="write" />
-                <RegistryValue Root="HKCR" Key="CLSID\{2A55AE34-EB70-32B0-840C-B44937B11C51}\InprocServer32" Name="Assembly" Value="NSwag.CodeGeneration, Version=1.19.5855.37223, Culture=neutral, PublicKeyToken=null" Type="string" Action="write" />
-                <RegistryValue Root="HKCR" Key="CLSID\{2A55AE34-EB70-32B0-840C-B44937B11C51}\InprocServer32" Name="RuntimeVersion" Value="v4.0.30319" Type="string" Action="write" />
-                <RegistryValue Root="HKCR" Key="CLSID\{2A55AE34-EB70-32B0-840C-B44937B11C51}\InprocServer32" Name="CodeBase" Value="file:///[#filDC94E2DB0A7DAD32A328930C80E6419C]" Type="string" Action="write" />
-                <RegistryValue Root="HKCR" Key="CLSID\{4BA4C063-4E69-3679-9BB9-4F613F5A6DDD}\Implemented Categories\{62C8FE65-4EBB-45e7-B440-6E39B2CDBF29}" Value="" Type="string" Action="write" />
-                <RegistryValue Root="HKCR" Key="CLSID\{4BA4C063-4E69-3679-9BB9-4F613F5A6DDD}\InprocServer32\1.19.5855.37223" Name="Class" Value="NSwag.CodeGeneration.SwaggerGenerators.WebApi.WebApiToSwaggerGeneratorSettings" Type="string" Action="write" />
-                <RegistryValue Root="HKCR" Key="CLSID\{4BA4C063-4E69-3679-9BB9-4F613F5A6DDD}\InprocServer32\1.19.5855.37223" Name="Assembly" Value="NSwag.CodeGeneration, Version=1.19.5855.37223, Culture=neutral, PublicKeyToken=null" Type="string" Action="write" />
-                <RegistryValue Root="HKCR" Key="CLSID\{4BA4C063-4E69-3679-9BB9-4F613F5A6DDD}\InprocServer32\1.19.5855.37223" Name="RuntimeVersion" Value="v4.0.30319" Type="string" Action="write" />
-                <RegistryValue Root="HKCR" Key="CLSID\{4BA4C063-4E69-3679-9BB9-4F613F5A6DDD}\InprocServer32\1.19.5855.37223" Name="CodeBase" Value="file:///[#filDC94E2DB0A7DAD32A328930C80E6419C]" Type="string" Action="write" />
-                <RegistryValue Root="HKCR" Key="CLSID\{4BA4C063-4E69-3679-9BB9-4F613F5A6DDD}\InprocServer32" Name="Class" Value="NSwag.CodeGeneration.SwaggerGenerators.WebApi.WebApiToSwaggerGeneratorSettings" Type="string" Action="write" />
-                <RegistryValue Root="HKCR" Key="CLSID\{4BA4C063-4E69-3679-9BB9-4F613F5A6DDD}\InprocServer32" Name="Assembly" Value="NSwag.CodeGeneration, Version=1.19.5855.37223, Culture=neutral, PublicKeyToken=null" Type="string" Action="write" />
-                <RegistryValue Root="HKCR" Key="CLSID\{4BA4C063-4E69-3679-9BB9-4F613F5A6DDD}\InprocServer32" Name="RuntimeVersion" Value="v4.0.30319" Type="string" Action="write" />
-                <RegistryValue Root="HKCR" Key="CLSID\{4BA4C063-4E69-3679-9BB9-4F613F5A6DDD}\InprocServer32" Name="CodeBase" Value="file:///[#filDC94E2DB0A7DAD32A328930C80E6419C]" Type="string" Action="write" />
-                <RegistryValue Root="HKCR" Key="CLSID\{4BE5DD6F-875A-33CC-8E4B-8FD4D70BE3D3}\Implemented Categories\{62C8FE65-4EBB-45e7-B440-6E39B2CDBF29}" Value="" Type="string" Action="write" />
-                <RegistryValue Root="HKCR" Key="CLSID\{4BE5DD6F-875A-33CC-8E4B-8FD4D70BE3D3}\InprocServer32\1.19.5855.37223" Name="Class" Value="NSwag.CodeGeneration.ClientGenerators.CSharp.SwaggerToCSharpGeneratorSettings" Type="string" Action="write" />
-                <RegistryValue Root="HKCR" Key="CLSID\{4BE5DD6F-875A-33CC-8E4B-8FD4D70BE3D3}\InprocServer32\1.19.5855.37223" Name="Assembly" Value="NSwag.CodeGeneration, Version=1.19.5855.37223, Culture=neutral, PublicKeyToken=null" Type="string" Action="write" />
-                <RegistryValue Root="HKCR" Key="CLSID\{4BE5DD6F-875A-33CC-8E4B-8FD4D70BE3D3}\InprocServer32\1.19.5855.37223" Name="RuntimeVersion" Value="v4.0.30319" Type="string" Action="write" />
-                <RegistryValue Root="HKCR" Key="CLSID\{4BE5DD6F-875A-33CC-8E4B-8FD4D70BE3D3}\InprocServer32\1.19.5855.37223" Name="CodeBase" Value="file:///[#filDC94E2DB0A7DAD32A328930C80E6419C]" Type="string" Action="write" />
-                <RegistryValue Root="HKCR" Key="CLSID\{4BE5DD6F-875A-33CC-8E4B-8FD4D70BE3D3}\InprocServer32" Name="Class" Value="NSwag.CodeGeneration.ClientGenerators.CSharp.SwaggerToCSharpGeneratorSettings" Type="string" Action="write" />
-                <RegistryValue Root="HKCR" Key="CLSID\{4BE5DD6F-875A-33CC-8E4B-8FD4D70BE3D3}\InprocServer32" Name="Assembly" Value="NSwag.CodeGeneration, Version=1.19.5855.37223, Culture=neutral, PublicKeyToken=null" Type="string" Action="write" />
-                <RegistryValue Root="HKCR" Key="CLSID\{4BE5DD6F-875A-33CC-8E4B-8FD4D70BE3D3}\InprocServer32" Name="RuntimeVersion" Value="v4.0.30319" Type="string" Action="write" />
-                <RegistryValue Root="HKCR" Key="CLSID\{4BE5DD6F-875A-33CC-8E4B-8FD4D70BE3D3}\InprocServer32" Name="CodeBase" Value="file:///[#filDC94E2DB0A7DAD32A328930C80E6419C]" Type="string" Action="write" />
-                <RegistryValue Root="HKCR" Key="CLSID\{614E3F60-74A0-3E3C-B83A-407C40A94674}\Implemented Categories\{62C8FE65-4EBB-45e7-B440-6E39B2CDBF29}" Value="" Type="string" Action="write" />
-                <RegistryValue Root="HKCR" Key="CLSID\{614E3F60-74A0-3E3C-B83A-407C40A94674}\InprocServer32\1.19.5855.37223" Name="Class" Value="NSwag.CodeGeneration.ClientGenerators.TypeScript.SwaggerToTypeScriptGeneratorSettings" Type="string" Action="write" />
-                <RegistryValue Root="HKCR" Key="CLSID\{614E3F60-74A0-3E3C-B83A-407C40A94674}\InprocServer32\1.19.5855.37223" Name="Assembly" Value="NSwag.CodeGeneration, Version=1.19.5855.37223, Culture=neutral, PublicKeyToken=null" Type="string" Action="write" />
-                <RegistryValue Root="HKCR" Key="CLSID\{614E3F60-74A0-3E3C-B83A-407C40A94674}\InprocServer32\1.19.5855.37223" Name="RuntimeVersion" Value="v4.0.30319" Type="string" Action="write" />
-                <RegistryValue Root="HKCR" Key="CLSID\{614E3F60-74A0-3E3C-B83A-407C40A94674}\InprocServer32\1.19.5855.37223" Name="CodeBase" Value="file:///[#filDC94E2DB0A7DAD32A328930C80E6419C]" Type="string" Action="write" />
-                <RegistryValue Root="HKCR" Key="CLSID\{614E3F60-74A0-3E3C-B83A-407C40A94674}\InprocServer32" Name="Class" Value="NSwag.CodeGeneration.ClientGenerators.TypeScript.SwaggerToTypeScriptGeneratorSettings" Type="string" Action="write" />
-                <RegistryValue Root="HKCR" Key="CLSID\{614E3F60-74A0-3E3C-B83A-407C40A94674}\InprocServer32" Name="Assembly" Value="NSwag.CodeGeneration, Version=1.19.5855.37223, Culture=neutral, PublicKeyToken=null" Type="string" Action="write" />
-                <RegistryValue Root="HKCR" Key="CLSID\{614E3F60-74A0-3E3C-B83A-407C40A94674}\InprocServer32" Name="RuntimeVersion" Value="v4.0.30319" Type="string" Action="write" />
-                <RegistryValue Root="HKCR" Key="CLSID\{614E3F60-74A0-3E3C-B83A-407C40A94674}\InprocServer32" Name="CodeBase" Value="file:///[#filDC94E2DB0A7DAD32A328930C80E6419C]" Type="string" Action="write" />
-                <RegistryValue Root="HKCR" Key="CLSID\{F25F4797-FD3D-328A-9BDA-EBC6B8699050}\Implemented Categories\{62C8FE65-4EBB-45e7-B440-6E39B2CDBF29}" Value="" Type="string" Action="write" />
-                <RegistryValue Root="HKCR" Key="CLSID\{F25F4797-FD3D-328A-9BDA-EBC6B8699050}\InprocServer32\1.19.5855.37223" Name="Class" Value="NSwag.CodeGeneration.SwaggerGenerators.WebApi.WebApiAssemblyToSwaggerGeneratorSettings" Type="string" Action="write" />
-                <RegistryValue Root="HKCR" Key="CLSID\{F25F4797-FD3D-328A-9BDA-EBC6B8699050}\InprocServer32\1.19.5855.37223" Name="Assembly" Value="NSwag.CodeGeneration, Version=1.19.5855.37223, Culture=neutral, PublicKeyToken=null" Type="string" Action="write" />
-                <RegistryValue Root="HKCR" Key="CLSID\{F25F4797-FD3D-328A-9BDA-EBC6B8699050}\InprocServer32\1.19.5855.37223" Name="RuntimeVersion" Value="v4.0.30319" Type="string" Action="write" />
-                <RegistryValue Root="HKCR" Key="CLSID\{F25F4797-FD3D-328A-9BDA-EBC6B8699050}\InprocServer32\1.19.5855.37223" Name="CodeBase" Value="file:///[#filDC94E2DB0A7DAD32A328930C80E6419C]" Type="string" Action="write" />
-                <RegistryValue Root="HKCR" Key="CLSID\{F25F4797-FD3D-328A-9BDA-EBC6B8699050}\InprocServer32" Name="Class" Value="NSwag.CodeGeneration.SwaggerGenerators.WebApi.WebApiAssemblyToSwaggerGeneratorSettings" Type="string" Action="write" />
-                <RegistryValue Root="HKCR" Key="CLSID\{F25F4797-FD3D-328A-9BDA-EBC6B8699050}\InprocServer32" Name="Assembly" Value="NSwag.CodeGeneration, Version=1.19.5855.37223, Culture=neutral, PublicKeyToken=null" Type="string" Action="write" />
-                <RegistryValue Root="HKCR" Key="CLSID\{F25F4797-FD3D-328A-9BDA-EBC6B8699050}\InprocServer32" Name="RuntimeVersion" Value="v4.0.30319" Type="string" Action="write" />
-                <RegistryValue Root="HKCR" Key="CLSID\{F25F4797-FD3D-328A-9BDA-EBC6B8699050}\InprocServer32" Name="CodeBase" Value="file:///[#filDC94E2DB0A7DAD32A328930C80E6419C]" Type="string" Action="write" />
-                <RegistryValue Root="HKCR" Key="Record\{6DF17F3D-96FF-3E22-95CE-0DF537011C09}\1.19.5855.37223" Name="Class" Value="NSwag.CodeGeneration.ClientGenerators.OperationGenerationMode" Type="string" Action="write" />
-                <RegistryValue Root="HKCR" Key="Record\{6DF17F3D-96FF-3E22-95CE-0DF537011C09}\1.19.5855.37223" Name="Assembly" Value="NSwag.CodeGeneration, Version=1.19.5855.37223, Culture=neutral, PublicKeyToken=null" Type="string" Action="write" />
-                <RegistryValue Root="HKCR" Key="Record\{6DF17F3D-96FF-3E22-95CE-0DF537011C09}\1.19.5855.37223" Name="RuntimeVersion" Value="v4.0.30319" Type="string" Action="write" />
-                <RegistryValue Root="HKCR" Key="Record\{6DF17F3D-96FF-3E22-95CE-0DF537011C09}\1.19.5855.37223" Name="CodeBase" Value="file:///[#filDC94E2DB0A7DAD32A328930C80E6419C]" Type="string" Action="write" />
-                <RegistryValue Root="HKCR" Key="Record\{7BA0ACB4-3141-3104-95FD-4211D0CF5D41}\1.19.5855.37223" Name="Class" Value="NSwag.CodeGeneration.ClientGenerators.TypeScript.TypeScriptTemplate" Type="string" Action="write" />
-                <RegistryValue Root="HKCR" Key="Record\{7BA0ACB4-3141-3104-95FD-4211D0CF5D41}\1.19.5855.37223" Name="Assembly" Value="NSwag.CodeGeneration, Version=1.19.5855.37223, Culture=neutral, PublicKeyToken=null" Type="string" Action="write" />
-                <RegistryValue Root="HKCR" Key="Record\{7BA0ACB4-3141-3104-95FD-4211D0CF5D41}\1.19.5855.37223" Name="RuntimeVersion" Value="v4.0.30319" Type="string" Action="write" />
-                <RegistryValue Root="HKCR" Key="Record\{7BA0ACB4-3141-3104-95FD-4211D0CF5D41}\1.19.5855.37223" Name="CodeBase" Value="file:///[#filDC94E2DB0A7DAD32A328930C80E6419C]" Type="string" Action="write" />
->>>>>>> 3cf12801
-            </Component>
-            <Component Id="cmp1949BC3177C07B75094A9C221E194BD5" Directory="RootDirectory" Guid="*">
-                <File Id="fil8177F0D8741FF80180BD236FBACDF05F" KeyPath="yes" Source="$(var.SourcePath)\NSwag.CodeGeneration.pdb" />
-            </Component>
-            <Component Id="cmp467981A375B9C9BD9836444143038D95" Directory="RootDirectory" Guid="*">
-                <File Id="filA0B38857D48FC4AADA41CEA9DCA0BED9" KeyPath="yes" Source="$(var.SourcePath)\NSwag.CodeGeneration.xml" />
-            </Component>
-            <Component Id="cmpAAFA37AAF0733BDB6A158E6D1B46BBE6" Directory="RootDirectory" Guid="*">
-<<<<<<< HEAD
-                <Class Id="{08146DE1-6BA3-3E3B-9913-9AE7B4D13216}" Context="InprocServer32" Description="NSwag.SwaggerOperation" ThreadingModel="both" ForeignServer="mscoree.dll">
-                    <ProgId Id="NSwag.SwaggerOperation" Description="NSwag.SwaggerOperation" />
-                </Class>
-                <Class Id="{3813E4ED-0434-31D2-9FDB-44D10807973F}" Context="InprocServer32" Description="NSwag.SwaggerOperations" ThreadingModel="both" ForeignServer="mscoree.dll">
-                    <ProgId Id="NSwag.SwaggerOperations" Description="NSwag.SwaggerOperations" />
-                </Class>
-                <Class Id="{38772FD5-A17E-34DD-9B0B-C230A4B4CAF1}" Context="InprocServer32" Description="NSwag.SwaggerContact" ThreadingModel="both" ForeignServer="mscoree.dll">
-                    <ProgId Id="NSwag.SwaggerContact" Description="NSwag.SwaggerContact" />
-                </Class>
-                <Class Id="{536F6339-FCF2-3854-993C-D9FAA018C82F}" Context="InprocServer32" Description="NSwag.SwaggerParameter" ThreadingModel="both" ForeignServer="mscoree.dll">
-                    <ProgId Id="NSwag.SwaggerParameter" Description="NSwag.SwaggerParameter" />
-                </Class>
-                <Class Id="{7D117E18-6A30-3DFE-9814-CBB6AAB6D5EA}" Context="InprocServer32" Description="NSwag.SwaggerResponses" ThreadingModel="both" ForeignServer="mscoree.dll">
-                    <ProgId Id="NSwag.SwaggerResponses" Description="NSwag.SwaggerResponses" />
-                </Class>
-                <Class Id="{998F9C46-8B1F-3336-BDCD-76D4B0AE64A5}" Context="InprocServer32" Description="NSwag.SwaggerInfo" ThreadingModel="both" ForeignServer="mscoree.dll">
-                    <ProgId Id="NSwag.SwaggerInfo" Description="NSwag.SwaggerInfo" />
-                </Class>
-                <Class Id="{A84CDB69-86A2-3D4B-9CFB-459AE3ED2440}" Context="InprocServer32" Description="NSwag.SwaggerTag" ThreadingModel="both" ForeignServer="mscoree.dll">
-                    <ProgId Id="NSwag.SwaggerTag" Description="NSwag.SwaggerTag" />
-                </Class>
-                <Class Id="{B51A8258-78B6-3438-9A11-D67BF5B82CA8}" Context="InprocServer32" Description="NSwag.SwaggerSecurityRequirement" ThreadingModel="both" ForeignServer="mscoree.dll">
-                    <ProgId Id="NSwag.SwaggerSecurityRequirement" Description="NSwag.SwaggerSecurityRequirement" />
-                </Class>
-                <Class Id="{C807AEA5-4BEC-3989-B16E-B850FCF6991D}" Context="InprocServer32" Description="NSwag.SwaggerService" ThreadingModel="both" ForeignServer="mscoree.dll">
-                    <ProgId Id="NSwag.SwaggerService" Description="NSwag.SwaggerService" />
-                </Class>
-                <Class Id="{CB8C721F-836C-3E15-A5AB-8D11DBE79CFA}" Context="InprocServer32" Description="NSwag.SwaggerHeaders" ThreadingModel="both" ForeignServer="mscoree.dll">
-                    <ProgId Id="NSwag.SwaggerHeaders" Description="NSwag.SwaggerHeaders" />
-                </Class>
-                <Class Id="{D2095F1C-C9CC-3E63-B797-22236340170F}" Context="InprocServer32" Description="NSwag.SwaggerExternalDocumentation" ThreadingModel="both" ForeignServer="mscoree.dll">
-                    <ProgId Id="NSwag.SwaggerExternalDocumentation" Description="NSwag.SwaggerExternalDocumentation" />
-                </Class>
-                <Class Id="{D45CB8E6-E869-3C9B-B174-59A79A6BAC99}" Context="InprocServer32" Description="NSwag.SwaggerSecurityScheme" ThreadingModel="both" ForeignServer="mscoree.dll">
-                    <ProgId Id="NSwag.SwaggerSecurityScheme" Description="NSwag.SwaggerSecurityScheme" />
-                </Class>
-                <Class Id="{D8948BEF-2723-3D09-BC6F-B1B089FE32E5}" Context="InprocServer32" Description="NSwag.SwaggerOperationDescription" ThreadingModel="both" ForeignServer="mscoree.dll">
-                    <ProgId Id="NSwag.SwaggerOperationDescription" Description="NSwag.SwaggerOperationDescription" />
-                </Class>
-                <Class Id="{E3E50D29-BEBF-3F41-90E8-018FDCD7C23A}" Context="InprocServer32" Description="NSwag.SwaggerLicense" ThreadingModel="both" ForeignServer="mscoree.dll">
-                    <ProgId Id="NSwag.SwaggerLicense" Description="NSwag.SwaggerLicense" />
-                </Class>
-                <Class Id="{E68779A6-52E5-3555-90F9-BF75AD7F435F}" Context="InprocServer32" Description="NSwag.SwaggerResponse" ThreadingModel="both" ForeignServer="mscoree.dll">
-                    <ProgId Id="NSwag.SwaggerResponse" Description="NSwag.SwaggerResponse" />
-                </Class>
-                <File Id="fil3F4437F772041EF18E21178330FB07F9" KeyPath="yes" Source="$(var.SourcePath)\NSwag.Core.dll" />
-                <ProgId Id="Record" />
-                <RegistryValue Root="HKCR" Key="CLSID\{08146DE1-6BA3-3E3B-9913-9AE7B4D13216}\Implemented Categories\{62C8FE65-4EBB-45e7-B440-6E39B2CDBF29}" Value="" Type="string" Action="write" />
-                <RegistryValue Root="HKCR" Key="CLSID\{08146DE1-6BA3-3E3B-9913-9AE7B4D13216}\InprocServer32\1.19.5856.28319" Name="Class" Value="NSwag.SwaggerOperation" Type="string" Action="write" />
-                <RegistryValue Root="HKCR" Key="CLSID\{08146DE1-6BA3-3E3B-9913-9AE7B4D13216}\InprocServer32\1.19.5856.28319" Name="Assembly" Value="NSwag.Core, Version=1.19.5856.28319, Culture=neutral, PublicKeyToken=null" Type="string" Action="write" />
-                <RegistryValue Root="HKCR" Key="CLSID\{08146DE1-6BA3-3E3B-9913-9AE7B4D13216}\InprocServer32\1.19.5856.28319" Name="RuntimeVersion" Value="v4.0.30319" Type="string" Action="write" />
-                <RegistryValue Root="HKCR" Key="CLSID\{08146DE1-6BA3-3E3B-9913-9AE7B4D13216}\InprocServer32\1.19.5856.28319" Name="CodeBase" Value="file:///[#fil3F4437F772041EF18E21178330FB07F9]" Type="string" Action="write" />
-                <RegistryValue Root="HKCR" Key="CLSID\{08146DE1-6BA3-3E3B-9913-9AE7B4D13216}\InprocServer32" Name="Class" Value="NSwag.SwaggerOperation" Type="string" Action="write" />
-                <RegistryValue Root="HKCR" Key="CLSID\{08146DE1-6BA3-3E3B-9913-9AE7B4D13216}\InprocServer32" Name="Assembly" Value="NSwag.Core, Version=1.19.5856.28319, Culture=neutral, PublicKeyToken=null" Type="string" Action="write" />
-                <RegistryValue Root="HKCR" Key="CLSID\{08146DE1-6BA3-3E3B-9913-9AE7B4D13216}\InprocServer32" Name="RuntimeVersion" Value="v4.0.30319" Type="string" Action="write" />
-                <RegistryValue Root="HKCR" Key="CLSID\{08146DE1-6BA3-3E3B-9913-9AE7B4D13216}\InprocServer32" Name="CodeBase" Value="file:///[#fil3F4437F772041EF18E21178330FB07F9]" Type="string" Action="write" />
-                <RegistryValue Root="HKCR" Key="CLSID\{3813E4ED-0434-31D2-9FDB-44D10807973F}\Implemented Categories\{62C8FE65-4EBB-45e7-B440-6E39B2CDBF29}" Value="" Type="string" Action="write" />
-                <RegistryValue Root="HKCR" Key="CLSID\{3813E4ED-0434-31D2-9FDB-44D10807973F}\InprocServer32\1.19.5856.28319" Name="Class" Value="NSwag.SwaggerOperations" Type="string" Action="write" />
-                <RegistryValue Root="HKCR" Key="CLSID\{3813E4ED-0434-31D2-9FDB-44D10807973F}\InprocServer32\1.19.5856.28319" Name="Assembly" Value="NSwag.Core, Version=1.19.5856.28319, Culture=neutral, PublicKeyToken=null" Type="string" Action="write" />
-                <RegistryValue Root="HKCR" Key="CLSID\{3813E4ED-0434-31D2-9FDB-44D10807973F}\InprocServer32\1.19.5856.28319" Name="RuntimeVersion" Value="v4.0.30319" Type="string" Action="write" />
-                <RegistryValue Root="HKCR" Key="CLSID\{3813E4ED-0434-31D2-9FDB-44D10807973F}\InprocServer32\1.19.5856.28319" Name="CodeBase" Value="file:///[#fil3F4437F772041EF18E21178330FB07F9]" Type="string" Action="write" />
-                <RegistryValue Root="HKCR" Key="CLSID\{3813E4ED-0434-31D2-9FDB-44D10807973F}\InprocServer32" Name="Class" Value="NSwag.SwaggerOperations" Type="string" Action="write" />
-                <RegistryValue Root="HKCR" Key="CLSID\{3813E4ED-0434-31D2-9FDB-44D10807973F}\InprocServer32" Name="Assembly" Value="NSwag.Core, Version=1.19.5856.28319, Culture=neutral, PublicKeyToken=null" Type="string" Action="write" />
-                <RegistryValue Root="HKCR" Key="CLSID\{3813E4ED-0434-31D2-9FDB-44D10807973F}\InprocServer32" Name="RuntimeVersion" Value="v4.0.30319" Type="string" Action="write" />
-                <RegistryValue Root="HKCR" Key="CLSID\{3813E4ED-0434-31D2-9FDB-44D10807973F}\InprocServer32" Name="CodeBase" Value="file:///[#fil3F4437F772041EF18E21178330FB07F9]" Type="string" Action="write" />
-                <RegistryValue Root="HKCR" Key="CLSID\{38772FD5-A17E-34DD-9B0B-C230A4B4CAF1}\Implemented Categories\{62C8FE65-4EBB-45e7-B440-6E39B2CDBF29}" Value="" Type="string" Action="write" />
-                <RegistryValue Root="HKCR" Key="CLSID\{38772FD5-A17E-34DD-9B0B-C230A4B4CAF1}\InprocServer32\1.19.5856.28319" Name="Class" Value="NSwag.SwaggerContact" Type="string" Action="write" />
-                <RegistryValue Root="HKCR" Key="CLSID\{38772FD5-A17E-34DD-9B0B-C230A4B4CAF1}\InprocServer32\1.19.5856.28319" Name="Assembly" Value="NSwag.Core, Version=1.19.5856.28319, Culture=neutral, PublicKeyToken=null" Type="string" Action="write" />
-                <RegistryValue Root="HKCR" Key="CLSID\{38772FD5-A17E-34DD-9B0B-C230A4B4CAF1}\InprocServer32\1.19.5856.28319" Name="RuntimeVersion" Value="v4.0.30319" Type="string" Action="write" />
-                <RegistryValue Root="HKCR" Key="CLSID\{38772FD5-A17E-34DD-9B0B-C230A4B4CAF1}\InprocServer32\1.19.5856.28319" Name="CodeBase" Value="file:///[#fil3F4437F772041EF18E21178330FB07F9]" Type="string" Action="write" />
-                <RegistryValue Root="HKCR" Key="CLSID\{38772FD5-A17E-34DD-9B0B-C230A4B4CAF1}\InprocServer32" Name="Class" Value="NSwag.SwaggerContact" Type="string" Action="write" />
-                <RegistryValue Root="HKCR" Key="CLSID\{38772FD5-A17E-34DD-9B0B-C230A4B4CAF1}\InprocServer32" Name="Assembly" Value="NSwag.Core, Version=1.19.5856.28319, Culture=neutral, PublicKeyToken=null" Type="string" Action="write" />
-                <RegistryValue Root="HKCR" Key="CLSID\{38772FD5-A17E-34DD-9B0B-C230A4B4CAF1}\InprocServer32" Name="RuntimeVersion" Value="v4.0.30319" Type="string" Action="write" />
-                <RegistryValue Root="HKCR" Key="CLSID\{38772FD5-A17E-34DD-9B0B-C230A4B4CAF1}\InprocServer32" Name="CodeBase" Value="file:///[#fil3F4437F772041EF18E21178330FB07F9]" Type="string" Action="write" />
-                <RegistryValue Root="HKCR" Key="CLSID\{536F6339-FCF2-3854-993C-D9FAA018C82F}\Implemented Categories\{62C8FE65-4EBB-45e7-B440-6E39B2CDBF29}" Value="" Type="string" Action="write" />
-                <RegistryValue Root="HKCR" Key="CLSID\{536F6339-FCF2-3854-993C-D9FAA018C82F}\InprocServer32\1.19.5856.28319" Name="Class" Value="NSwag.SwaggerParameter" Type="string" Action="write" />
-                <RegistryValue Root="HKCR" Key="CLSID\{536F6339-FCF2-3854-993C-D9FAA018C82F}\InprocServer32\1.19.5856.28319" Name="Assembly" Value="NSwag.Core, Version=1.19.5856.28319, Culture=neutral, PublicKeyToken=null" Type="string" Action="write" />
-                <RegistryValue Root="HKCR" Key="CLSID\{536F6339-FCF2-3854-993C-D9FAA018C82F}\InprocServer32\1.19.5856.28319" Name="RuntimeVersion" Value="v4.0.30319" Type="string" Action="write" />
-                <RegistryValue Root="HKCR" Key="CLSID\{536F6339-FCF2-3854-993C-D9FAA018C82F}\InprocServer32\1.19.5856.28319" Name="CodeBase" Value="file:///[#fil3F4437F772041EF18E21178330FB07F9]" Type="string" Action="write" />
-                <RegistryValue Root="HKCR" Key="CLSID\{536F6339-FCF2-3854-993C-D9FAA018C82F}\InprocServer32" Name="Class" Value="NSwag.SwaggerParameter" Type="string" Action="write" />
-                <RegistryValue Root="HKCR" Key="CLSID\{536F6339-FCF2-3854-993C-D9FAA018C82F}\InprocServer32" Name="Assembly" Value="NSwag.Core, Version=1.19.5856.28319, Culture=neutral, PublicKeyToken=null" Type="string" Action="write" />
-                <RegistryValue Root="HKCR" Key="CLSID\{536F6339-FCF2-3854-993C-D9FAA018C82F}\InprocServer32" Name="RuntimeVersion" Value="v4.0.30319" Type="string" Action="write" />
-                <RegistryValue Root="HKCR" Key="CLSID\{536F6339-FCF2-3854-993C-D9FAA018C82F}\InprocServer32" Name="CodeBase" Value="file:///[#fil3F4437F772041EF18E21178330FB07F9]" Type="string" Action="write" />
-                <RegistryValue Root="HKCR" Key="CLSID\{7D117E18-6A30-3DFE-9814-CBB6AAB6D5EA}\Implemented Categories\{62C8FE65-4EBB-45e7-B440-6E39B2CDBF29}" Value="" Type="string" Action="write" />
-                <RegistryValue Root="HKCR" Key="CLSID\{7D117E18-6A30-3DFE-9814-CBB6AAB6D5EA}\InprocServer32\1.19.5856.28319" Name="Class" Value="NSwag.SwaggerResponses" Type="string" Action="write" />
-                <RegistryValue Root="HKCR" Key="CLSID\{7D117E18-6A30-3DFE-9814-CBB6AAB6D5EA}\InprocServer32\1.19.5856.28319" Name="Assembly" Value="NSwag.Core, Version=1.19.5856.28319, Culture=neutral, PublicKeyToken=null" Type="string" Action="write" />
-                <RegistryValue Root="HKCR" Key="CLSID\{7D117E18-6A30-3DFE-9814-CBB6AAB6D5EA}\InprocServer32\1.19.5856.28319" Name="RuntimeVersion" Value="v4.0.30319" Type="string" Action="write" />
-                <RegistryValue Root="HKCR" Key="CLSID\{7D117E18-6A30-3DFE-9814-CBB6AAB6D5EA}\InprocServer32\1.19.5856.28319" Name="CodeBase" Value="file:///[#fil3F4437F772041EF18E21178330FB07F9]" Type="string" Action="write" />
-                <RegistryValue Root="HKCR" Key="CLSID\{7D117E18-6A30-3DFE-9814-CBB6AAB6D5EA}\InprocServer32" Name="Class" Value="NSwag.SwaggerResponses" Type="string" Action="write" />
-                <RegistryValue Root="HKCR" Key="CLSID\{7D117E18-6A30-3DFE-9814-CBB6AAB6D5EA}\InprocServer32" Name="Assembly" Value="NSwag.Core, Version=1.19.5856.28319, Culture=neutral, PublicKeyToken=null" Type="string" Action="write" />
-                <RegistryValue Root="HKCR" Key="CLSID\{7D117E18-6A30-3DFE-9814-CBB6AAB6D5EA}\InprocServer32" Name="RuntimeVersion" Value="v4.0.30319" Type="string" Action="write" />
-                <RegistryValue Root="HKCR" Key="CLSID\{7D117E18-6A30-3DFE-9814-CBB6AAB6D5EA}\InprocServer32" Name="CodeBase" Value="file:///[#fil3F4437F772041EF18E21178330FB07F9]" Type="string" Action="write" />
-                <RegistryValue Root="HKCR" Key="CLSID\{998F9C46-8B1F-3336-BDCD-76D4B0AE64A5}\Implemented Categories\{62C8FE65-4EBB-45e7-B440-6E39B2CDBF29}" Value="" Type="string" Action="write" />
-                <RegistryValue Root="HKCR" Key="CLSID\{998F9C46-8B1F-3336-BDCD-76D4B0AE64A5}\InprocServer32\1.19.5856.28319" Name="Class" Value="NSwag.SwaggerInfo" Type="string" Action="write" />
-                <RegistryValue Root="HKCR" Key="CLSID\{998F9C46-8B1F-3336-BDCD-76D4B0AE64A5}\InprocServer32\1.19.5856.28319" Name="Assembly" Value="NSwag.Core, Version=1.19.5856.28319, Culture=neutral, PublicKeyToken=null" Type="string" Action="write" />
-                <RegistryValue Root="HKCR" Key="CLSID\{998F9C46-8B1F-3336-BDCD-76D4B0AE64A5}\InprocServer32\1.19.5856.28319" Name="RuntimeVersion" Value="v4.0.30319" Type="string" Action="write" />
-                <RegistryValue Root="HKCR" Key="CLSID\{998F9C46-8B1F-3336-BDCD-76D4B0AE64A5}\InprocServer32\1.19.5856.28319" Name="CodeBase" Value="file:///[#fil3F4437F772041EF18E21178330FB07F9]" Type="string" Action="write" />
-                <RegistryValue Root="HKCR" Key="CLSID\{998F9C46-8B1F-3336-BDCD-76D4B0AE64A5}\InprocServer32" Name="Class" Value="NSwag.SwaggerInfo" Type="string" Action="write" />
-                <RegistryValue Root="HKCR" Key="CLSID\{998F9C46-8B1F-3336-BDCD-76D4B0AE64A5}\InprocServer32" Name="Assembly" Value="NSwag.Core, Version=1.19.5856.28319, Culture=neutral, PublicKeyToken=null" Type="string" Action="write" />
-                <RegistryValue Root="HKCR" Key="CLSID\{998F9C46-8B1F-3336-BDCD-76D4B0AE64A5}\InprocServer32" Name="RuntimeVersion" Value="v4.0.30319" Type="string" Action="write" />
-                <RegistryValue Root="HKCR" Key="CLSID\{998F9C46-8B1F-3336-BDCD-76D4B0AE64A5}\InprocServer32" Name="CodeBase" Value="file:///[#fil3F4437F772041EF18E21178330FB07F9]" Type="string" Action="write" />
-                <RegistryValue Root="HKCR" Key="CLSID\{A84CDB69-86A2-3D4B-9CFB-459AE3ED2440}\Implemented Categories\{62C8FE65-4EBB-45e7-B440-6E39B2CDBF29}" Value="" Type="string" Action="write" />
-                <RegistryValue Root="HKCR" Key="CLSID\{A84CDB69-86A2-3D4B-9CFB-459AE3ED2440}\InprocServer32\1.19.5856.28319" Name="Class" Value="NSwag.SwaggerTag" Type="string" Action="write" />
-                <RegistryValue Root="HKCR" Key="CLSID\{A84CDB69-86A2-3D4B-9CFB-459AE3ED2440}\InprocServer32\1.19.5856.28319" Name="Assembly" Value="NSwag.Core, Version=1.19.5856.28319, Culture=neutral, PublicKeyToken=null" Type="string" Action="write" />
-                <RegistryValue Root="HKCR" Key="CLSID\{A84CDB69-86A2-3D4B-9CFB-459AE3ED2440}\InprocServer32\1.19.5856.28319" Name="RuntimeVersion" Value="v4.0.30319" Type="string" Action="write" />
-                <RegistryValue Root="HKCR" Key="CLSID\{A84CDB69-86A2-3D4B-9CFB-459AE3ED2440}\InprocServer32\1.19.5856.28319" Name="CodeBase" Value="file:///[#fil3F4437F772041EF18E21178330FB07F9]" Type="string" Action="write" />
-                <RegistryValue Root="HKCR" Key="CLSID\{A84CDB69-86A2-3D4B-9CFB-459AE3ED2440}\InprocServer32" Name="Class" Value="NSwag.SwaggerTag" Type="string" Action="write" />
-                <RegistryValue Root="HKCR" Key="CLSID\{A84CDB69-86A2-3D4B-9CFB-459AE3ED2440}\InprocServer32" Name="Assembly" Value="NSwag.Core, Version=1.19.5856.28319, Culture=neutral, PublicKeyToken=null" Type="string" Action="write" />
-                <RegistryValue Root="HKCR" Key="CLSID\{A84CDB69-86A2-3D4B-9CFB-459AE3ED2440}\InprocServer32" Name="RuntimeVersion" Value="v4.0.30319" Type="string" Action="write" />
-                <RegistryValue Root="HKCR" Key="CLSID\{A84CDB69-86A2-3D4B-9CFB-459AE3ED2440}\InprocServer32" Name="CodeBase" Value="file:///[#fil3F4437F772041EF18E21178330FB07F9]" Type="string" Action="write" />
-                <RegistryValue Root="HKCR" Key="CLSID\{B51A8258-78B6-3438-9A11-D67BF5B82CA8}\Implemented Categories\{62C8FE65-4EBB-45e7-B440-6E39B2CDBF29}" Value="" Type="string" Action="write" />
-                <RegistryValue Root="HKCR" Key="CLSID\{B51A8258-78B6-3438-9A11-D67BF5B82CA8}\InprocServer32\1.19.5856.28319" Name="Class" Value="NSwag.SwaggerSecurityRequirement" Type="string" Action="write" />
-                <RegistryValue Root="HKCR" Key="CLSID\{B51A8258-78B6-3438-9A11-D67BF5B82CA8}\InprocServer32\1.19.5856.28319" Name="Assembly" Value="NSwag.Core, Version=1.19.5856.28319, Culture=neutral, PublicKeyToken=null" Type="string" Action="write" />
-                <RegistryValue Root="HKCR" Key="CLSID\{B51A8258-78B6-3438-9A11-D67BF5B82CA8}\InprocServer32\1.19.5856.28319" Name="RuntimeVersion" Value="v4.0.30319" Type="string" Action="write" />
-                <RegistryValue Root="HKCR" Key="CLSID\{B51A8258-78B6-3438-9A11-D67BF5B82CA8}\InprocServer32\1.19.5856.28319" Name="CodeBase" Value="file:///[#fil3F4437F772041EF18E21178330FB07F9]" Type="string" Action="write" />
-                <RegistryValue Root="HKCR" Key="CLSID\{B51A8258-78B6-3438-9A11-D67BF5B82CA8}\InprocServer32" Name="Class" Value="NSwag.SwaggerSecurityRequirement" Type="string" Action="write" />
-                <RegistryValue Root="HKCR" Key="CLSID\{B51A8258-78B6-3438-9A11-D67BF5B82CA8}\InprocServer32" Name="Assembly" Value="NSwag.Core, Version=1.19.5856.28319, Culture=neutral, PublicKeyToken=null" Type="string" Action="write" />
-                <RegistryValue Root="HKCR" Key="CLSID\{B51A8258-78B6-3438-9A11-D67BF5B82CA8}\InprocServer32" Name="RuntimeVersion" Value="v4.0.30319" Type="string" Action="write" />
-                <RegistryValue Root="HKCR" Key="CLSID\{B51A8258-78B6-3438-9A11-D67BF5B82CA8}\InprocServer32" Name="CodeBase" Value="file:///[#fil3F4437F772041EF18E21178330FB07F9]" Type="string" Action="write" />
-                <RegistryValue Root="HKCR" Key="CLSID\{C807AEA5-4BEC-3989-B16E-B850FCF6991D}\Implemented Categories\{62C8FE65-4EBB-45e7-B440-6E39B2CDBF29}" Value="" Type="string" Action="write" />
-                <RegistryValue Root="HKCR" Key="CLSID\{C807AEA5-4BEC-3989-B16E-B850FCF6991D}\InprocServer32\1.19.5856.28319" Name="Class" Value="NSwag.SwaggerService" Type="string" Action="write" />
-                <RegistryValue Root="HKCR" Key="CLSID\{C807AEA5-4BEC-3989-B16E-B850FCF6991D}\InprocServer32\1.19.5856.28319" Name="Assembly" Value="NSwag.Core, Version=1.19.5856.28319, Culture=neutral, PublicKeyToken=null" Type="string" Action="write" />
-                <RegistryValue Root="HKCR" Key="CLSID\{C807AEA5-4BEC-3989-B16E-B850FCF6991D}\InprocServer32\1.19.5856.28319" Name="RuntimeVersion" Value="v4.0.30319" Type="string" Action="write" />
-                <RegistryValue Root="HKCR" Key="CLSID\{C807AEA5-4BEC-3989-B16E-B850FCF6991D}\InprocServer32\1.19.5856.28319" Name="CodeBase" Value="file:///[#fil3F4437F772041EF18E21178330FB07F9]" Type="string" Action="write" />
-                <RegistryValue Root="HKCR" Key="CLSID\{C807AEA5-4BEC-3989-B16E-B850FCF6991D}\InprocServer32" Name="Class" Value="NSwag.SwaggerService" Type="string" Action="write" />
-                <RegistryValue Root="HKCR" Key="CLSID\{C807AEA5-4BEC-3989-B16E-B850FCF6991D}\InprocServer32" Name="Assembly" Value="NSwag.Core, Version=1.19.5856.28319, Culture=neutral, PublicKeyToken=null" Type="string" Action="write" />
-                <RegistryValue Root="HKCR" Key="CLSID\{C807AEA5-4BEC-3989-B16E-B850FCF6991D}\InprocServer32" Name="RuntimeVersion" Value="v4.0.30319" Type="string" Action="write" />
-                <RegistryValue Root="HKCR" Key="CLSID\{C807AEA5-4BEC-3989-B16E-B850FCF6991D}\InprocServer32" Name="CodeBase" Value="file:///[#fil3F4437F772041EF18E21178330FB07F9]" Type="string" Action="write" />
-                <RegistryValue Root="HKCR" Key="CLSID\{CB8C721F-836C-3E15-A5AB-8D11DBE79CFA}\Implemented Categories\{62C8FE65-4EBB-45e7-B440-6E39B2CDBF29}" Value="" Type="string" Action="write" />
-                <RegistryValue Root="HKCR" Key="CLSID\{CB8C721F-836C-3E15-A5AB-8D11DBE79CFA}\InprocServer32\1.19.5856.28319" Name="Class" Value="NSwag.SwaggerHeaders" Type="string" Action="write" />
-                <RegistryValue Root="HKCR" Key="CLSID\{CB8C721F-836C-3E15-A5AB-8D11DBE79CFA}\InprocServer32\1.19.5856.28319" Name="Assembly" Value="NSwag.Core, Version=1.19.5856.28319, Culture=neutral, PublicKeyToken=null" Type="string" Action="write" />
-                <RegistryValue Root="HKCR" Key="CLSID\{CB8C721F-836C-3E15-A5AB-8D11DBE79CFA}\InprocServer32\1.19.5856.28319" Name="RuntimeVersion" Value="v4.0.30319" Type="string" Action="write" />
-                <RegistryValue Root="HKCR" Key="CLSID\{CB8C721F-836C-3E15-A5AB-8D11DBE79CFA}\InprocServer32\1.19.5856.28319" Name="CodeBase" Value="file:///[#fil3F4437F772041EF18E21178330FB07F9]" Type="string" Action="write" />
-                <RegistryValue Root="HKCR" Key="CLSID\{CB8C721F-836C-3E15-A5AB-8D11DBE79CFA}\InprocServer32" Name="Class" Value="NSwag.SwaggerHeaders" Type="string" Action="write" />
-                <RegistryValue Root="HKCR" Key="CLSID\{CB8C721F-836C-3E15-A5AB-8D11DBE79CFA}\InprocServer32" Name="Assembly" Value="NSwag.Core, Version=1.19.5856.28319, Culture=neutral, PublicKeyToken=null" Type="string" Action="write" />
-                <RegistryValue Root="HKCR" Key="CLSID\{CB8C721F-836C-3E15-A5AB-8D11DBE79CFA}\InprocServer32" Name="RuntimeVersion" Value="v4.0.30319" Type="string" Action="write" />
-                <RegistryValue Root="HKCR" Key="CLSID\{CB8C721F-836C-3E15-A5AB-8D11DBE79CFA}\InprocServer32" Name="CodeBase" Value="file:///[#fil3F4437F772041EF18E21178330FB07F9]" Type="string" Action="write" />
-                <RegistryValue Root="HKCR" Key="CLSID\{D2095F1C-C9CC-3E63-B797-22236340170F}\Implemented Categories\{62C8FE65-4EBB-45e7-B440-6E39B2CDBF29}" Value="" Type="string" Action="write" />
-                <RegistryValue Root="HKCR" Key="CLSID\{D2095F1C-C9CC-3E63-B797-22236340170F}\InprocServer32\1.19.5856.28319" Name="Class" Value="NSwag.SwaggerExternalDocumentation" Type="string" Action="write" />
-                <RegistryValue Root="HKCR" Key="CLSID\{D2095F1C-C9CC-3E63-B797-22236340170F}\InprocServer32\1.19.5856.28319" Name="Assembly" Value="NSwag.Core, Version=1.19.5856.28319, Culture=neutral, PublicKeyToken=null" Type="string" Action="write" />
-                <RegistryValue Root="HKCR" Key="CLSID\{D2095F1C-C9CC-3E63-B797-22236340170F}\InprocServer32\1.19.5856.28319" Name="RuntimeVersion" Value="v4.0.30319" Type="string" Action="write" />
-                <RegistryValue Root="HKCR" Key="CLSID\{D2095F1C-C9CC-3E63-B797-22236340170F}\InprocServer32\1.19.5856.28319" Name="CodeBase" Value="file:///[#fil3F4437F772041EF18E21178330FB07F9]" Type="string" Action="write" />
-                <RegistryValue Root="HKCR" Key="CLSID\{D2095F1C-C9CC-3E63-B797-22236340170F}\InprocServer32" Name="Class" Value="NSwag.SwaggerExternalDocumentation" Type="string" Action="write" />
-                <RegistryValue Root="HKCR" Key="CLSID\{D2095F1C-C9CC-3E63-B797-22236340170F}\InprocServer32" Name="Assembly" Value="NSwag.Core, Version=1.19.5856.28319, Culture=neutral, PublicKeyToken=null" Type="string" Action="write" />
-                <RegistryValue Root="HKCR" Key="CLSID\{D2095F1C-C9CC-3E63-B797-22236340170F}\InprocServer32" Name="RuntimeVersion" Value="v4.0.30319" Type="string" Action="write" />
-                <RegistryValue Root="HKCR" Key="CLSID\{D2095F1C-C9CC-3E63-B797-22236340170F}\InprocServer32" Name="CodeBase" Value="file:///[#fil3F4437F772041EF18E21178330FB07F9]" Type="string" Action="write" />
-                <RegistryValue Root="HKCR" Key="CLSID\{D45CB8E6-E869-3C9B-B174-59A79A6BAC99}\Implemented Categories\{62C8FE65-4EBB-45e7-B440-6E39B2CDBF29}" Value="" Type="string" Action="write" />
-                <RegistryValue Root="HKCR" Key="CLSID\{D45CB8E6-E869-3C9B-B174-59A79A6BAC99}\InprocServer32\1.19.5856.28319" Name="Class" Value="NSwag.SwaggerSecurityScheme" Type="string" Action="write" />
-                <RegistryValue Root="HKCR" Key="CLSID\{D45CB8E6-E869-3C9B-B174-59A79A6BAC99}\InprocServer32\1.19.5856.28319" Name="Assembly" Value="NSwag.Core, Version=1.19.5856.28319, Culture=neutral, PublicKeyToken=null" Type="string" Action="write" />
-                <RegistryValue Root="HKCR" Key="CLSID\{D45CB8E6-E869-3C9B-B174-59A79A6BAC99}\InprocServer32\1.19.5856.28319" Name="RuntimeVersion" Value="v4.0.30319" Type="string" Action="write" />
-                <RegistryValue Root="HKCR" Key="CLSID\{D45CB8E6-E869-3C9B-B174-59A79A6BAC99}\InprocServer32\1.19.5856.28319" Name="CodeBase" Value="file:///[#fil3F4437F772041EF18E21178330FB07F9]" Type="string" Action="write" />
-                <RegistryValue Root="HKCR" Key="CLSID\{D45CB8E6-E869-3C9B-B174-59A79A6BAC99}\InprocServer32" Name="Class" Value="NSwag.SwaggerSecurityScheme" Type="string" Action="write" />
-                <RegistryValue Root="HKCR" Key="CLSID\{D45CB8E6-E869-3C9B-B174-59A79A6BAC99}\InprocServer32" Name="Assembly" Value="NSwag.Core, Version=1.19.5856.28319, Culture=neutral, PublicKeyToken=null" Type="string" Action="write" />
-                <RegistryValue Root="HKCR" Key="CLSID\{D45CB8E6-E869-3C9B-B174-59A79A6BAC99}\InprocServer32" Name="RuntimeVersion" Value="v4.0.30319" Type="string" Action="write" />
-                <RegistryValue Root="HKCR" Key="CLSID\{D45CB8E6-E869-3C9B-B174-59A79A6BAC99}\InprocServer32" Name="CodeBase" Value="file:///[#fil3F4437F772041EF18E21178330FB07F9]" Type="string" Action="write" />
-                <RegistryValue Root="HKCR" Key="CLSID\{D8948BEF-2723-3D09-BC6F-B1B089FE32E5}\Implemented Categories\{62C8FE65-4EBB-45e7-B440-6E39B2CDBF29}" Value="" Type="string" Action="write" />
-                <RegistryValue Root="HKCR" Key="CLSID\{D8948BEF-2723-3D09-BC6F-B1B089FE32E5}\InprocServer32\1.19.5856.28319" Name="Class" Value="NSwag.SwaggerOperationDescription" Type="string" Action="write" />
-                <RegistryValue Root="HKCR" Key="CLSID\{D8948BEF-2723-3D09-BC6F-B1B089FE32E5}\InprocServer32\1.19.5856.28319" Name="Assembly" Value="NSwag.Core, Version=1.19.5856.28319, Culture=neutral, PublicKeyToken=null" Type="string" Action="write" />
-                <RegistryValue Root="HKCR" Key="CLSID\{D8948BEF-2723-3D09-BC6F-B1B089FE32E5}\InprocServer32\1.19.5856.28319" Name="RuntimeVersion" Value="v4.0.30319" Type="string" Action="write" />
-                <RegistryValue Root="HKCR" Key="CLSID\{D8948BEF-2723-3D09-BC6F-B1B089FE32E5}\InprocServer32\1.19.5856.28319" Name="CodeBase" Value="file:///[#fil3F4437F772041EF18E21178330FB07F9]" Type="string" Action="write" />
-                <RegistryValue Root="HKCR" Key="CLSID\{D8948BEF-2723-3D09-BC6F-B1B089FE32E5}\InprocServer32" Name="Class" Value="NSwag.SwaggerOperationDescription" Type="string" Action="write" />
-                <RegistryValue Root="HKCR" Key="CLSID\{D8948BEF-2723-3D09-BC6F-B1B089FE32E5}\InprocServer32" Name="Assembly" Value="NSwag.Core, Version=1.19.5856.28319, Culture=neutral, PublicKeyToken=null" Type="string" Action="write" />
-                <RegistryValue Root="HKCR" Key="CLSID\{D8948BEF-2723-3D09-BC6F-B1B089FE32E5}\InprocServer32" Name="RuntimeVersion" Value="v4.0.30319" Type="string" Action="write" />
-                <RegistryValue Root="HKCR" Key="CLSID\{D8948BEF-2723-3D09-BC6F-B1B089FE32E5}\InprocServer32" Name="CodeBase" Value="file:///[#fil3F4437F772041EF18E21178330FB07F9]" Type="string" Action="write" />
-                <RegistryValue Root="HKCR" Key="CLSID\{E3E50D29-BEBF-3F41-90E8-018FDCD7C23A}\Implemented Categories\{62C8FE65-4EBB-45e7-B440-6E39B2CDBF29}" Value="" Type="string" Action="write" />
-                <RegistryValue Root="HKCR" Key="CLSID\{E3E50D29-BEBF-3F41-90E8-018FDCD7C23A}\InprocServer32\1.19.5856.28319" Name="Class" Value="NSwag.SwaggerLicense" Type="string" Action="write" />
-                <RegistryValue Root="HKCR" Key="CLSID\{E3E50D29-BEBF-3F41-90E8-018FDCD7C23A}\InprocServer32\1.19.5856.28319" Name="Assembly" Value="NSwag.Core, Version=1.19.5856.28319, Culture=neutral, PublicKeyToken=null" Type="string" Action="write" />
-                <RegistryValue Root="HKCR" Key="CLSID\{E3E50D29-BEBF-3F41-90E8-018FDCD7C23A}\InprocServer32\1.19.5856.28319" Name="RuntimeVersion" Value="v4.0.30319" Type="string" Action="write" />
-                <RegistryValue Root="HKCR" Key="CLSID\{E3E50D29-BEBF-3F41-90E8-018FDCD7C23A}\InprocServer32\1.19.5856.28319" Name="CodeBase" Value="file:///[#fil3F4437F772041EF18E21178330FB07F9]" Type="string" Action="write" />
-                <RegistryValue Root="HKCR" Key="CLSID\{E3E50D29-BEBF-3F41-90E8-018FDCD7C23A}\InprocServer32" Name="Class" Value="NSwag.SwaggerLicense" Type="string" Action="write" />
-                <RegistryValue Root="HKCR" Key="CLSID\{E3E50D29-BEBF-3F41-90E8-018FDCD7C23A}\InprocServer32" Name="Assembly" Value="NSwag.Core, Version=1.19.5856.28319, Culture=neutral, PublicKeyToken=null" Type="string" Action="write" />
-                <RegistryValue Root="HKCR" Key="CLSID\{E3E50D29-BEBF-3F41-90E8-018FDCD7C23A}\InprocServer32" Name="RuntimeVersion" Value="v4.0.30319" Type="string" Action="write" />
-                <RegistryValue Root="HKCR" Key="CLSID\{E3E50D29-BEBF-3F41-90E8-018FDCD7C23A}\InprocServer32" Name="CodeBase" Value="file:///[#fil3F4437F772041EF18E21178330FB07F9]" Type="string" Action="write" />
-                <RegistryValue Root="HKCR" Key="CLSID\{E68779A6-52E5-3555-90F9-BF75AD7F435F}\Implemented Categories\{62C8FE65-4EBB-45e7-B440-6E39B2CDBF29}" Value="" Type="string" Action="write" />
-                <RegistryValue Root="HKCR" Key="CLSID\{E68779A6-52E5-3555-90F9-BF75AD7F435F}\InprocServer32\1.19.5856.28319" Name="Class" Value="NSwag.SwaggerResponse" Type="string" Action="write" />
-                <RegistryValue Root="HKCR" Key="CLSID\{E68779A6-52E5-3555-90F9-BF75AD7F435F}\InprocServer32\1.19.5856.28319" Name="Assembly" Value="NSwag.Core, Version=1.19.5856.28319, Culture=neutral, PublicKeyToken=null" Type="string" Action="write" />
-                <RegistryValue Root="HKCR" Key="CLSID\{E68779A6-52E5-3555-90F9-BF75AD7F435F}\InprocServer32\1.19.5856.28319" Name="RuntimeVersion" Value="v4.0.30319" Type="string" Action="write" />
-                <RegistryValue Root="HKCR" Key="CLSID\{E68779A6-52E5-3555-90F9-BF75AD7F435F}\InprocServer32\1.19.5856.28319" Name="CodeBase" Value="file:///[#fil3F4437F772041EF18E21178330FB07F9]" Type="string" Action="write" />
-                <RegistryValue Root="HKCR" Key="CLSID\{E68779A6-52E5-3555-90F9-BF75AD7F435F}\InprocServer32" Name="Class" Value="NSwag.SwaggerResponse" Type="string" Action="write" />
-                <RegistryValue Root="HKCR" Key="CLSID\{E68779A6-52E5-3555-90F9-BF75AD7F435F}\InprocServer32" Name="Assembly" Value="NSwag.Core, Version=1.19.5856.28319, Culture=neutral, PublicKeyToken=null" Type="string" Action="write" />
-                <RegistryValue Root="HKCR" Key="CLSID\{E68779A6-52E5-3555-90F9-BF75AD7F435F}\InprocServer32" Name="RuntimeVersion" Value="v4.0.30319" Type="string" Action="write" />
-                <RegistryValue Root="HKCR" Key="CLSID\{E68779A6-52E5-3555-90F9-BF75AD7F435F}\InprocServer32" Name="CodeBase" Value="file:///[#fil3F4437F772041EF18E21178330FB07F9]" Type="string" Action="write" />
-                <RegistryValue Root="HKCR" Key="Record\{4AE94CC5-CFE6-344E-9B6F-7B685362D26F}\1.19.5856.28319" Name="Class" Value="NSwag.SwaggerSchema" Type="string" Action="write" />
-                <RegistryValue Root="HKCR" Key="Record\{4AE94CC5-CFE6-344E-9B6F-7B685362D26F}\1.19.5856.28319" Name="Assembly" Value="NSwag.Core, Version=1.19.5856.28319, Culture=neutral, PublicKeyToken=null" Type="string" Action="write" />
-                <RegistryValue Root="HKCR" Key="Record\{4AE94CC5-CFE6-344E-9B6F-7B685362D26F}\1.19.5856.28319" Name="RuntimeVersion" Value="v4.0.30319" Type="string" Action="write" />
-                <RegistryValue Root="HKCR" Key="Record\{4AE94CC5-CFE6-344E-9B6F-7B685362D26F}\1.19.5856.28319" Name="CodeBase" Value="file:///[#fil3F4437F772041EF18E21178330FB07F9]" Type="string" Action="write" />
-                <RegistryValue Root="HKCR" Key="Record\{5846795F-F380-3861-9DE7-609AEA7BF5E4}\1.19.5856.28319" Name="Class" Value="NSwag.SwaggerOperationMethod" Type="string" Action="write" />
-                <RegistryValue Root="HKCR" Key="Record\{5846795F-F380-3861-9DE7-609AEA7BF5E4}\1.19.5856.28319" Name="Assembly" Value="NSwag.Core, Version=1.19.5856.28319, Culture=neutral, PublicKeyToken=null" Type="string" Action="write" />
-                <RegistryValue Root="HKCR" Key="Record\{5846795F-F380-3861-9DE7-609AEA7BF5E4}\1.19.5856.28319" Name="RuntimeVersion" Value="v4.0.30319" Type="string" Action="write" />
-                <RegistryValue Root="HKCR" Key="Record\{5846795F-F380-3861-9DE7-609AEA7BF5E4}\1.19.5856.28319" Name="CodeBase" Value="file:///[#fil3F4437F772041EF18E21178330FB07F9]" Type="string" Action="write" />
-                <RegistryValue Root="HKCR" Key="Record\{73435D70-CFB8-3108-AD60-D598D2484CC2}\1.19.5856.28319" Name="Class" Value="NSwag.SwaggerParameterKind" Type="string" Action="write" />
-                <RegistryValue Root="HKCR" Key="Record\{73435D70-CFB8-3108-AD60-D598D2484CC2}\1.19.5856.28319" Name="Assembly" Value="NSwag.Core, Version=1.19.5856.28319, Culture=neutral, PublicKeyToken=null" Type="string" Action="write" />
-                <RegistryValue Root="HKCR" Key="Record\{73435D70-CFB8-3108-AD60-D598D2484CC2}\1.19.5856.28319" Name="RuntimeVersion" Value="v4.0.30319" Type="string" Action="write" />
-                <RegistryValue Root="HKCR" Key="Record\{73435D70-CFB8-3108-AD60-D598D2484CC2}\1.19.5856.28319" Name="CodeBase" Value="file:///[#fil3F4437F772041EF18E21178330FB07F9]" Type="string" Action="write" />
-                <RegistryValue Root="HKCR" Key="Record\{E98DD22D-B264-3BF8-81B0-92B2687CF711}\1.19.5856.28319" Name="Class" Value="NSwag.SwaggerSecuritySchemeType" Type="string" Action="write" />
-                <RegistryValue Root="HKCR" Key="Record\{E98DD22D-B264-3BF8-81B0-92B2687CF711}\1.19.5856.28319" Name="Assembly" Value="NSwag.Core, Version=1.19.5856.28319, Culture=neutral, PublicKeyToken=null" Type="string" Action="write" />
-                <RegistryValue Root="HKCR" Key="Record\{E98DD22D-B264-3BF8-81B0-92B2687CF711}\1.19.5856.28319" Name="RuntimeVersion" Value="v4.0.30319" Type="string" Action="write" />
-                <RegistryValue Root="HKCR" Key="Record\{E98DD22D-B264-3BF8-81B0-92B2687CF711}\1.19.5856.28319" Name="CodeBase" Value="file:///[#fil3F4437F772041EF18E21178330FB07F9]" Type="string" Action="write" />
-=======
-                <Class Id="{215D9D25-D640-3FE8-BEDB-F46674AD3487}" Context="InprocServer32" Description="NSwag.SwaggerTag" ThreadingModel="both" ForeignServer="mscoree.dll">
-                    <ProgId Id="NSwag.SwaggerTag" Description="NSwag.SwaggerTag" />
-                </Class>
-                <Class Id="{218C5F0D-FA27-3E17-BE38-796DB7B8BD15}" Context="InprocServer32" Description="NSwag.SwaggerLicense" ThreadingModel="both" ForeignServer="mscoree.dll">
-                    <ProgId Id="NSwag.SwaggerLicense" Description="NSwag.SwaggerLicense" />
-                </Class>
-                <Class Id="{2199CB83-79E1-35E4-BBA2-83AA3FEE0674}" Context="InprocServer32" Description="NSwag.SwaggerSecurityScheme" ThreadingModel="both" ForeignServer="mscoree.dll">
-                    <ProgId Id="NSwag.SwaggerSecurityScheme" Description="NSwag.SwaggerSecurityScheme" />
-                </Class>
-                <Class Id="{2FCE4EDD-F87B-31A9-A271-6E3963A3B468}" Context="InprocServer32" Description="NSwag.SwaggerOperationDescription" ThreadingModel="both" ForeignServer="mscoree.dll">
-                    <ProgId Id="NSwag.SwaggerOperationDescription" Description="NSwag.SwaggerOperationDescription" />
-                </Class>
-                <Class Id="{4E9DE9B4-1EE9-3B9A-B108-AD2EFAD2EFA1}" Context="InprocServer32" Description="NSwag.SwaggerResponses" ThreadingModel="both" ForeignServer="mscoree.dll">
-                    <ProgId Id="NSwag.SwaggerResponses" Description="NSwag.SwaggerResponses" />
-                </Class>
-                <Class Id="{55DF7E69-7CCF-3747-817F-9558D7A4B530}" Context="InprocServer32" Description="NSwag.SwaggerSecurityRequirement" ThreadingModel="both" ForeignServer="mscoree.dll">
-                    <ProgId Id="NSwag.SwaggerSecurityRequirement" Description="NSwag.SwaggerSecurityRequirement" />
-                </Class>
-                <Class Id="{568C1743-0EA6-3663-B4B8-D78E6AB8ED07}" Context="InprocServer32" Description="NSwag.SwaggerOperation" ThreadingModel="both" ForeignServer="mscoree.dll">
-                    <ProgId Id="NSwag.SwaggerOperation" Description="NSwag.SwaggerOperation" />
-                </Class>
-                <Class Id="{5E6C99B2-8F3E-35C4-B253-C2FE60CD169A}" Context="InprocServer32" Description="NSwag.SwaggerOperations" ThreadingModel="both" ForeignServer="mscoree.dll">
-                    <ProgId Id="NSwag.SwaggerOperations" Description="NSwag.SwaggerOperations" />
-                </Class>
-                <Class Id="{75B80523-4F0B-3176-AE33-79D851F44CEF}" Context="InprocServer32" Description="NSwag.SwaggerContact" ThreadingModel="both" ForeignServer="mscoree.dll">
-                    <ProgId Id="NSwag.SwaggerContact" Description="NSwag.SwaggerContact" />
-                </Class>
-                <Class Id="{7C81CB33-9462-3AD5-AC20-1F9CB0B9AF86}" Context="InprocServer32" Description="NSwag.SwaggerService" ThreadingModel="both" ForeignServer="mscoree.dll">
-                    <ProgId Id="NSwag.SwaggerService" Description="NSwag.SwaggerService" />
-                </Class>
-                <Class Id="{90C10037-9AA2-384F-9D7F-3895156C7113}" Context="InprocServer32" Description="NSwag.SwaggerExternalDocumentation" ThreadingModel="both" ForeignServer="mscoree.dll">
-                    <ProgId Id="NSwag.SwaggerExternalDocumentation" Description="NSwag.SwaggerExternalDocumentation" />
-                </Class>
-                <Class Id="{B510DC1C-22EA-302F-8AE3-213B8A052A9B}" Context="InprocServer32" Description="NSwag.SwaggerInfo" ThreadingModel="both" ForeignServer="mscoree.dll">
-                    <ProgId Id="NSwag.SwaggerInfo" Description="NSwag.SwaggerInfo" />
-                </Class>
-                <Class Id="{C1801A07-611C-3C28-AF96-DBA21852F983}" Context="InprocServer32" Description="NSwag.SwaggerResponse" ThreadingModel="both" ForeignServer="mscoree.dll">
-                    <ProgId Id="NSwag.SwaggerResponse" Description="NSwag.SwaggerResponse" />
-                </Class>
-                <Class Id="{E0C06564-955E-35D7-81D4-A2D05FAFBF84}" Context="InprocServer32" Description="NSwag.SwaggerParameter" ThreadingModel="both" ForeignServer="mscoree.dll">
-                    <ProgId Id="NSwag.SwaggerParameter" Description="NSwag.SwaggerParameter" />
-                </Class>
-                <Class Id="{E841CB6C-527D-3FB3-BF75-2F523C5EA1B1}" Context="InprocServer32" Description="NSwag.SwaggerHeaders" ThreadingModel="both" ForeignServer="mscoree.dll">
-                    <ProgId Id="NSwag.SwaggerHeaders" Description="NSwag.SwaggerHeaders" />
-                </Class>
-                <File Id="fil3F4437F772041EF18E21178330FB07F9" KeyPath="yes" Source="$(var.SourcePath)\NSwag.Core.dll" />
-                <ProgId Id="Record" />
-                <RegistryValue Root="HKCR" Key="CLSID\{215D9D25-D640-3FE8-BEDB-F46674AD3487}\Implemented Categories\{62C8FE65-4EBB-45e7-B440-6E39B2CDBF29}" Value="" Type="string" Action="write" />
-                <RegistryValue Root="HKCR" Key="CLSID\{215D9D25-D640-3FE8-BEDB-F46674AD3487}\InprocServer32\1.19.5855.33203" Name="Class" Value="NSwag.SwaggerTag" Type="string" Action="write" />
-                <RegistryValue Root="HKCR" Key="CLSID\{215D9D25-D640-3FE8-BEDB-F46674AD3487}\InprocServer32\1.19.5855.33203" Name="Assembly" Value="NSwag.Core, Version=1.19.5855.33203, Culture=neutral, PublicKeyToken=null" Type="string" Action="write" />
-                <RegistryValue Root="HKCR" Key="CLSID\{215D9D25-D640-3FE8-BEDB-F46674AD3487}\InprocServer32\1.19.5855.33203" Name="RuntimeVersion" Value="v4.0.30319" Type="string" Action="write" />
-                <RegistryValue Root="HKCR" Key="CLSID\{215D9D25-D640-3FE8-BEDB-F46674AD3487}\InprocServer32\1.19.5855.33203" Name="CodeBase" Value="file:///[#fil3F4437F772041EF18E21178330FB07F9]" Type="string" Action="write" />
-                <RegistryValue Root="HKCR" Key="CLSID\{215D9D25-D640-3FE8-BEDB-F46674AD3487}\InprocServer32" Name="Class" Value="NSwag.SwaggerTag" Type="string" Action="write" />
-                <RegistryValue Root="HKCR" Key="CLSID\{215D9D25-D640-3FE8-BEDB-F46674AD3487}\InprocServer32" Name="Assembly" Value="NSwag.Core, Version=1.19.5855.33203, Culture=neutral, PublicKeyToken=null" Type="string" Action="write" />
-                <RegistryValue Root="HKCR" Key="CLSID\{215D9D25-D640-3FE8-BEDB-F46674AD3487}\InprocServer32" Name="RuntimeVersion" Value="v4.0.30319" Type="string" Action="write" />
-                <RegistryValue Root="HKCR" Key="CLSID\{215D9D25-D640-3FE8-BEDB-F46674AD3487}\InprocServer32" Name="CodeBase" Value="file:///[#fil3F4437F772041EF18E21178330FB07F9]" Type="string" Action="write" />
-                <RegistryValue Root="HKCR" Key="CLSID\{218C5F0D-FA27-3E17-BE38-796DB7B8BD15}\Implemented Categories\{62C8FE65-4EBB-45e7-B440-6E39B2CDBF29}" Value="" Type="string" Action="write" />
-                <RegistryValue Root="HKCR" Key="CLSID\{218C5F0D-FA27-3E17-BE38-796DB7B8BD15}\InprocServer32\1.19.5855.33203" Name="Class" Value="NSwag.SwaggerLicense" Type="string" Action="write" />
-                <RegistryValue Root="HKCR" Key="CLSID\{218C5F0D-FA27-3E17-BE38-796DB7B8BD15}\InprocServer32\1.19.5855.33203" Name="Assembly" Value="NSwag.Core, Version=1.19.5855.33203, Culture=neutral, PublicKeyToken=null" Type="string" Action="write" />
-                <RegistryValue Root="HKCR" Key="CLSID\{218C5F0D-FA27-3E17-BE38-796DB7B8BD15}\InprocServer32\1.19.5855.33203" Name="RuntimeVersion" Value="v4.0.30319" Type="string" Action="write" />
-                <RegistryValue Root="HKCR" Key="CLSID\{218C5F0D-FA27-3E17-BE38-796DB7B8BD15}\InprocServer32\1.19.5855.33203" Name="CodeBase" Value="file:///[#fil3F4437F772041EF18E21178330FB07F9]" Type="string" Action="write" />
-                <RegistryValue Root="HKCR" Key="CLSID\{218C5F0D-FA27-3E17-BE38-796DB7B8BD15}\InprocServer32" Name="Class" Value="NSwag.SwaggerLicense" Type="string" Action="write" />
-                <RegistryValue Root="HKCR" Key="CLSID\{218C5F0D-FA27-3E17-BE38-796DB7B8BD15}\InprocServer32" Name="Assembly" Value="NSwag.Core, Version=1.19.5855.33203, Culture=neutral, PublicKeyToken=null" Type="string" Action="write" />
-                <RegistryValue Root="HKCR" Key="CLSID\{218C5F0D-FA27-3E17-BE38-796DB7B8BD15}\InprocServer32" Name="RuntimeVersion" Value="v4.0.30319" Type="string" Action="write" />
-                <RegistryValue Root="HKCR" Key="CLSID\{218C5F0D-FA27-3E17-BE38-796DB7B8BD15}\InprocServer32" Name="CodeBase" Value="file:///[#fil3F4437F772041EF18E21178330FB07F9]" Type="string" Action="write" />
-                <RegistryValue Root="HKCR" Key="CLSID\{2199CB83-79E1-35E4-BBA2-83AA3FEE0674}\Implemented Categories\{62C8FE65-4EBB-45e7-B440-6E39B2CDBF29}" Value="" Type="string" Action="write" />
-                <RegistryValue Root="HKCR" Key="CLSID\{2199CB83-79E1-35E4-BBA2-83AA3FEE0674}\InprocServer32\1.19.5855.33203" Name="Class" Value="NSwag.SwaggerSecurityScheme" Type="string" Action="write" />
-                <RegistryValue Root="HKCR" Key="CLSID\{2199CB83-79E1-35E4-BBA2-83AA3FEE0674}\InprocServer32\1.19.5855.33203" Name="Assembly" Value="NSwag.Core, Version=1.19.5855.33203, Culture=neutral, PublicKeyToken=null" Type="string" Action="write" />
-                <RegistryValue Root="HKCR" Key="CLSID\{2199CB83-79E1-35E4-BBA2-83AA3FEE0674}\InprocServer32\1.19.5855.33203" Name="RuntimeVersion" Value="v4.0.30319" Type="string" Action="write" />
-                <RegistryValue Root="HKCR" Key="CLSID\{2199CB83-79E1-35E4-BBA2-83AA3FEE0674}\InprocServer32\1.19.5855.33203" Name="CodeBase" Value="file:///[#fil3F4437F772041EF18E21178330FB07F9]" Type="string" Action="write" />
-                <RegistryValue Root="HKCR" Key="CLSID\{2199CB83-79E1-35E4-BBA2-83AA3FEE0674}\InprocServer32" Name="Class" Value="NSwag.SwaggerSecurityScheme" Type="string" Action="write" />
-                <RegistryValue Root="HKCR" Key="CLSID\{2199CB83-79E1-35E4-BBA2-83AA3FEE0674}\InprocServer32" Name="Assembly" Value="NSwag.Core, Version=1.19.5855.33203, Culture=neutral, PublicKeyToken=null" Type="string" Action="write" />
-                <RegistryValue Root="HKCR" Key="CLSID\{2199CB83-79E1-35E4-BBA2-83AA3FEE0674}\InprocServer32" Name="RuntimeVersion" Value="v4.0.30319" Type="string" Action="write" />
-                <RegistryValue Root="HKCR" Key="CLSID\{2199CB83-79E1-35E4-BBA2-83AA3FEE0674}\InprocServer32" Name="CodeBase" Value="file:///[#fil3F4437F772041EF18E21178330FB07F9]" Type="string" Action="write" />
-                <RegistryValue Root="HKCR" Key="CLSID\{2FCE4EDD-F87B-31A9-A271-6E3963A3B468}\Implemented Categories\{62C8FE65-4EBB-45e7-B440-6E39B2CDBF29}" Value="" Type="string" Action="write" />
-                <RegistryValue Root="HKCR" Key="CLSID\{2FCE4EDD-F87B-31A9-A271-6E3963A3B468}\InprocServer32\1.19.5855.33203" Name="Class" Value="NSwag.SwaggerOperationDescription" Type="string" Action="write" />
-                <RegistryValue Root="HKCR" Key="CLSID\{2FCE4EDD-F87B-31A9-A271-6E3963A3B468}\InprocServer32\1.19.5855.33203" Name="Assembly" Value="NSwag.Core, Version=1.19.5855.33203, Culture=neutral, PublicKeyToken=null" Type="string" Action="write" />
-                <RegistryValue Root="HKCR" Key="CLSID\{2FCE4EDD-F87B-31A9-A271-6E3963A3B468}\InprocServer32\1.19.5855.33203" Name="RuntimeVersion" Value="v4.0.30319" Type="string" Action="write" />
-                <RegistryValue Root="HKCR" Key="CLSID\{2FCE4EDD-F87B-31A9-A271-6E3963A3B468}\InprocServer32\1.19.5855.33203" Name="CodeBase" Value="file:///[#fil3F4437F772041EF18E21178330FB07F9]" Type="string" Action="write" />
-                <RegistryValue Root="HKCR" Key="CLSID\{2FCE4EDD-F87B-31A9-A271-6E3963A3B468}\InprocServer32" Name="Class" Value="NSwag.SwaggerOperationDescription" Type="string" Action="write" />
-                <RegistryValue Root="HKCR" Key="CLSID\{2FCE4EDD-F87B-31A9-A271-6E3963A3B468}\InprocServer32" Name="Assembly" Value="NSwag.Core, Version=1.19.5855.33203, Culture=neutral, PublicKeyToken=null" Type="string" Action="write" />
-                <RegistryValue Root="HKCR" Key="CLSID\{2FCE4EDD-F87B-31A9-A271-6E3963A3B468}\InprocServer32" Name="RuntimeVersion" Value="v4.0.30319" Type="string" Action="write" />
-                <RegistryValue Root="HKCR" Key="CLSID\{2FCE4EDD-F87B-31A9-A271-6E3963A3B468}\InprocServer32" Name="CodeBase" Value="file:///[#fil3F4437F772041EF18E21178330FB07F9]" Type="string" Action="write" />
-                <RegistryValue Root="HKCR" Key="CLSID\{4E9DE9B4-1EE9-3B9A-B108-AD2EFAD2EFA1}\Implemented Categories\{62C8FE65-4EBB-45e7-B440-6E39B2CDBF29}" Value="" Type="string" Action="write" />
-                <RegistryValue Root="HKCR" Key="CLSID\{4E9DE9B4-1EE9-3B9A-B108-AD2EFAD2EFA1}\InprocServer32\1.19.5855.33203" Name="Class" Value="NSwag.SwaggerResponses" Type="string" Action="write" />
-                <RegistryValue Root="HKCR" Key="CLSID\{4E9DE9B4-1EE9-3B9A-B108-AD2EFAD2EFA1}\InprocServer32\1.19.5855.33203" Name="Assembly" Value="NSwag.Core, Version=1.19.5855.33203, Culture=neutral, PublicKeyToken=null" Type="string" Action="write" />
-                <RegistryValue Root="HKCR" Key="CLSID\{4E9DE9B4-1EE9-3B9A-B108-AD2EFAD2EFA1}\InprocServer32\1.19.5855.33203" Name="RuntimeVersion" Value="v4.0.30319" Type="string" Action="write" />
-                <RegistryValue Root="HKCR" Key="CLSID\{4E9DE9B4-1EE9-3B9A-B108-AD2EFAD2EFA1}\InprocServer32\1.19.5855.33203" Name="CodeBase" Value="file:///[#fil3F4437F772041EF18E21178330FB07F9]" Type="string" Action="write" />
-                <RegistryValue Root="HKCR" Key="CLSID\{4E9DE9B4-1EE9-3B9A-B108-AD2EFAD2EFA1}\InprocServer32" Name="Class" Value="NSwag.SwaggerResponses" Type="string" Action="write" />
-                <RegistryValue Root="HKCR" Key="CLSID\{4E9DE9B4-1EE9-3B9A-B108-AD2EFAD2EFA1}\InprocServer32" Name="Assembly" Value="NSwag.Core, Version=1.19.5855.33203, Culture=neutral, PublicKeyToken=null" Type="string" Action="write" />
-                <RegistryValue Root="HKCR" Key="CLSID\{4E9DE9B4-1EE9-3B9A-B108-AD2EFAD2EFA1}\InprocServer32" Name="RuntimeVersion" Value="v4.0.30319" Type="string" Action="write" />
-                <RegistryValue Root="HKCR" Key="CLSID\{4E9DE9B4-1EE9-3B9A-B108-AD2EFAD2EFA1}\InprocServer32" Name="CodeBase" Value="file:///[#fil3F4437F772041EF18E21178330FB07F9]" Type="string" Action="write" />
-                <RegistryValue Root="HKCR" Key="CLSID\{55DF7E69-7CCF-3747-817F-9558D7A4B530}\Implemented Categories\{62C8FE65-4EBB-45e7-B440-6E39B2CDBF29}" Value="" Type="string" Action="write" />
-                <RegistryValue Root="HKCR" Key="CLSID\{55DF7E69-7CCF-3747-817F-9558D7A4B530}\InprocServer32\1.19.5855.33203" Name="Class" Value="NSwag.SwaggerSecurityRequirement" Type="string" Action="write" />
-                <RegistryValue Root="HKCR" Key="CLSID\{55DF7E69-7CCF-3747-817F-9558D7A4B530}\InprocServer32\1.19.5855.33203" Name="Assembly" Value="NSwag.Core, Version=1.19.5855.33203, Culture=neutral, PublicKeyToken=null" Type="string" Action="write" />
-                <RegistryValue Root="HKCR" Key="CLSID\{55DF7E69-7CCF-3747-817F-9558D7A4B530}\InprocServer32\1.19.5855.33203" Name="RuntimeVersion" Value="v4.0.30319" Type="string" Action="write" />
-                <RegistryValue Root="HKCR" Key="CLSID\{55DF7E69-7CCF-3747-817F-9558D7A4B530}\InprocServer32\1.19.5855.33203" Name="CodeBase" Value="file:///[#fil3F4437F772041EF18E21178330FB07F9]" Type="string" Action="write" />
-                <RegistryValue Root="HKCR" Key="CLSID\{55DF7E69-7CCF-3747-817F-9558D7A4B530}\InprocServer32" Name="Class" Value="NSwag.SwaggerSecurityRequirement" Type="string" Action="write" />
-                <RegistryValue Root="HKCR" Key="CLSID\{55DF7E69-7CCF-3747-817F-9558D7A4B530}\InprocServer32" Name="Assembly" Value="NSwag.Core, Version=1.19.5855.33203, Culture=neutral, PublicKeyToken=null" Type="string" Action="write" />
-                <RegistryValue Root="HKCR" Key="CLSID\{55DF7E69-7CCF-3747-817F-9558D7A4B530}\InprocServer32" Name="RuntimeVersion" Value="v4.0.30319" Type="string" Action="write" />
-                <RegistryValue Root="HKCR" Key="CLSID\{55DF7E69-7CCF-3747-817F-9558D7A4B530}\InprocServer32" Name="CodeBase" Value="file:///[#fil3F4437F772041EF18E21178330FB07F9]" Type="string" Action="write" />
-                <RegistryValue Root="HKCR" Key="CLSID\{568C1743-0EA6-3663-B4B8-D78E6AB8ED07}\Implemented Categories\{62C8FE65-4EBB-45e7-B440-6E39B2CDBF29}" Value="" Type="string" Action="write" />
-                <RegistryValue Root="HKCR" Key="CLSID\{568C1743-0EA6-3663-B4B8-D78E6AB8ED07}\InprocServer32\1.19.5855.33203" Name="Class" Value="NSwag.SwaggerOperation" Type="string" Action="write" />
-                <RegistryValue Root="HKCR" Key="CLSID\{568C1743-0EA6-3663-B4B8-D78E6AB8ED07}\InprocServer32\1.19.5855.33203" Name="Assembly" Value="NSwag.Core, Version=1.19.5855.33203, Culture=neutral, PublicKeyToken=null" Type="string" Action="write" />
-                <RegistryValue Root="HKCR" Key="CLSID\{568C1743-0EA6-3663-B4B8-D78E6AB8ED07}\InprocServer32\1.19.5855.33203" Name="RuntimeVersion" Value="v4.0.30319" Type="string" Action="write" />
-                <RegistryValue Root="HKCR" Key="CLSID\{568C1743-0EA6-3663-B4B8-D78E6AB8ED07}\InprocServer32\1.19.5855.33203" Name="CodeBase" Value="file:///[#fil3F4437F772041EF18E21178330FB07F9]" Type="string" Action="write" />
-                <RegistryValue Root="HKCR" Key="CLSID\{568C1743-0EA6-3663-B4B8-D78E6AB8ED07}\InprocServer32" Name="Class" Value="NSwag.SwaggerOperation" Type="string" Action="write" />
-                <RegistryValue Root="HKCR" Key="CLSID\{568C1743-0EA6-3663-B4B8-D78E6AB8ED07}\InprocServer32" Name="Assembly" Value="NSwag.Core, Version=1.19.5855.33203, Culture=neutral, PublicKeyToken=null" Type="string" Action="write" />
-                <RegistryValue Root="HKCR" Key="CLSID\{568C1743-0EA6-3663-B4B8-D78E6AB8ED07}\InprocServer32" Name="RuntimeVersion" Value="v4.0.30319" Type="string" Action="write" />
-                <RegistryValue Root="HKCR" Key="CLSID\{568C1743-0EA6-3663-B4B8-D78E6AB8ED07}\InprocServer32" Name="CodeBase" Value="file:///[#fil3F4437F772041EF18E21178330FB07F9]" Type="string" Action="write" />
-                <RegistryValue Root="HKCR" Key="CLSID\{5E6C99B2-8F3E-35C4-B253-C2FE60CD169A}\Implemented Categories\{62C8FE65-4EBB-45e7-B440-6E39B2CDBF29}" Value="" Type="string" Action="write" />
-                <RegistryValue Root="HKCR" Key="CLSID\{5E6C99B2-8F3E-35C4-B253-C2FE60CD169A}\InprocServer32\1.19.5855.33203" Name="Class" Value="NSwag.SwaggerOperations" Type="string" Action="write" />
-                <RegistryValue Root="HKCR" Key="CLSID\{5E6C99B2-8F3E-35C4-B253-C2FE60CD169A}\InprocServer32\1.19.5855.33203" Name="Assembly" Value="NSwag.Core, Version=1.19.5855.33203, Culture=neutral, PublicKeyToken=null" Type="string" Action="write" />
-                <RegistryValue Root="HKCR" Key="CLSID\{5E6C99B2-8F3E-35C4-B253-C2FE60CD169A}\InprocServer32\1.19.5855.33203" Name="RuntimeVersion" Value="v4.0.30319" Type="string" Action="write" />
-                <RegistryValue Root="HKCR" Key="CLSID\{5E6C99B2-8F3E-35C4-B253-C2FE60CD169A}\InprocServer32\1.19.5855.33203" Name="CodeBase" Value="file:///[#fil3F4437F772041EF18E21178330FB07F9]" Type="string" Action="write" />
-                <RegistryValue Root="HKCR" Key="CLSID\{5E6C99B2-8F3E-35C4-B253-C2FE60CD169A}\InprocServer32" Name="Class" Value="NSwag.SwaggerOperations" Type="string" Action="write" />
-                <RegistryValue Root="HKCR" Key="CLSID\{5E6C99B2-8F3E-35C4-B253-C2FE60CD169A}\InprocServer32" Name="Assembly" Value="NSwag.Core, Version=1.19.5855.33203, Culture=neutral, PublicKeyToken=null" Type="string" Action="write" />
-                <RegistryValue Root="HKCR" Key="CLSID\{5E6C99B2-8F3E-35C4-B253-C2FE60CD169A}\InprocServer32" Name="RuntimeVersion" Value="v4.0.30319" Type="string" Action="write" />
-                <RegistryValue Root="HKCR" Key="CLSID\{5E6C99B2-8F3E-35C4-B253-C2FE60CD169A}\InprocServer32" Name="CodeBase" Value="file:///[#fil3F4437F772041EF18E21178330FB07F9]" Type="string" Action="write" />
-                <RegistryValue Root="HKCR" Key="CLSID\{75B80523-4F0B-3176-AE33-79D851F44CEF}\Implemented Categories\{62C8FE65-4EBB-45e7-B440-6E39B2CDBF29}" Value="" Type="string" Action="write" />
-                <RegistryValue Root="HKCR" Key="CLSID\{75B80523-4F0B-3176-AE33-79D851F44CEF}\InprocServer32\1.19.5855.33203" Name="Class" Value="NSwag.SwaggerContact" Type="string" Action="write" />
-                <RegistryValue Root="HKCR" Key="CLSID\{75B80523-4F0B-3176-AE33-79D851F44CEF}\InprocServer32\1.19.5855.33203" Name="Assembly" Value="NSwag.Core, Version=1.19.5855.33203, Culture=neutral, PublicKeyToken=null" Type="string" Action="write" />
-                <RegistryValue Root="HKCR" Key="CLSID\{75B80523-4F0B-3176-AE33-79D851F44CEF}\InprocServer32\1.19.5855.33203" Name="RuntimeVersion" Value="v4.0.30319" Type="string" Action="write" />
-                <RegistryValue Root="HKCR" Key="CLSID\{75B80523-4F0B-3176-AE33-79D851F44CEF}\InprocServer32\1.19.5855.33203" Name="CodeBase" Value="file:///[#fil3F4437F772041EF18E21178330FB07F9]" Type="string" Action="write" />
-                <RegistryValue Root="HKCR" Key="CLSID\{75B80523-4F0B-3176-AE33-79D851F44CEF}\InprocServer32" Name="Class" Value="NSwag.SwaggerContact" Type="string" Action="write" />
-                <RegistryValue Root="HKCR" Key="CLSID\{75B80523-4F0B-3176-AE33-79D851F44CEF}\InprocServer32" Name="Assembly" Value="NSwag.Core, Version=1.19.5855.33203, Culture=neutral, PublicKeyToken=null" Type="string" Action="write" />
-                <RegistryValue Root="HKCR" Key="CLSID\{75B80523-4F0B-3176-AE33-79D851F44CEF}\InprocServer32" Name="RuntimeVersion" Value="v4.0.30319" Type="string" Action="write" />
-                <RegistryValue Root="HKCR" Key="CLSID\{75B80523-4F0B-3176-AE33-79D851F44CEF}\InprocServer32" Name="CodeBase" Value="file:///[#fil3F4437F772041EF18E21178330FB07F9]" Type="string" Action="write" />
-                <RegistryValue Root="HKCR" Key="CLSID\{7C81CB33-9462-3AD5-AC20-1F9CB0B9AF86}\Implemented Categories\{62C8FE65-4EBB-45e7-B440-6E39B2CDBF29}" Value="" Type="string" Action="write" />
-                <RegistryValue Root="HKCR" Key="CLSID\{7C81CB33-9462-3AD5-AC20-1F9CB0B9AF86}\InprocServer32\1.19.5855.33203" Name="Class" Value="NSwag.SwaggerService" Type="string" Action="write" />
-                <RegistryValue Root="HKCR" Key="CLSID\{7C81CB33-9462-3AD5-AC20-1F9CB0B9AF86}\InprocServer32\1.19.5855.33203" Name="Assembly" Value="NSwag.Core, Version=1.19.5855.33203, Culture=neutral, PublicKeyToken=null" Type="string" Action="write" />
-                <RegistryValue Root="HKCR" Key="CLSID\{7C81CB33-9462-3AD5-AC20-1F9CB0B9AF86}\InprocServer32\1.19.5855.33203" Name="RuntimeVersion" Value="v4.0.30319" Type="string" Action="write" />
-                <RegistryValue Root="HKCR" Key="CLSID\{7C81CB33-9462-3AD5-AC20-1F9CB0B9AF86}\InprocServer32\1.19.5855.33203" Name="CodeBase" Value="file:///[#fil3F4437F772041EF18E21178330FB07F9]" Type="string" Action="write" />
-                <RegistryValue Root="HKCR" Key="CLSID\{7C81CB33-9462-3AD5-AC20-1F9CB0B9AF86}\InprocServer32" Name="Class" Value="NSwag.SwaggerService" Type="string" Action="write" />
-                <RegistryValue Root="HKCR" Key="CLSID\{7C81CB33-9462-3AD5-AC20-1F9CB0B9AF86}\InprocServer32" Name="Assembly" Value="NSwag.Core, Version=1.19.5855.33203, Culture=neutral, PublicKeyToken=null" Type="string" Action="write" />
-                <RegistryValue Root="HKCR" Key="CLSID\{7C81CB33-9462-3AD5-AC20-1F9CB0B9AF86}\InprocServer32" Name="RuntimeVersion" Value="v4.0.30319" Type="string" Action="write" />
-                <RegistryValue Root="HKCR" Key="CLSID\{7C81CB33-9462-3AD5-AC20-1F9CB0B9AF86}\InprocServer32" Name="CodeBase" Value="file:///[#fil3F4437F772041EF18E21178330FB07F9]" Type="string" Action="write" />
-                <RegistryValue Root="HKCR" Key="CLSID\{90C10037-9AA2-384F-9D7F-3895156C7113}\Implemented Categories\{62C8FE65-4EBB-45e7-B440-6E39B2CDBF29}" Value="" Type="string" Action="write" />
-                <RegistryValue Root="HKCR" Key="CLSID\{90C10037-9AA2-384F-9D7F-3895156C7113}\InprocServer32\1.19.5855.33203" Name="Class" Value="NSwag.SwaggerExternalDocumentation" Type="string" Action="write" />
-                <RegistryValue Root="HKCR" Key="CLSID\{90C10037-9AA2-384F-9D7F-3895156C7113}\InprocServer32\1.19.5855.33203" Name="Assembly" Value="NSwag.Core, Version=1.19.5855.33203, Culture=neutral, PublicKeyToken=null" Type="string" Action="write" />
-                <RegistryValue Root="HKCR" Key="CLSID\{90C10037-9AA2-384F-9D7F-3895156C7113}\InprocServer32\1.19.5855.33203" Name="RuntimeVersion" Value="v4.0.30319" Type="string" Action="write" />
-                <RegistryValue Root="HKCR" Key="CLSID\{90C10037-9AA2-384F-9D7F-3895156C7113}\InprocServer32\1.19.5855.33203" Name="CodeBase" Value="file:///[#fil3F4437F772041EF18E21178330FB07F9]" Type="string" Action="write" />
-                <RegistryValue Root="HKCR" Key="CLSID\{90C10037-9AA2-384F-9D7F-3895156C7113}\InprocServer32" Name="Class" Value="NSwag.SwaggerExternalDocumentation" Type="string" Action="write" />
-                <RegistryValue Root="HKCR" Key="CLSID\{90C10037-9AA2-384F-9D7F-3895156C7113}\InprocServer32" Name="Assembly" Value="NSwag.Core, Version=1.19.5855.33203, Culture=neutral, PublicKeyToken=null" Type="string" Action="write" />
-                <RegistryValue Root="HKCR" Key="CLSID\{90C10037-9AA2-384F-9D7F-3895156C7113}\InprocServer32" Name="RuntimeVersion" Value="v4.0.30319" Type="string" Action="write" />
-                <RegistryValue Root="HKCR" Key="CLSID\{90C10037-9AA2-384F-9D7F-3895156C7113}\InprocServer32" Name="CodeBase" Value="file:///[#fil3F4437F772041EF18E21178330FB07F9]" Type="string" Action="write" />
-                <RegistryValue Root="HKCR" Key="CLSID\{B510DC1C-22EA-302F-8AE3-213B8A052A9B}\Implemented Categories\{62C8FE65-4EBB-45e7-B440-6E39B2CDBF29}" Value="" Type="string" Action="write" />
-                <RegistryValue Root="HKCR" Key="CLSID\{B510DC1C-22EA-302F-8AE3-213B8A052A9B}\InprocServer32\1.19.5855.33203" Name="Class" Value="NSwag.SwaggerInfo" Type="string" Action="write" />
-                <RegistryValue Root="HKCR" Key="CLSID\{B510DC1C-22EA-302F-8AE3-213B8A052A9B}\InprocServer32\1.19.5855.33203" Name="Assembly" Value="NSwag.Core, Version=1.19.5855.33203, Culture=neutral, PublicKeyToken=null" Type="string" Action="write" />
-                <RegistryValue Root="HKCR" Key="CLSID\{B510DC1C-22EA-302F-8AE3-213B8A052A9B}\InprocServer32\1.19.5855.33203" Name="RuntimeVersion" Value="v4.0.30319" Type="string" Action="write" />
-                <RegistryValue Root="HKCR" Key="CLSID\{B510DC1C-22EA-302F-8AE3-213B8A052A9B}\InprocServer32\1.19.5855.33203" Name="CodeBase" Value="file:///[#fil3F4437F772041EF18E21178330FB07F9]" Type="string" Action="write" />
-                <RegistryValue Root="HKCR" Key="CLSID\{B510DC1C-22EA-302F-8AE3-213B8A052A9B}\InprocServer32" Name="Class" Value="NSwag.SwaggerInfo" Type="string" Action="write" />
-                <RegistryValue Root="HKCR" Key="CLSID\{B510DC1C-22EA-302F-8AE3-213B8A052A9B}\InprocServer32" Name="Assembly" Value="NSwag.Core, Version=1.19.5855.33203, Culture=neutral, PublicKeyToken=null" Type="string" Action="write" />
-                <RegistryValue Root="HKCR" Key="CLSID\{B510DC1C-22EA-302F-8AE3-213B8A052A9B}\InprocServer32" Name="RuntimeVersion" Value="v4.0.30319" Type="string" Action="write" />
-                <RegistryValue Root="HKCR" Key="CLSID\{B510DC1C-22EA-302F-8AE3-213B8A052A9B}\InprocServer32" Name="CodeBase" Value="file:///[#fil3F4437F772041EF18E21178330FB07F9]" Type="string" Action="write" />
-                <RegistryValue Root="HKCR" Key="CLSID\{C1801A07-611C-3C28-AF96-DBA21852F983}\Implemented Categories\{62C8FE65-4EBB-45e7-B440-6E39B2CDBF29}" Value="" Type="string" Action="write" />
-                <RegistryValue Root="HKCR" Key="CLSID\{C1801A07-611C-3C28-AF96-DBA21852F983}\InprocServer32\1.19.5855.33203" Name="Class" Value="NSwag.SwaggerResponse" Type="string" Action="write" />
-                <RegistryValue Root="HKCR" Key="CLSID\{C1801A07-611C-3C28-AF96-DBA21852F983}\InprocServer32\1.19.5855.33203" Name="Assembly" Value="NSwag.Core, Version=1.19.5855.33203, Culture=neutral, PublicKeyToken=null" Type="string" Action="write" />
-                <RegistryValue Root="HKCR" Key="CLSID\{C1801A07-611C-3C28-AF96-DBA21852F983}\InprocServer32\1.19.5855.33203" Name="RuntimeVersion" Value="v4.0.30319" Type="string" Action="write" />
-                <RegistryValue Root="HKCR" Key="CLSID\{C1801A07-611C-3C28-AF96-DBA21852F983}\InprocServer32\1.19.5855.33203" Name="CodeBase" Value="file:///[#fil3F4437F772041EF18E21178330FB07F9]" Type="string" Action="write" />
-                <RegistryValue Root="HKCR" Key="CLSID\{C1801A07-611C-3C28-AF96-DBA21852F983}\InprocServer32" Name="Class" Value="NSwag.SwaggerResponse" Type="string" Action="write" />
-                <RegistryValue Root="HKCR" Key="CLSID\{C1801A07-611C-3C28-AF96-DBA21852F983}\InprocServer32" Name="Assembly" Value="NSwag.Core, Version=1.19.5855.33203, Culture=neutral, PublicKeyToken=null" Type="string" Action="write" />
-                <RegistryValue Root="HKCR" Key="CLSID\{C1801A07-611C-3C28-AF96-DBA21852F983}\InprocServer32" Name="RuntimeVersion" Value="v4.0.30319" Type="string" Action="write" />
-                <RegistryValue Root="HKCR" Key="CLSID\{C1801A07-611C-3C28-AF96-DBA21852F983}\InprocServer32" Name="CodeBase" Value="file:///[#fil3F4437F772041EF18E21178330FB07F9]" Type="string" Action="write" />
-                <RegistryValue Root="HKCR" Key="CLSID\{E0C06564-955E-35D7-81D4-A2D05FAFBF84}\Implemented Categories\{62C8FE65-4EBB-45e7-B440-6E39B2CDBF29}" Value="" Type="string" Action="write" />
-                <RegistryValue Root="HKCR" Key="CLSID\{E0C06564-955E-35D7-81D4-A2D05FAFBF84}\InprocServer32\1.19.5855.33203" Name="Class" Value="NSwag.SwaggerParameter" Type="string" Action="write" />
-                <RegistryValue Root="HKCR" Key="CLSID\{E0C06564-955E-35D7-81D4-A2D05FAFBF84}\InprocServer32\1.19.5855.33203" Name="Assembly" Value="NSwag.Core, Version=1.19.5855.33203, Culture=neutral, PublicKeyToken=null" Type="string" Action="write" />
-                <RegistryValue Root="HKCR" Key="CLSID\{E0C06564-955E-35D7-81D4-A2D05FAFBF84}\InprocServer32\1.19.5855.33203" Name="RuntimeVersion" Value="v4.0.30319" Type="string" Action="write" />
-                <RegistryValue Root="HKCR" Key="CLSID\{E0C06564-955E-35D7-81D4-A2D05FAFBF84}\InprocServer32\1.19.5855.33203" Name="CodeBase" Value="file:///[#fil3F4437F772041EF18E21178330FB07F9]" Type="string" Action="write" />
-                <RegistryValue Root="HKCR" Key="CLSID\{E0C06564-955E-35D7-81D4-A2D05FAFBF84}\InprocServer32" Name="Class" Value="NSwag.SwaggerParameter" Type="string" Action="write" />
-                <RegistryValue Root="HKCR" Key="CLSID\{E0C06564-955E-35D7-81D4-A2D05FAFBF84}\InprocServer32" Name="Assembly" Value="NSwag.Core, Version=1.19.5855.33203, Culture=neutral, PublicKeyToken=null" Type="string" Action="write" />
-                <RegistryValue Root="HKCR" Key="CLSID\{E0C06564-955E-35D7-81D4-A2D05FAFBF84}\InprocServer32" Name="RuntimeVersion" Value="v4.0.30319" Type="string" Action="write" />
-                <RegistryValue Root="HKCR" Key="CLSID\{E0C06564-955E-35D7-81D4-A2D05FAFBF84}\InprocServer32" Name="CodeBase" Value="file:///[#fil3F4437F772041EF18E21178330FB07F9]" Type="string" Action="write" />
-                <RegistryValue Root="HKCR" Key="CLSID\{E841CB6C-527D-3FB3-BF75-2F523C5EA1B1}\Implemented Categories\{62C8FE65-4EBB-45e7-B440-6E39B2CDBF29}" Value="" Type="string" Action="write" />
-                <RegistryValue Root="HKCR" Key="CLSID\{E841CB6C-527D-3FB3-BF75-2F523C5EA1B1}\InprocServer32\1.19.5855.33203" Name="Class" Value="NSwag.SwaggerHeaders" Type="string" Action="write" />
-                <RegistryValue Root="HKCR" Key="CLSID\{E841CB6C-527D-3FB3-BF75-2F523C5EA1B1}\InprocServer32\1.19.5855.33203" Name="Assembly" Value="NSwag.Core, Version=1.19.5855.33203, Culture=neutral, PublicKeyToken=null" Type="string" Action="write" />
-                <RegistryValue Root="HKCR" Key="CLSID\{E841CB6C-527D-3FB3-BF75-2F523C5EA1B1}\InprocServer32\1.19.5855.33203" Name="RuntimeVersion" Value="v4.0.30319" Type="string" Action="write" />
-                <RegistryValue Root="HKCR" Key="CLSID\{E841CB6C-527D-3FB3-BF75-2F523C5EA1B1}\InprocServer32\1.19.5855.33203" Name="CodeBase" Value="file:///[#fil3F4437F772041EF18E21178330FB07F9]" Type="string" Action="write" />
-                <RegistryValue Root="HKCR" Key="CLSID\{E841CB6C-527D-3FB3-BF75-2F523C5EA1B1}\InprocServer32" Name="Class" Value="NSwag.SwaggerHeaders" Type="string" Action="write" />
-                <RegistryValue Root="HKCR" Key="CLSID\{E841CB6C-527D-3FB3-BF75-2F523C5EA1B1}\InprocServer32" Name="Assembly" Value="NSwag.Core, Version=1.19.5855.33203, Culture=neutral, PublicKeyToken=null" Type="string" Action="write" />
-                <RegistryValue Root="HKCR" Key="CLSID\{E841CB6C-527D-3FB3-BF75-2F523C5EA1B1}\InprocServer32" Name="RuntimeVersion" Value="v4.0.30319" Type="string" Action="write" />
-                <RegistryValue Root="HKCR" Key="CLSID\{E841CB6C-527D-3FB3-BF75-2F523C5EA1B1}\InprocServer32" Name="CodeBase" Value="file:///[#fil3F4437F772041EF18E21178330FB07F9]" Type="string" Action="write" />
-                <RegistryValue Root="HKCR" Key="Record\{0013711C-744F-39E0-9EAD-D3354DF8D7A7}\1.19.5855.33203" Name="Class" Value="NSwag.SwaggerSchema" Type="string" Action="write" />
-                <RegistryValue Root="HKCR" Key="Record\{0013711C-744F-39E0-9EAD-D3354DF8D7A7}\1.19.5855.33203" Name="Assembly" Value="NSwag.Core, Version=1.19.5855.33203, Culture=neutral, PublicKeyToken=null" Type="string" Action="write" />
-                <RegistryValue Root="HKCR" Key="Record\{0013711C-744F-39E0-9EAD-D3354DF8D7A7}\1.19.5855.33203" Name="RuntimeVersion" Value="v4.0.30319" Type="string" Action="write" />
-                <RegistryValue Root="HKCR" Key="Record\{0013711C-744F-39E0-9EAD-D3354DF8D7A7}\1.19.5855.33203" Name="CodeBase" Value="file:///[#fil3F4437F772041EF18E21178330FB07F9]" Type="string" Action="write" />
-                <RegistryValue Root="HKCR" Key="Record\{533DD177-C20E-3F14-BB4E-89BB7BEE2CA9}\1.19.5855.33203" Name="Class" Value="NSwag.SwaggerParameterKind" Type="string" Action="write" />
-                <RegistryValue Root="HKCR" Key="Record\{533DD177-C20E-3F14-BB4E-89BB7BEE2CA9}\1.19.5855.33203" Name="Assembly" Value="NSwag.Core, Version=1.19.5855.33203, Culture=neutral, PublicKeyToken=null" Type="string" Action="write" />
-                <RegistryValue Root="HKCR" Key="Record\{533DD177-C20E-3F14-BB4E-89BB7BEE2CA9}\1.19.5855.33203" Name="RuntimeVersion" Value="v4.0.30319" Type="string" Action="write" />
-                <RegistryValue Root="HKCR" Key="Record\{533DD177-C20E-3F14-BB4E-89BB7BEE2CA9}\1.19.5855.33203" Name="CodeBase" Value="file:///[#fil3F4437F772041EF18E21178330FB07F9]" Type="string" Action="write" />
-                <RegistryValue Root="HKCR" Key="Record\{5FE2B56F-7207-3359-BFE2-E7B658B6187F}\1.19.5855.33203" Name="Class" Value="NSwag.SwaggerOperationMethod" Type="string" Action="write" />
-                <RegistryValue Root="HKCR" Key="Record\{5FE2B56F-7207-3359-BFE2-E7B658B6187F}\1.19.5855.33203" Name="Assembly" Value="NSwag.Core, Version=1.19.5855.33203, Culture=neutral, PublicKeyToken=null" Type="string" Action="write" />
-                <RegistryValue Root="HKCR" Key="Record\{5FE2B56F-7207-3359-BFE2-E7B658B6187F}\1.19.5855.33203" Name="RuntimeVersion" Value="v4.0.30319" Type="string" Action="write" />
-                <RegistryValue Root="HKCR" Key="Record\{5FE2B56F-7207-3359-BFE2-E7B658B6187F}\1.19.5855.33203" Name="CodeBase" Value="file:///[#fil3F4437F772041EF18E21178330FB07F9]" Type="string" Action="write" />
-                <RegistryValue Root="HKCR" Key="Record\{C2972A5C-9858-34E2-99E5-1E4ED3DC8387}\1.19.5855.33203" Name="Class" Value="NSwag.SwaggerSecuritySchemeType" Type="string" Action="write" />
-                <RegistryValue Root="HKCR" Key="Record\{C2972A5C-9858-34E2-99E5-1E4ED3DC8387}\1.19.5855.33203" Name="Assembly" Value="NSwag.Core, Version=1.19.5855.33203, Culture=neutral, PublicKeyToken=null" Type="string" Action="write" />
-                <RegistryValue Root="HKCR" Key="Record\{C2972A5C-9858-34E2-99E5-1E4ED3DC8387}\1.19.5855.33203" Name="RuntimeVersion" Value="v4.0.30319" Type="string" Action="write" />
-                <RegistryValue Root="HKCR" Key="Record\{C2972A5C-9858-34E2-99E5-1E4ED3DC8387}\1.19.5855.33203" Name="CodeBase" Value="file:///[#fil3F4437F772041EF18E21178330FB07F9]" Type="string" Action="write" />
->>>>>>> 3cf12801
-            </Component>
-            <Component Id="cmp1010C0663A590ED1850175378FD283FF" Directory="RootDirectory" Guid="*">
-                <File Id="fil40CDD58B15B8468857D8908B897841FF" KeyPath="yes" Source="$(var.SourcePath)\NSwag.Core.pdb" />
-            </Component>
-            <Component Id="cmp9EE45CDB16B4CC1F1782CAE6CE0726C8" Directory="RootDirectory" Guid="*">
-<<<<<<< HEAD
-                <Class Id="{03F0D565-1C15-3509-B63C-A70733D4235A}" Context="InprocServer32" Description="NSwag.Commands.JsonSchemaToCSharpCommand" ThreadingModel="both" ForeignServer="mscoree.dll">
-                    <ProgId Id="NSwag.Commands.JsonSchemaToCSharpCommand" Description="NSwag.Commands.JsonSchemaToCSharpCommand" />
-                </Class>
-                <Class Id="{2F10804A-F1C8-3E80-A9D7-2FAA8FB8D8AB}" Context="InprocServer32" Description="NSwag.Commands.JsonSchemaToTypeScriptCommand" ThreadingModel="both" ForeignServer="mscoree.dll">
-                    <ProgId Id="NSwag.Commands.JsonSchemaToTypeScriptCommand" Description="NSwag.Commands.JsonSchemaToTypeScriptCommand" />
-                </Class>
-                <Class Id="{7598F4B8-7E0E-38BD-86F4-1D3EBC4660F0}" Context="InprocServer32" Description="NSwag.Commands.SwaggerToTypeScriptCommand" ThreadingModel="both" ForeignServer="mscoree.dll">
-                    <ProgId Id="NSwag.Commands.SwaggerToTypeScriptCommand" Description="NSwag.Commands.SwaggerToTypeScriptCommand" />
-                </Class>
-                <Class Id="{82DF37BC-B3DC-3E59-BD17-47536E86B1F2}" Context="InprocServer32" Description="NSwag.Commands.SwaggerToCSharpCommand" ThreadingModel="both" ForeignServer="mscoree.dll">
-                    <ProgId Id="NSwag.Commands.SwaggerToCSharpCommand" Description="NSwag.Commands.SwaggerToCSharpCommand" />
-                </Class>
-                <Class Id="{AB1D2757-26DD-3773-884E-DECCB133757B}" Context="InprocServer32" Description="NSwag.Program" ThreadingModel="both" ForeignServer="mscoree.dll">
-                    <ProgId Id="NSwag.Program" Description="NSwag.Program" />
-                </Class>
-                <Class Id="{E5809906-37A1-3B36-B0B0-F03290937B46}" Context="InprocServer32" Description="NSwag.Commands.WebApiToSwaggerCommand" ThreadingModel="both" ForeignServer="mscoree.dll">
-                    <ProgId Id="NSwag.Commands.WebApiToSwaggerCommand" Description="NSwag.Commands.WebApiToSwaggerCommand" />
-                </Class>
-                <Class Id="{FE83782B-8BAE-323D-8EA6-E251CC35E72E}" Context="InprocServer32" Description="NSwag.Commands.AssemblyTypeToSwaggerCommand" ThreadingModel="both" ForeignServer="mscoree.dll">
-                    <ProgId Id="NSwag.Commands.AssemblyTypeToSwaggerCommand" Description="NSwag.Commands.AssemblyTypeToSwaggerCommand" />
-                </Class>
-                <File Id="filE739E664708A94CFE7C67EC645DD0A88" KeyPath="yes" Source="$(var.SourcePath)\NSwag.exe" />
-                <RegistryValue Root="HKCR" Key="CLSID\{03F0D565-1C15-3509-B63C-A70733D4235A}\Implemented Categories\{62C8FE65-4EBB-45e7-B440-6E39B2CDBF29}" Value="" Type="string" Action="write" />
-                <RegistryValue Root="HKCR" Key="CLSID\{03F0D565-1C15-3509-B63C-A70733D4235A}\InprocServer32\1.19.5856.28319" Name="Class" Value="NSwag.Commands.JsonSchemaToCSharpCommand" Type="string" Action="write" />
-                <RegistryValue Root="HKCR" Key="CLSID\{03F0D565-1C15-3509-B63C-A70733D4235A}\InprocServer32\1.19.5856.28319" Name="Assembly" Value="NSwag, Version=1.19.5856.28319, Culture=neutral, PublicKeyToken=null" Type="string" Action="write" />
-                <RegistryValue Root="HKCR" Key="CLSID\{03F0D565-1C15-3509-B63C-A70733D4235A}\InprocServer32\1.19.5856.28319" Name="RuntimeVersion" Value="v4.0.30319" Type="string" Action="write" />
-                <RegistryValue Root="HKCR" Key="CLSID\{03F0D565-1C15-3509-B63C-A70733D4235A}\InprocServer32\1.19.5856.28319" Name="CodeBase" Value="file:///[#filE739E664708A94CFE7C67EC645DD0A88]" Type="string" Action="write" />
-                <RegistryValue Root="HKCR" Key="CLSID\{03F0D565-1C15-3509-B63C-A70733D4235A}\InprocServer32" Name="Class" Value="NSwag.Commands.JsonSchemaToCSharpCommand" Type="string" Action="write" />
-                <RegistryValue Root="HKCR" Key="CLSID\{03F0D565-1C15-3509-B63C-A70733D4235A}\InprocServer32" Name="Assembly" Value="NSwag, Version=1.19.5856.28319, Culture=neutral, PublicKeyToken=null" Type="string" Action="write" />
-                <RegistryValue Root="HKCR" Key="CLSID\{03F0D565-1C15-3509-B63C-A70733D4235A}\InprocServer32" Name="RuntimeVersion" Value="v4.0.30319" Type="string" Action="write" />
-                <RegistryValue Root="HKCR" Key="CLSID\{03F0D565-1C15-3509-B63C-A70733D4235A}\InprocServer32" Name="CodeBase" Value="file:///[#filE739E664708A94CFE7C67EC645DD0A88]" Type="string" Action="write" />
-                <RegistryValue Root="HKCR" Key="CLSID\{2F10804A-F1C8-3E80-A9D7-2FAA8FB8D8AB}\Implemented Categories\{62C8FE65-4EBB-45e7-B440-6E39B2CDBF29}" Value="" Type="string" Action="write" />
-                <RegistryValue Root="HKCR" Key="CLSID\{2F10804A-F1C8-3E80-A9D7-2FAA8FB8D8AB}\InprocServer32\1.19.5856.28319" Name="Class" Value="NSwag.Commands.JsonSchemaToTypeScriptCommand" Type="string" Action="write" />
-                <RegistryValue Root="HKCR" Key="CLSID\{2F10804A-F1C8-3E80-A9D7-2FAA8FB8D8AB}\InprocServer32\1.19.5856.28319" Name="Assembly" Value="NSwag, Version=1.19.5856.28319, Culture=neutral, PublicKeyToken=null" Type="string" Action="write" />
-                <RegistryValue Root="HKCR" Key="CLSID\{2F10804A-F1C8-3E80-A9D7-2FAA8FB8D8AB}\InprocServer32\1.19.5856.28319" Name="RuntimeVersion" Value="v4.0.30319" Type="string" Action="write" />
-                <RegistryValue Root="HKCR" Key="CLSID\{2F10804A-F1C8-3E80-A9D7-2FAA8FB8D8AB}\InprocServer32\1.19.5856.28319" Name="CodeBase" Value="file:///[#filE739E664708A94CFE7C67EC645DD0A88]" Type="string" Action="write" />
-                <RegistryValue Root="HKCR" Key="CLSID\{2F10804A-F1C8-3E80-A9D7-2FAA8FB8D8AB}\InprocServer32" Name="Class" Value="NSwag.Commands.JsonSchemaToTypeScriptCommand" Type="string" Action="write" />
-                <RegistryValue Root="HKCR" Key="CLSID\{2F10804A-F1C8-3E80-A9D7-2FAA8FB8D8AB}\InprocServer32" Name="Assembly" Value="NSwag, Version=1.19.5856.28319, Culture=neutral, PublicKeyToken=null" Type="string" Action="write" />
-                <RegistryValue Root="HKCR" Key="CLSID\{2F10804A-F1C8-3E80-A9D7-2FAA8FB8D8AB}\InprocServer32" Name="RuntimeVersion" Value="v4.0.30319" Type="string" Action="write" />
-                <RegistryValue Root="HKCR" Key="CLSID\{2F10804A-F1C8-3E80-A9D7-2FAA8FB8D8AB}\InprocServer32" Name="CodeBase" Value="file:///[#filE739E664708A94CFE7C67EC645DD0A88]" Type="string" Action="write" />
-                <RegistryValue Root="HKCR" Key="CLSID\{7598F4B8-7E0E-38BD-86F4-1D3EBC4660F0}\Implemented Categories\{62C8FE65-4EBB-45e7-B440-6E39B2CDBF29}" Value="" Type="string" Action="write" />
-                <RegistryValue Root="HKCR" Key="CLSID\{7598F4B8-7E0E-38BD-86F4-1D3EBC4660F0}\InprocServer32\1.19.5856.28319" Name="Class" Value="NSwag.Commands.SwaggerToTypeScriptCommand" Type="string" Action="write" />
-                <RegistryValue Root="HKCR" Key="CLSID\{7598F4B8-7E0E-38BD-86F4-1D3EBC4660F0}\InprocServer32\1.19.5856.28319" Name="Assembly" Value="NSwag, Version=1.19.5856.28319, Culture=neutral, PublicKeyToken=null" Type="string" Action="write" />
-                <RegistryValue Root="HKCR" Key="CLSID\{7598F4B8-7E0E-38BD-86F4-1D3EBC4660F0}\InprocServer32\1.19.5856.28319" Name="RuntimeVersion" Value="v4.0.30319" Type="string" Action="write" />
-                <RegistryValue Root="HKCR" Key="CLSID\{7598F4B8-7E0E-38BD-86F4-1D3EBC4660F0}\InprocServer32\1.19.5856.28319" Name="CodeBase" Value="file:///[#filE739E664708A94CFE7C67EC645DD0A88]" Type="string" Action="write" />
-                <RegistryValue Root="HKCR" Key="CLSID\{7598F4B8-7E0E-38BD-86F4-1D3EBC4660F0}\InprocServer32" Name="Class" Value="NSwag.Commands.SwaggerToTypeScriptCommand" Type="string" Action="write" />
-                <RegistryValue Root="HKCR" Key="CLSID\{7598F4B8-7E0E-38BD-86F4-1D3EBC4660F0}\InprocServer32" Name="Assembly" Value="NSwag, Version=1.19.5856.28319, Culture=neutral, PublicKeyToken=null" Type="string" Action="write" />
-                <RegistryValue Root="HKCR" Key="CLSID\{7598F4B8-7E0E-38BD-86F4-1D3EBC4660F0}\InprocServer32" Name="RuntimeVersion" Value="v4.0.30319" Type="string" Action="write" />
-                <RegistryValue Root="HKCR" Key="CLSID\{7598F4B8-7E0E-38BD-86F4-1D3EBC4660F0}\InprocServer32" Name="CodeBase" Value="file:///[#filE739E664708A94CFE7C67EC645DD0A88]" Type="string" Action="write" />
-                <RegistryValue Root="HKCR" Key="CLSID\{82DF37BC-B3DC-3E59-BD17-47536E86B1F2}\Implemented Categories\{62C8FE65-4EBB-45e7-B440-6E39B2CDBF29}" Value="" Type="string" Action="write" />
-                <RegistryValue Root="HKCR" Key="CLSID\{82DF37BC-B3DC-3E59-BD17-47536E86B1F2}\InprocServer32\1.19.5856.28319" Name="Class" Value="NSwag.Commands.SwaggerToCSharpCommand" Type="string" Action="write" />
-                <RegistryValue Root="HKCR" Key="CLSID\{82DF37BC-B3DC-3E59-BD17-47536E86B1F2}\InprocServer32\1.19.5856.28319" Name="Assembly" Value="NSwag, Version=1.19.5856.28319, Culture=neutral, PublicKeyToken=null" Type="string" Action="write" />
-                <RegistryValue Root="HKCR" Key="CLSID\{82DF37BC-B3DC-3E59-BD17-47536E86B1F2}\InprocServer32\1.19.5856.28319" Name="RuntimeVersion" Value="v4.0.30319" Type="string" Action="write" />
-                <RegistryValue Root="HKCR" Key="CLSID\{82DF37BC-B3DC-3E59-BD17-47536E86B1F2}\InprocServer32\1.19.5856.28319" Name="CodeBase" Value="file:///[#filE739E664708A94CFE7C67EC645DD0A88]" Type="string" Action="write" />
-                <RegistryValue Root="HKCR" Key="CLSID\{82DF37BC-B3DC-3E59-BD17-47536E86B1F2}\InprocServer32" Name="Class" Value="NSwag.Commands.SwaggerToCSharpCommand" Type="string" Action="write" />
-                <RegistryValue Root="HKCR" Key="CLSID\{82DF37BC-B3DC-3E59-BD17-47536E86B1F2}\InprocServer32" Name="Assembly" Value="NSwag, Version=1.19.5856.28319, Culture=neutral, PublicKeyToken=null" Type="string" Action="write" />
-                <RegistryValue Root="HKCR" Key="CLSID\{82DF37BC-B3DC-3E59-BD17-47536E86B1F2}\InprocServer32" Name="RuntimeVersion" Value="v4.0.30319" Type="string" Action="write" />
-                <RegistryValue Root="HKCR" Key="CLSID\{82DF37BC-B3DC-3E59-BD17-47536E86B1F2}\InprocServer32" Name="CodeBase" Value="file:///[#filE739E664708A94CFE7C67EC645DD0A88]" Type="string" Action="write" />
-                <RegistryValue Root="HKCR" Key="CLSID\{AB1D2757-26DD-3773-884E-DECCB133757B}\Implemented Categories\{62C8FE65-4EBB-45e7-B440-6E39B2CDBF29}" Value="" Type="string" Action="write" />
-                <RegistryValue Root="HKCR" Key="CLSID\{AB1D2757-26DD-3773-884E-DECCB133757B}\InprocServer32\1.19.5856.28319" Name="Class" Value="NSwag.Program" Type="string" Action="write" />
-                <RegistryValue Root="HKCR" Key="CLSID\{AB1D2757-26DD-3773-884E-DECCB133757B}\InprocServer32\1.19.5856.28319" Name="Assembly" Value="NSwag, Version=1.19.5856.28319, Culture=neutral, PublicKeyToken=null" Type="string" Action="write" />
-                <RegistryValue Root="HKCR" Key="CLSID\{AB1D2757-26DD-3773-884E-DECCB133757B}\InprocServer32\1.19.5856.28319" Name="RuntimeVersion" Value="v4.0.30319" Type="string" Action="write" />
-                <RegistryValue Root="HKCR" Key="CLSID\{AB1D2757-26DD-3773-884E-DECCB133757B}\InprocServer32\1.19.5856.28319" Name="CodeBase" Value="file:///[#filE739E664708A94CFE7C67EC645DD0A88]" Type="string" Action="write" />
-                <RegistryValue Root="HKCR" Key="CLSID\{AB1D2757-26DD-3773-884E-DECCB133757B}\InprocServer32" Name="Class" Value="NSwag.Program" Type="string" Action="write" />
-                <RegistryValue Root="HKCR" Key="CLSID\{AB1D2757-26DD-3773-884E-DECCB133757B}\InprocServer32" Name="Assembly" Value="NSwag, Version=1.19.5856.28319, Culture=neutral, PublicKeyToken=null" Type="string" Action="write" />
-                <RegistryValue Root="HKCR" Key="CLSID\{AB1D2757-26DD-3773-884E-DECCB133757B}\InprocServer32" Name="RuntimeVersion" Value="v4.0.30319" Type="string" Action="write" />
-                <RegistryValue Root="HKCR" Key="CLSID\{AB1D2757-26DD-3773-884E-DECCB133757B}\InprocServer32" Name="CodeBase" Value="file:///[#filE739E664708A94CFE7C67EC645DD0A88]" Type="string" Action="write" />
-                <RegistryValue Root="HKCR" Key="CLSID\{E5809906-37A1-3B36-B0B0-F03290937B46}\Implemented Categories\{62C8FE65-4EBB-45e7-B440-6E39B2CDBF29}" Value="" Type="string" Action="write" />
-                <RegistryValue Root="HKCR" Key="CLSID\{E5809906-37A1-3B36-B0B0-F03290937B46}\InprocServer32\1.19.5856.28319" Name="Class" Value="NSwag.Commands.WebApiToSwaggerCommand" Type="string" Action="write" />
-                <RegistryValue Root="HKCR" Key="CLSID\{E5809906-37A1-3B36-B0B0-F03290937B46}\InprocServer32\1.19.5856.28319" Name="Assembly" Value="NSwag, Version=1.19.5856.28319, Culture=neutral, PublicKeyToken=null" Type="string" Action="write" />
-                <RegistryValue Root="HKCR" Key="CLSID\{E5809906-37A1-3B36-B0B0-F03290937B46}\InprocServer32\1.19.5856.28319" Name="RuntimeVersion" Value="v4.0.30319" Type="string" Action="write" />
-                <RegistryValue Root="HKCR" Key="CLSID\{E5809906-37A1-3B36-B0B0-F03290937B46}\InprocServer32\1.19.5856.28319" Name="CodeBase" Value="file:///[#filE739E664708A94CFE7C67EC645DD0A88]" Type="string" Action="write" />
-                <RegistryValue Root="HKCR" Key="CLSID\{E5809906-37A1-3B36-B0B0-F03290937B46}\InprocServer32" Name="Class" Value="NSwag.Commands.WebApiToSwaggerCommand" Type="string" Action="write" />
-                <RegistryValue Root="HKCR" Key="CLSID\{E5809906-37A1-3B36-B0B0-F03290937B46}\InprocServer32" Name="Assembly" Value="NSwag, Version=1.19.5856.28319, Culture=neutral, PublicKeyToken=null" Type="string" Action="write" />
-                <RegistryValue Root="HKCR" Key="CLSID\{E5809906-37A1-3B36-B0B0-F03290937B46}\InprocServer32" Name="RuntimeVersion" Value="v4.0.30319" Type="string" Action="write" />
-                <RegistryValue Root="HKCR" Key="CLSID\{E5809906-37A1-3B36-B0B0-F03290937B46}\InprocServer32" Name="CodeBase" Value="file:///[#filE739E664708A94CFE7C67EC645DD0A88]" Type="string" Action="write" />
-                <RegistryValue Root="HKCR" Key="CLSID\{FE83782B-8BAE-323D-8EA6-E251CC35E72E}\Implemented Categories\{62C8FE65-4EBB-45e7-B440-6E39B2CDBF29}" Value="" Type="string" Action="write" />
-                <RegistryValue Root="HKCR" Key="CLSID\{FE83782B-8BAE-323D-8EA6-E251CC35E72E}\InprocServer32\1.19.5856.28319" Name="Class" Value="NSwag.Commands.AssemblyTypeToSwaggerCommand" Type="string" Action="write" />
-                <RegistryValue Root="HKCR" Key="CLSID\{FE83782B-8BAE-323D-8EA6-E251CC35E72E}\InprocServer32\1.19.5856.28319" Name="Assembly" Value="NSwag, Version=1.19.5856.28319, Culture=neutral, PublicKeyToken=null" Type="string" Action="write" />
-                <RegistryValue Root="HKCR" Key="CLSID\{FE83782B-8BAE-323D-8EA6-E251CC35E72E}\InprocServer32\1.19.5856.28319" Name="RuntimeVersion" Value="v4.0.30319" Type="string" Action="write" />
-                <RegistryValue Root="HKCR" Key="CLSID\{FE83782B-8BAE-323D-8EA6-E251CC35E72E}\InprocServer32\1.19.5856.28319" Name="CodeBase" Value="file:///[#filE739E664708A94CFE7C67EC645DD0A88]" Type="string" Action="write" />
-                <RegistryValue Root="HKCR" Key="CLSID\{FE83782B-8BAE-323D-8EA6-E251CC35E72E}\InprocServer32" Name="Class" Value="NSwag.Commands.AssemblyTypeToSwaggerCommand" Type="string" Action="write" />
-                <RegistryValue Root="HKCR" Key="CLSID\{FE83782B-8BAE-323D-8EA6-E251CC35E72E}\InprocServer32" Name="Assembly" Value="NSwag, Version=1.19.5856.28319, Culture=neutral, PublicKeyToken=null" Type="string" Action="write" />
-                <RegistryValue Root="HKCR" Key="CLSID\{FE83782B-8BAE-323D-8EA6-E251CC35E72E}\InprocServer32" Name="RuntimeVersion" Value="v4.0.30319" Type="string" Action="write" />
-                <RegistryValue Root="HKCR" Key="CLSID\{FE83782B-8BAE-323D-8EA6-E251CC35E72E}\InprocServer32" Name="CodeBase" Value="file:///[#filE739E664708A94CFE7C67EC645DD0A88]" Type="string" Action="write" />
-=======
-                <Class Id="{0D0D178C-51AD-3738-8A90-A71F9B7CB7A2}" Context="InprocServer32" Description="NSwag.Commands.SwaggerToCSharpCommand" ThreadingModel="both" ForeignServer="mscoree.dll">
-                    <ProgId Id="NSwag.Commands.SwaggerToCSharpCommand" Description="NSwag.Commands.SwaggerToCSharpCommand" />
-                </Class>
-                <Class Id="{102B7092-26B9-3213-9A2A-0A133CCA17F8}" Context="InprocServer32" Description="NSwag.Commands.SwaggerToTypeScriptCommand" ThreadingModel="both" ForeignServer="mscoree.dll">
-                    <ProgId Id="NSwag.Commands.SwaggerToTypeScriptCommand" Description="NSwag.Commands.SwaggerToTypeScriptCommand" />
-                </Class>
-                <Class Id="{12BFDA78-E865-3F2F-A706-63B0420349FC}" Context="InprocServer32" Description="NSwag.Commands.WebApiToSwaggerCommand" ThreadingModel="both" ForeignServer="mscoree.dll">
-                    <ProgId Id="NSwag.Commands.WebApiToSwaggerCommand" Description="NSwag.Commands.WebApiToSwaggerCommand" />
-                </Class>
-                <Class Id="{4DAF166A-EAF1-31C8-9655-3036D31B8F38}" Context="InprocServer32" Description="NSwag.Commands.JsonSchemaToTypeScriptCommand" ThreadingModel="both" ForeignServer="mscoree.dll">
-                    <ProgId Id="NSwag.Commands.JsonSchemaToTypeScriptCommand" Description="NSwag.Commands.JsonSchemaToTypeScriptCommand" />
-                </Class>
-                <Class Id="{702F8F9E-C25E-394E-8604-95272BDD980F}" Context="InprocServer32" Description="NSwag.Commands.AssemblyTypeToSwaggerCommand" ThreadingModel="both" ForeignServer="mscoree.dll">
-                    <ProgId Id="NSwag.Commands.AssemblyTypeToSwaggerCommand" Description="NSwag.Commands.AssemblyTypeToSwaggerCommand" />
-                </Class>
-                <Class Id="{9C12F690-9664-3149-B788-F161B03CB2F1}" Context="InprocServer32" Description="NSwag.Program" ThreadingModel="both" ForeignServer="mscoree.dll">
-                    <ProgId Id="NSwag.Program" Description="NSwag.Program" />
-                </Class>
-                <Class Id="{F1EE6D77-576D-360C-AB3B-90749D1D3A56}" Context="InprocServer32" Description="NSwag.Commands.JsonSchemaToCSharpCommand" ThreadingModel="both" ForeignServer="mscoree.dll">
-                    <ProgId Id="NSwag.Commands.JsonSchemaToCSharpCommand" Description="NSwag.Commands.JsonSchemaToCSharpCommand" />
-                </Class>
-                <File Id="filE739E664708A94CFE7C67EC645DD0A88" KeyPath="yes" Source="$(var.SourcePath)\NSwag.exe" />
-                <RegistryValue Root="HKCR" Key="CLSID\{0D0D178C-51AD-3738-8A90-A71F9B7CB7A2}\Implemented Categories\{62C8FE65-4EBB-45e7-B440-6E39B2CDBF29}" Value="" Type="string" Action="write" />
-                <RegistryValue Root="HKCR" Key="CLSID\{0D0D178C-51AD-3738-8A90-A71F9B7CB7A2}\InprocServer32\1.19.5855.37223" Name="Class" Value="NSwag.Commands.SwaggerToCSharpCommand" Type="string" Action="write" />
-                <RegistryValue Root="HKCR" Key="CLSID\{0D0D178C-51AD-3738-8A90-A71F9B7CB7A2}\InprocServer32\1.19.5855.37223" Name="Assembly" Value="NSwag, Version=1.19.5855.37223, Culture=neutral, PublicKeyToken=null" Type="string" Action="write" />
-                <RegistryValue Root="HKCR" Key="CLSID\{0D0D178C-51AD-3738-8A90-A71F9B7CB7A2}\InprocServer32\1.19.5855.37223" Name="RuntimeVersion" Value="v4.0.30319" Type="string" Action="write" />
-                <RegistryValue Root="HKCR" Key="CLSID\{0D0D178C-51AD-3738-8A90-A71F9B7CB7A2}\InprocServer32\1.19.5855.37223" Name="CodeBase" Value="file:///[#filE739E664708A94CFE7C67EC645DD0A88]" Type="string" Action="write" />
-                <RegistryValue Root="HKCR" Key="CLSID\{0D0D178C-51AD-3738-8A90-A71F9B7CB7A2}\InprocServer32" Name="Class" Value="NSwag.Commands.SwaggerToCSharpCommand" Type="string" Action="write" />
-                <RegistryValue Root="HKCR" Key="CLSID\{0D0D178C-51AD-3738-8A90-A71F9B7CB7A2}\InprocServer32" Name="Assembly" Value="NSwag, Version=1.19.5855.37223, Culture=neutral, PublicKeyToken=null" Type="string" Action="write" />
-                <RegistryValue Root="HKCR" Key="CLSID\{0D0D178C-51AD-3738-8A90-A71F9B7CB7A2}\InprocServer32" Name="RuntimeVersion" Value="v4.0.30319" Type="string" Action="write" />
-                <RegistryValue Root="HKCR" Key="CLSID\{0D0D178C-51AD-3738-8A90-A71F9B7CB7A2}\InprocServer32" Name="CodeBase" Value="file:///[#filE739E664708A94CFE7C67EC645DD0A88]" Type="string" Action="write" />
-                <RegistryValue Root="HKCR" Key="CLSID\{102B7092-26B9-3213-9A2A-0A133CCA17F8}\Implemented Categories\{62C8FE65-4EBB-45e7-B440-6E39B2CDBF29}" Value="" Type="string" Action="write" />
-                <RegistryValue Root="HKCR" Key="CLSID\{102B7092-26B9-3213-9A2A-0A133CCA17F8}\InprocServer32\1.19.5855.37223" Name="Class" Value="NSwag.Commands.SwaggerToTypeScriptCommand" Type="string" Action="write" />
-                <RegistryValue Root="HKCR" Key="CLSID\{102B7092-26B9-3213-9A2A-0A133CCA17F8}\InprocServer32\1.19.5855.37223" Name="Assembly" Value="NSwag, Version=1.19.5855.37223, Culture=neutral, PublicKeyToken=null" Type="string" Action="write" />
-                <RegistryValue Root="HKCR" Key="CLSID\{102B7092-26B9-3213-9A2A-0A133CCA17F8}\InprocServer32\1.19.5855.37223" Name="RuntimeVersion" Value="v4.0.30319" Type="string" Action="write" />
-                <RegistryValue Root="HKCR" Key="CLSID\{102B7092-26B9-3213-9A2A-0A133CCA17F8}\InprocServer32\1.19.5855.37223" Name="CodeBase" Value="file:///[#filE739E664708A94CFE7C67EC645DD0A88]" Type="string" Action="write" />
-                <RegistryValue Root="HKCR" Key="CLSID\{102B7092-26B9-3213-9A2A-0A133CCA17F8}\InprocServer32" Name="Class" Value="NSwag.Commands.SwaggerToTypeScriptCommand" Type="string" Action="write" />
-                <RegistryValue Root="HKCR" Key="CLSID\{102B7092-26B9-3213-9A2A-0A133CCA17F8}\InprocServer32" Name="Assembly" Value="NSwag, Version=1.19.5855.37223, Culture=neutral, PublicKeyToken=null" Type="string" Action="write" />
-                <RegistryValue Root="HKCR" Key="CLSID\{102B7092-26B9-3213-9A2A-0A133CCA17F8}\InprocServer32" Name="RuntimeVersion" Value="v4.0.30319" Type="string" Action="write" />
-                <RegistryValue Root="HKCR" Key="CLSID\{102B7092-26B9-3213-9A2A-0A133CCA17F8}\InprocServer32" Name="CodeBase" Value="file:///[#filE739E664708A94CFE7C67EC645DD0A88]" Type="string" Action="write" />
-                <RegistryValue Root="HKCR" Key="CLSID\{12BFDA78-E865-3F2F-A706-63B0420349FC}\Implemented Categories\{62C8FE65-4EBB-45e7-B440-6E39B2CDBF29}" Value="" Type="string" Action="write" />
-                <RegistryValue Root="HKCR" Key="CLSID\{12BFDA78-E865-3F2F-A706-63B0420349FC}\InprocServer32\1.19.5855.37223" Name="Class" Value="NSwag.Commands.WebApiToSwaggerCommand" Type="string" Action="write" />
-                <RegistryValue Root="HKCR" Key="CLSID\{12BFDA78-E865-3F2F-A706-63B0420349FC}\InprocServer32\1.19.5855.37223" Name="Assembly" Value="NSwag, Version=1.19.5855.37223, Culture=neutral, PublicKeyToken=null" Type="string" Action="write" />
-                <RegistryValue Root="HKCR" Key="CLSID\{12BFDA78-E865-3F2F-A706-63B0420349FC}\InprocServer32\1.19.5855.37223" Name="RuntimeVersion" Value="v4.0.30319" Type="string" Action="write" />
-                <RegistryValue Root="HKCR" Key="CLSID\{12BFDA78-E865-3F2F-A706-63B0420349FC}\InprocServer32\1.19.5855.37223" Name="CodeBase" Value="file:///[#filE739E664708A94CFE7C67EC645DD0A88]" Type="string" Action="write" />
-                <RegistryValue Root="HKCR" Key="CLSID\{12BFDA78-E865-3F2F-A706-63B0420349FC}\InprocServer32" Name="Class" Value="NSwag.Commands.WebApiToSwaggerCommand" Type="string" Action="write" />
-                <RegistryValue Root="HKCR" Key="CLSID\{12BFDA78-E865-3F2F-A706-63B0420349FC}\InprocServer32" Name="Assembly" Value="NSwag, Version=1.19.5855.37223, Culture=neutral, PublicKeyToken=null" Type="string" Action="write" />
-                <RegistryValue Root="HKCR" Key="CLSID\{12BFDA78-E865-3F2F-A706-63B0420349FC}\InprocServer32" Name="RuntimeVersion" Value="v4.0.30319" Type="string" Action="write" />
-                <RegistryValue Root="HKCR" Key="CLSID\{12BFDA78-E865-3F2F-A706-63B0420349FC}\InprocServer32" Name="CodeBase" Value="file:///[#filE739E664708A94CFE7C67EC645DD0A88]" Type="string" Action="write" />
-                <RegistryValue Root="HKCR" Key="CLSID\{4DAF166A-EAF1-31C8-9655-3036D31B8F38}\Implemented Categories\{62C8FE65-4EBB-45e7-B440-6E39B2CDBF29}" Value="" Type="string" Action="write" />
-                <RegistryValue Root="HKCR" Key="CLSID\{4DAF166A-EAF1-31C8-9655-3036D31B8F38}\InprocServer32\1.19.5855.37223" Name="Class" Value="NSwag.Commands.JsonSchemaToTypeScriptCommand" Type="string" Action="write" />
-                <RegistryValue Root="HKCR" Key="CLSID\{4DAF166A-EAF1-31C8-9655-3036D31B8F38}\InprocServer32\1.19.5855.37223" Name="Assembly" Value="NSwag, Version=1.19.5855.37223, Culture=neutral, PublicKeyToken=null" Type="string" Action="write" />
-                <RegistryValue Root="HKCR" Key="CLSID\{4DAF166A-EAF1-31C8-9655-3036D31B8F38}\InprocServer32\1.19.5855.37223" Name="RuntimeVersion" Value="v4.0.30319" Type="string" Action="write" />
-                <RegistryValue Root="HKCR" Key="CLSID\{4DAF166A-EAF1-31C8-9655-3036D31B8F38}\InprocServer32\1.19.5855.37223" Name="CodeBase" Value="file:///[#filE739E664708A94CFE7C67EC645DD0A88]" Type="string" Action="write" />
-                <RegistryValue Root="HKCR" Key="CLSID\{4DAF166A-EAF1-31C8-9655-3036D31B8F38}\InprocServer32" Name="Class" Value="NSwag.Commands.JsonSchemaToTypeScriptCommand" Type="string" Action="write" />
-                <RegistryValue Root="HKCR" Key="CLSID\{4DAF166A-EAF1-31C8-9655-3036D31B8F38}\InprocServer32" Name="Assembly" Value="NSwag, Version=1.19.5855.37223, Culture=neutral, PublicKeyToken=null" Type="string" Action="write" />
-                <RegistryValue Root="HKCR" Key="CLSID\{4DAF166A-EAF1-31C8-9655-3036D31B8F38}\InprocServer32" Name="RuntimeVersion" Value="v4.0.30319" Type="string" Action="write" />
-                <RegistryValue Root="HKCR" Key="CLSID\{4DAF166A-EAF1-31C8-9655-3036D31B8F38}\InprocServer32" Name="CodeBase" Value="file:///[#filE739E664708A94CFE7C67EC645DD0A88]" Type="string" Action="write" />
-                <RegistryValue Root="HKCR" Key="CLSID\{702F8F9E-C25E-394E-8604-95272BDD980F}\Implemented Categories\{62C8FE65-4EBB-45e7-B440-6E39B2CDBF29}" Value="" Type="string" Action="write" />
-                <RegistryValue Root="HKCR" Key="CLSID\{702F8F9E-C25E-394E-8604-95272BDD980F}\InprocServer32\1.19.5855.37223" Name="Class" Value="NSwag.Commands.AssemblyTypeToSwaggerCommand" Type="string" Action="write" />
-                <RegistryValue Root="HKCR" Key="CLSID\{702F8F9E-C25E-394E-8604-95272BDD980F}\InprocServer32\1.19.5855.37223" Name="Assembly" Value="NSwag, Version=1.19.5855.37223, Culture=neutral, PublicKeyToken=null" Type="string" Action="write" />
-                <RegistryValue Root="HKCR" Key="CLSID\{702F8F9E-C25E-394E-8604-95272BDD980F}\InprocServer32\1.19.5855.37223" Name="RuntimeVersion" Value="v4.0.30319" Type="string" Action="write" />
-                <RegistryValue Root="HKCR" Key="CLSID\{702F8F9E-C25E-394E-8604-95272BDD980F}\InprocServer32\1.19.5855.37223" Name="CodeBase" Value="file:///[#filE739E664708A94CFE7C67EC645DD0A88]" Type="string" Action="write" />
-                <RegistryValue Root="HKCR" Key="CLSID\{702F8F9E-C25E-394E-8604-95272BDD980F}\InprocServer32" Name="Class" Value="NSwag.Commands.AssemblyTypeToSwaggerCommand" Type="string" Action="write" />
-                <RegistryValue Root="HKCR" Key="CLSID\{702F8F9E-C25E-394E-8604-95272BDD980F}\InprocServer32" Name="Assembly" Value="NSwag, Version=1.19.5855.37223, Culture=neutral, PublicKeyToken=null" Type="string" Action="write" />
-                <RegistryValue Root="HKCR" Key="CLSID\{702F8F9E-C25E-394E-8604-95272BDD980F}\InprocServer32" Name="RuntimeVersion" Value="v4.0.30319" Type="string" Action="write" />
-                <RegistryValue Root="HKCR" Key="CLSID\{702F8F9E-C25E-394E-8604-95272BDD980F}\InprocServer32" Name="CodeBase" Value="file:///[#filE739E664708A94CFE7C67EC645DD0A88]" Type="string" Action="write" />
-                <RegistryValue Root="HKCR" Key="CLSID\{9C12F690-9664-3149-B788-F161B03CB2F1}\Implemented Categories\{62C8FE65-4EBB-45e7-B440-6E39B2CDBF29}" Value="" Type="string" Action="write" />
-                <RegistryValue Root="HKCR" Key="CLSID\{9C12F690-9664-3149-B788-F161B03CB2F1}\InprocServer32\1.19.5855.37223" Name="Class" Value="NSwag.Program" Type="string" Action="write" />
-                <RegistryValue Root="HKCR" Key="CLSID\{9C12F690-9664-3149-B788-F161B03CB2F1}\InprocServer32\1.19.5855.37223" Name="Assembly" Value="NSwag, Version=1.19.5855.37223, Culture=neutral, PublicKeyToken=null" Type="string" Action="write" />
-                <RegistryValue Root="HKCR" Key="CLSID\{9C12F690-9664-3149-B788-F161B03CB2F1}\InprocServer32\1.19.5855.37223" Name="RuntimeVersion" Value="v4.0.30319" Type="string" Action="write" />
-                <RegistryValue Root="HKCR" Key="CLSID\{9C12F690-9664-3149-B788-F161B03CB2F1}\InprocServer32\1.19.5855.37223" Name="CodeBase" Value="file:///[#filE739E664708A94CFE7C67EC645DD0A88]" Type="string" Action="write" />
-                <RegistryValue Root="HKCR" Key="CLSID\{9C12F690-9664-3149-B788-F161B03CB2F1}\InprocServer32" Name="Class" Value="NSwag.Program" Type="string" Action="write" />
-                <RegistryValue Root="HKCR" Key="CLSID\{9C12F690-9664-3149-B788-F161B03CB2F1}\InprocServer32" Name="Assembly" Value="NSwag, Version=1.19.5855.37223, Culture=neutral, PublicKeyToken=null" Type="string" Action="write" />
-                <RegistryValue Root="HKCR" Key="CLSID\{9C12F690-9664-3149-B788-F161B03CB2F1}\InprocServer32" Name="RuntimeVersion" Value="v4.0.30319" Type="string" Action="write" />
-                <RegistryValue Root="HKCR" Key="CLSID\{9C12F690-9664-3149-B788-F161B03CB2F1}\InprocServer32" Name="CodeBase" Value="file:///[#filE739E664708A94CFE7C67EC645DD0A88]" Type="string" Action="write" />
-                <RegistryValue Root="HKCR" Key="CLSID\{F1EE6D77-576D-360C-AB3B-90749D1D3A56}\Implemented Categories\{62C8FE65-4EBB-45e7-B440-6E39B2CDBF29}" Value="" Type="string" Action="write" />
-                <RegistryValue Root="HKCR" Key="CLSID\{F1EE6D77-576D-360C-AB3B-90749D1D3A56}\InprocServer32\1.19.5855.37223" Name="Class" Value="NSwag.Commands.JsonSchemaToCSharpCommand" Type="string" Action="write" />
-                <RegistryValue Root="HKCR" Key="CLSID\{F1EE6D77-576D-360C-AB3B-90749D1D3A56}\InprocServer32\1.19.5855.37223" Name="Assembly" Value="NSwag, Version=1.19.5855.37223, Culture=neutral, PublicKeyToken=null" Type="string" Action="write" />
-                <RegistryValue Root="HKCR" Key="CLSID\{F1EE6D77-576D-360C-AB3B-90749D1D3A56}\InprocServer32\1.19.5855.37223" Name="RuntimeVersion" Value="v4.0.30319" Type="string" Action="write" />
-                <RegistryValue Root="HKCR" Key="CLSID\{F1EE6D77-576D-360C-AB3B-90749D1D3A56}\InprocServer32\1.19.5855.37223" Name="CodeBase" Value="file:///[#filE739E664708A94CFE7C67EC645DD0A88]" Type="string" Action="write" />
-                <RegistryValue Root="HKCR" Key="CLSID\{F1EE6D77-576D-360C-AB3B-90749D1D3A56}\InprocServer32" Name="Class" Value="NSwag.Commands.JsonSchemaToCSharpCommand" Type="string" Action="write" />
-                <RegistryValue Root="HKCR" Key="CLSID\{F1EE6D77-576D-360C-AB3B-90749D1D3A56}\InprocServer32" Name="Assembly" Value="NSwag, Version=1.19.5855.37223, Culture=neutral, PublicKeyToken=null" Type="string" Action="write" />
-                <RegistryValue Root="HKCR" Key="CLSID\{F1EE6D77-576D-360C-AB3B-90749D1D3A56}\InprocServer32" Name="RuntimeVersion" Value="v4.0.30319" Type="string" Action="write" />
-                <RegistryValue Root="HKCR" Key="CLSID\{F1EE6D77-576D-360C-AB3B-90749D1D3A56}\InprocServer32" Name="CodeBase" Value="file:///[#filE739E664708A94CFE7C67EC645DD0A88]" Type="string" Action="write" />
->>>>>>> 3cf12801
-            </Component>
-            <Component Id="cmpB27D53834FD85E29FA7563BC334D554C" Directory="RootDirectory" Guid="*">
-                <File Id="filB160E459611A55BD812888E001FF740C" KeyPath="yes" Source="$(var.SourcePath)\NSwag.pdb" />
-            </Component>
-            <Component Id="cmp52D2A30100C72AAC8F61B78E109361CE" Directory="RootDirectory" Guid="*">
-<<<<<<< HEAD
-                <Class Id="{05C7967B-48F0-30B1-9CF7-9B8A060F913A}" Context="InprocServer32" Description="NSwagStudio.ViewModels.ClientGenerators.CSharpClientGeneratorViewModel" ThreadingModel="both" ForeignServer="mscoree.dll">
-                    <ProgId Id="NSwagStudio.ViewModels.ClientGenerators.CSharpClientGeneratorViewModel" Description="NSwagStudio.ViewModels.ClientGenerators.CSharpClientGeneratorViewModel" />
-                </Class>
-                <Class Id="{16497D17-1B74-382F-B4DA-B5D797B73933}" Context="InprocServer32" Description="NSwagStudio.ViewModels.ClientGenerators.SwaggerGeneratorViewModel" ThreadingModel="both" ForeignServer="mscoree.dll">
-                    <ProgId Id="NSwagStudio.ViewModels.ClientGenerators.SwaggerGeneratorViewModel" Description="NSwagStudio.ViewModels.ClientGenerators.SwaggerGeneratorViewModel" />
-                </Class>
-                <Class Id="{1C13435B-AB11-370D-9E59-BB5B08A08C29}" Context="InprocServer32" Description="NSwagStudio.Views.DocumentView" ThreadingModel="both" ForeignServer="mscoree.dll">
-                    <ProgId Id="NSwagStudio.Views.DocumentView" Description="NSwagStudio.Views.DocumentView" />
-                </Class>
-                <Class Id="{265645B2-DC3E-326A-8502-F962A4E8108E}" Context="InprocServer32" Description="NSwagStudio.ViewModels.DocumentViewModel" ThreadingModel="both" ForeignServer="mscoree.dll">
-                    <ProgId Id="NSwagStudio.ViewModels.DocumentViewModel" Description="NSwagStudio.ViewModels.DocumentViewModel" />
-                </Class>
-                <Class Id="{3D7E6081-5BCE-3B18-86A0-0C9CBC246BAE}" Context="InprocServer32" Description="NSwagStudio.Views.AvalonEditBehavior" ThreadingModel="both" ForeignServer="mscoree.dll">
-                    <ProgId Id="NSwagStudio.Views.AvalonEditBehavior" Description="NSwagStudio.Views.AvalonEditBehavior" />
-                </Class>
-                <Class Id="{419A3703-0E6C-3532-B0A8-867A702D2FD2}" Context="InprocServer32" Description="NSwagStudio.ViewModels.ClientGenerators.TypeScriptCodeGeneratorViewModel" ThreadingModel="both" ForeignServer="mscoree.dll">
-                    <ProgId Id="NSwagStudio.ViewModels.ClientGenerators.TypeScriptCodeGeneratorViewModel" Description="NSwagStudio.ViewModels.ClientGenerators.TypeScriptCodeGeneratorViewModel" />
-                </Class>
-                <Class Id="{451FEF89-7119-37E6-B72E-055C4A3737D9}" Context="InprocServer32" Description="NSwagStudio.ViewModels.MainWindowModel" ThreadingModel="both" ForeignServer="mscoree.dll">
-                    <ProgId Id="NSwagStudio.ViewModels.MainWindowModel" Description="NSwagStudio.ViewModels.MainWindowModel" />
-                </Class>
-                <Class Id="{56A9722D-126E-32D0-A1EB-E51D01751BEB}" Context="InprocServer32" Description="NSwagStudio.Views.MainWindow" ThreadingModel="both" ForeignServer="mscoree.dll">
-                    <ProgId Id="NSwagStudio.Views.MainWindow" Description="NSwagStudio.Views.MainWindow" />
-                </Class>
-                <Class Id="{69727C8B-2E69-385F-A441-06FE7624BEDF}" Context="InprocServer32" Description="NSwagStudio.Views.ClientGenerators.SwaggerGeneratorView" ThreadingModel="both" ForeignServer="mscoree.dll">
-                    <ProgId Id="NSwagStudio.Views.ClientGenerators.SwaggerGeneratorView" Description="NSwagStudio.Views.ClientGenerators.SwaggerGeneratorView" />
-                </Class>
-                <Class Id="{9AAA09B8-5B82-3CBD-8FD6-CD0D2354B19E}" Context="InprocServer32" Description="NSwagStudio.ViewModels.ViewModelBase" ThreadingModel="both" ForeignServer="mscoree.dll">
-                    <ProgId Id="NSwagStudio.ViewModels.ViewModelBase" Description="NSwagStudio.ViewModels.ViewModelBase" />
-                </Class>
-                <Class Id="{B594396D-4A71-3B47-A98B-645132D453C9}" Context="InprocServer32" Description="NSwagStudio.NSwagDocument" ThreadingModel="both" ForeignServer="mscoree.dll">
-                    <ProgId Id="NSwagStudio.NSwagDocument" Description="NSwagStudio.NSwagDocument" />
-                </Class>
-                <Class Id="{C79621F0-3D1D-3941-A93B-E530369547CC}" Context="InprocServer32" Description="NSwagStudio.ViewModels.SwaggerGenerators.AssemblySwaggerGeneratorViewModel" ThreadingModel="both" ForeignServer="mscoree.dll">
-                    <ProgId Id="NSwagStudio.ViewModels.SwaggerGenerators.AssemblySwaggerGeneratorViewModel" Description="NSwagStudio.ViewModels.SwaggerGenerators.AssemblySwaggerGeneratorViewModel" />
-                </Class>
-                <Class Id="{D9F4F9F4-C1E0-3539-8B0B-185E612E65B0}" Context="InprocServer32" Description="NSwagStudio.App" ThreadingModel="both" ForeignServer="mscoree.dll">
-                    <ProgId Id="NSwagStudio.App" Description="NSwagStudio.App" />
-                </Class>
-                <Class Id="{ECD8051A-0D48-339A-AD1F-810FDCE3D42C}" Context="InprocServer32" Description="NSwagStudio.ViewModels.SwaggerGenerators.WebApiSwaggerGeneratorViewModel" ThreadingModel="both" ForeignServer="mscoree.dll">
-                    <ProgId Id="NSwagStudio.ViewModels.SwaggerGenerators.WebApiSwaggerGeneratorViewModel" Description="NSwagStudio.ViewModels.SwaggerGenerators.WebApiSwaggerGeneratorViewModel" />
-                </Class>
-                <File Id="filF3BD24AA0D122986D3F6250EA6C47D5B" KeyPath="yes" Source="$(var.SourcePath)\NSwagStudio.exe" />
-                <RegistryValue Root="HKCR" Key="CLSID\{05C7967B-48F0-30B1-9CF7-9B8A060F913A}\Implemented Categories\{62C8FE65-4EBB-45e7-B440-6E39B2CDBF29}" Value="" Type="string" Action="write" />
-                <RegistryValue Root="HKCR" Key="CLSID\{05C7967B-48F0-30B1-9CF7-9B8A060F913A}\InprocServer32\1.19.5856.28320" Name="Class" Value="NSwagStudio.ViewModels.ClientGenerators.CSharpClientGeneratorViewModel" Type="string" Action="write" />
-                <RegistryValue Root="HKCR" Key="CLSID\{05C7967B-48F0-30B1-9CF7-9B8A060F913A}\InprocServer32\1.19.5856.28320" Name="Assembly" Value="NSwagStudio, Version=1.19.5856.28320, Culture=neutral, PublicKeyToken=null" Type="string" Action="write" />
-                <RegistryValue Root="HKCR" Key="CLSID\{05C7967B-48F0-30B1-9CF7-9B8A060F913A}\InprocServer32\1.19.5856.28320" Name="RuntimeVersion" Value="v4.0.30319" Type="string" Action="write" />
-                <RegistryValue Root="HKCR" Key="CLSID\{05C7967B-48F0-30B1-9CF7-9B8A060F913A}\InprocServer32\1.19.5856.28320" Name="CodeBase" Value="file:///[#filF3BD24AA0D122986D3F6250EA6C47D5B]" Type="string" Action="write" />
-                <RegistryValue Root="HKCR" Key="CLSID\{05C7967B-48F0-30B1-9CF7-9B8A060F913A}\InprocServer32" Name="Class" Value="NSwagStudio.ViewModels.ClientGenerators.CSharpClientGeneratorViewModel" Type="string" Action="write" />
-                <RegistryValue Root="HKCR" Key="CLSID\{05C7967B-48F0-30B1-9CF7-9B8A060F913A}\InprocServer32" Name="Assembly" Value="NSwagStudio, Version=1.19.5856.28320, Culture=neutral, PublicKeyToken=null" Type="string" Action="write" />
-                <RegistryValue Root="HKCR" Key="CLSID\{05C7967B-48F0-30B1-9CF7-9B8A060F913A}\InprocServer32" Name="RuntimeVersion" Value="v4.0.30319" Type="string" Action="write" />
-                <RegistryValue Root="HKCR" Key="CLSID\{05C7967B-48F0-30B1-9CF7-9B8A060F913A}\InprocServer32" Name="CodeBase" Value="file:///[#filF3BD24AA0D122986D3F6250EA6C47D5B]" Type="string" Action="write" />
-                <RegistryValue Root="HKCR" Key="CLSID\{16497D17-1B74-382F-B4DA-B5D797B73933}\Implemented Categories\{62C8FE65-4EBB-45e7-B440-6E39B2CDBF29}" Value="" Type="string" Action="write" />
-                <RegistryValue Root="HKCR" Key="CLSID\{16497D17-1B74-382F-B4DA-B5D797B73933}\InprocServer32\1.19.5856.28320" Name="Class" Value="NSwagStudio.ViewModels.ClientGenerators.SwaggerGeneratorViewModel" Type="string" Action="write" />
-                <RegistryValue Root="HKCR" Key="CLSID\{16497D17-1B74-382F-B4DA-B5D797B73933}\InprocServer32\1.19.5856.28320" Name="Assembly" Value="NSwagStudio, Version=1.19.5856.28320, Culture=neutral, PublicKeyToken=null" Type="string" Action="write" />
-                <RegistryValue Root="HKCR" Key="CLSID\{16497D17-1B74-382F-B4DA-B5D797B73933}\InprocServer32\1.19.5856.28320" Name="RuntimeVersion" Value="v4.0.30319" Type="string" Action="write" />
-                <RegistryValue Root="HKCR" Key="CLSID\{16497D17-1B74-382F-B4DA-B5D797B73933}\InprocServer32\1.19.5856.28320" Name="CodeBase" Value="file:///[#filF3BD24AA0D122986D3F6250EA6C47D5B]" Type="string" Action="write" />
-                <RegistryValue Root="HKCR" Key="CLSID\{16497D17-1B74-382F-B4DA-B5D797B73933}\InprocServer32" Name="Class" Value="NSwagStudio.ViewModels.ClientGenerators.SwaggerGeneratorViewModel" Type="string" Action="write" />
-                <RegistryValue Root="HKCR" Key="CLSID\{16497D17-1B74-382F-B4DA-B5D797B73933}\InprocServer32" Name="Assembly" Value="NSwagStudio, Version=1.19.5856.28320, Culture=neutral, PublicKeyToken=null" Type="string" Action="write" />
-                <RegistryValue Root="HKCR" Key="CLSID\{16497D17-1B74-382F-B4DA-B5D797B73933}\InprocServer32" Name="RuntimeVersion" Value="v4.0.30319" Type="string" Action="write" />
-                <RegistryValue Root="HKCR" Key="CLSID\{16497D17-1B74-382F-B4DA-B5D797B73933}\InprocServer32" Name="CodeBase" Value="file:///[#filF3BD24AA0D122986D3F6250EA6C47D5B]" Type="string" Action="write" />
-                <RegistryValue Root="HKCR" Key="CLSID\{1C13435B-AB11-370D-9E59-BB5B08A08C29}\Implemented Categories\{62C8FE65-4EBB-45e7-B440-6E39B2CDBF29}" Value="" Type="string" Action="write" />
-                <RegistryValue Root="HKCR" Key="CLSID\{1C13435B-AB11-370D-9E59-BB5B08A08C29}\InprocServer32\1.19.5856.28320" Name="Class" Value="NSwagStudio.Views.DocumentView" Type="string" Action="write" />
-                <RegistryValue Root="HKCR" Key="CLSID\{1C13435B-AB11-370D-9E59-BB5B08A08C29}\InprocServer32\1.19.5856.28320" Name="Assembly" Value="NSwagStudio, Version=1.19.5856.28320, Culture=neutral, PublicKeyToken=null" Type="string" Action="write" />
-                <RegistryValue Root="HKCR" Key="CLSID\{1C13435B-AB11-370D-9E59-BB5B08A08C29}\InprocServer32\1.19.5856.28320" Name="RuntimeVersion" Value="v4.0.30319" Type="string" Action="write" />
-                <RegistryValue Root="HKCR" Key="CLSID\{1C13435B-AB11-370D-9E59-BB5B08A08C29}\InprocServer32\1.19.5856.28320" Name="CodeBase" Value="file:///[#filF3BD24AA0D122986D3F6250EA6C47D5B]" Type="string" Action="write" />
-                <RegistryValue Root="HKCR" Key="CLSID\{1C13435B-AB11-370D-9E59-BB5B08A08C29}\InprocServer32" Name="Class" Value="NSwagStudio.Views.DocumentView" Type="string" Action="write" />
-                <RegistryValue Root="HKCR" Key="CLSID\{1C13435B-AB11-370D-9E59-BB5B08A08C29}\InprocServer32" Name="Assembly" Value="NSwagStudio, Version=1.19.5856.28320, Culture=neutral, PublicKeyToken=null" Type="string" Action="write" />
-                <RegistryValue Root="HKCR" Key="CLSID\{1C13435B-AB11-370D-9E59-BB5B08A08C29}\InprocServer32" Name="RuntimeVersion" Value="v4.0.30319" Type="string" Action="write" />
-                <RegistryValue Root="HKCR" Key="CLSID\{1C13435B-AB11-370D-9E59-BB5B08A08C29}\InprocServer32" Name="CodeBase" Value="file:///[#filF3BD24AA0D122986D3F6250EA6C47D5B]" Type="string" Action="write" />
-                <RegistryValue Root="HKCR" Key="CLSID\{265645B2-DC3E-326A-8502-F962A4E8108E}\Implemented Categories\{62C8FE65-4EBB-45e7-B440-6E39B2CDBF29}" Value="" Type="string" Action="write" />
-                <RegistryValue Root="HKCR" Key="CLSID\{265645B2-DC3E-326A-8502-F962A4E8108E}\InprocServer32\1.19.5856.28320" Name="Class" Value="NSwagStudio.ViewModels.DocumentViewModel" Type="string" Action="write" />
-                <RegistryValue Root="HKCR" Key="CLSID\{265645B2-DC3E-326A-8502-F962A4E8108E}\InprocServer32\1.19.5856.28320" Name="Assembly" Value="NSwagStudio, Version=1.19.5856.28320, Culture=neutral, PublicKeyToken=null" Type="string" Action="write" />
-                <RegistryValue Root="HKCR" Key="CLSID\{265645B2-DC3E-326A-8502-F962A4E8108E}\InprocServer32\1.19.5856.28320" Name="RuntimeVersion" Value="v4.0.30319" Type="string" Action="write" />
-                <RegistryValue Root="HKCR" Key="CLSID\{265645B2-DC3E-326A-8502-F962A4E8108E}\InprocServer32\1.19.5856.28320" Name="CodeBase" Value="file:///[#filF3BD24AA0D122986D3F6250EA6C47D5B]" Type="string" Action="write" />
-                <RegistryValue Root="HKCR" Key="CLSID\{265645B2-DC3E-326A-8502-F962A4E8108E}\InprocServer32" Name="Class" Value="NSwagStudio.ViewModels.DocumentViewModel" Type="string" Action="write" />
-                <RegistryValue Root="HKCR" Key="CLSID\{265645B2-DC3E-326A-8502-F962A4E8108E}\InprocServer32" Name="Assembly" Value="NSwagStudio, Version=1.19.5856.28320, Culture=neutral, PublicKeyToken=null" Type="string" Action="write" />
-                <RegistryValue Root="HKCR" Key="CLSID\{265645B2-DC3E-326A-8502-F962A4E8108E}\InprocServer32" Name="RuntimeVersion" Value="v4.0.30319" Type="string" Action="write" />
-                <RegistryValue Root="HKCR" Key="CLSID\{265645B2-DC3E-326A-8502-F962A4E8108E}\InprocServer32" Name="CodeBase" Value="file:///[#filF3BD24AA0D122986D3F6250EA6C47D5B]" Type="string" Action="write" />
-                <RegistryValue Root="HKCR" Key="CLSID\{3D7E6081-5BCE-3B18-86A0-0C9CBC246BAE}\Implemented Categories\{62C8FE65-4EBB-45e7-B440-6E39B2CDBF29}" Value="" Type="string" Action="write" />
-                <RegistryValue Root="HKCR" Key="CLSID\{3D7E6081-5BCE-3B18-86A0-0C9CBC246BAE}\InprocServer32\1.19.5856.28320" Name="Class" Value="NSwagStudio.Views.AvalonEditBehavior" Type="string" Action="write" />
-                <RegistryValue Root="HKCR" Key="CLSID\{3D7E6081-5BCE-3B18-86A0-0C9CBC246BAE}\InprocServer32\1.19.5856.28320" Name="Assembly" Value="NSwagStudio, Version=1.19.5856.28320, Culture=neutral, PublicKeyToken=null" Type="string" Action="write" />
-                <RegistryValue Root="HKCR" Key="CLSID\{3D7E6081-5BCE-3B18-86A0-0C9CBC246BAE}\InprocServer32\1.19.5856.28320" Name="RuntimeVersion" Value="v4.0.30319" Type="string" Action="write" />
-                <RegistryValue Root="HKCR" Key="CLSID\{3D7E6081-5BCE-3B18-86A0-0C9CBC246BAE}\InprocServer32\1.19.5856.28320" Name="CodeBase" Value="file:///[#filF3BD24AA0D122986D3F6250EA6C47D5B]" Type="string" Action="write" />
-                <RegistryValue Root="HKCR" Key="CLSID\{3D7E6081-5BCE-3B18-86A0-0C9CBC246BAE}\InprocServer32" Name="Class" Value="NSwagStudio.Views.AvalonEditBehavior" Type="string" Action="write" />
-                <RegistryValue Root="HKCR" Key="CLSID\{3D7E6081-5BCE-3B18-86A0-0C9CBC246BAE}\InprocServer32" Name="Assembly" Value="NSwagStudio, Version=1.19.5856.28320, Culture=neutral, PublicKeyToken=null" Type="string" Action="write" />
-                <RegistryValue Root="HKCR" Key="CLSID\{3D7E6081-5BCE-3B18-86A0-0C9CBC246BAE}\InprocServer32" Name="RuntimeVersion" Value="v4.0.30319" Type="string" Action="write" />
-                <RegistryValue Root="HKCR" Key="CLSID\{3D7E6081-5BCE-3B18-86A0-0C9CBC246BAE}\InprocServer32" Name="CodeBase" Value="file:///[#filF3BD24AA0D122986D3F6250EA6C47D5B]" Type="string" Action="write" />
-                <RegistryValue Root="HKCR" Key="CLSID\{419A3703-0E6C-3532-B0A8-867A702D2FD2}\Implemented Categories\{62C8FE65-4EBB-45e7-B440-6E39B2CDBF29}" Value="" Type="string" Action="write" />
-                <RegistryValue Root="HKCR" Key="CLSID\{419A3703-0E6C-3532-B0A8-867A702D2FD2}\InprocServer32\1.19.5856.28320" Name="Class" Value="NSwagStudio.ViewModels.ClientGenerators.TypeScriptCodeGeneratorViewModel" Type="string" Action="write" />
-                <RegistryValue Root="HKCR" Key="CLSID\{419A3703-0E6C-3532-B0A8-867A702D2FD2}\InprocServer32\1.19.5856.28320" Name="Assembly" Value="NSwagStudio, Version=1.19.5856.28320, Culture=neutral, PublicKeyToken=null" Type="string" Action="write" />
-                <RegistryValue Root="HKCR" Key="CLSID\{419A3703-0E6C-3532-B0A8-867A702D2FD2}\InprocServer32\1.19.5856.28320" Name="RuntimeVersion" Value="v4.0.30319" Type="string" Action="write" />
-                <RegistryValue Root="HKCR" Key="CLSID\{419A3703-0E6C-3532-B0A8-867A702D2FD2}\InprocServer32\1.19.5856.28320" Name="CodeBase" Value="file:///[#filF3BD24AA0D122986D3F6250EA6C47D5B]" Type="string" Action="write" />
-                <RegistryValue Root="HKCR" Key="CLSID\{419A3703-0E6C-3532-B0A8-867A702D2FD2}\InprocServer32" Name="Class" Value="NSwagStudio.ViewModels.ClientGenerators.TypeScriptCodeGeneratorViewModel" Type="string" Action="write" />
-                <RegistryValue Root="HKCR" Key="CLSID\{419A3703-0E6C-3532-B0A8-867A702D2FD2}\InprocServer32" Name="Assembly" Value="NSwagStudio, Version=1.19.5856.28320, Culture=neutral, PublicKeyToken=null" Type="string" Action="write" />
-                <RegistryValue Root="HKCR" Key="CLSID\{419A3703-0E6C-3532-B0A8-867A702D2FD2}\InprocServer32" Name="RuntimeVersion" Value="v4.0.30319" Type="string" Action="write" />
-                <RegistryValue Root="HKCR" Key="CLSID\{419A3703-0E6C-3532-B0A8-867A702D2FD2}\InprocServer32" Name="CodeBase" Value="file:///[#filF3BD24AA0D122986D3F6250EA6C47D5B]" Type="string" Action="write" />
-                <RegistryValue Root="HKCR" Key="CLSID\{451FEF89-7119-37E6-B72E-055C4A3737D9}\Implemented Categories\{62C8FE65-4EBB-45e7-B440-6E39B2CDBF29}" Value="" Type="string" Action="write" />
-                <RegistryValue Root="HKCR" Key="CLSID\{451FEF89-7119-37E6-B72E-055C4A3737D9}\InprocServer32\1.19.5856.28320" Name="Class" Value="NSwagStudio.ViewModels.MainWindowModel" Type="string" Action="write" />
-                <RegistryValue Root="HKCR" Key="CLSID\{451FEF89-7119-37E6-B72E-055C4A3737D9}\InprocServer32\1.19.5856.28320" Name="Assembly" Value="NSwagStudio, Version=1.19.5856.28320, Culture=neutral, PublicKeyToken=null" Type="string" Action="write" />
-                <RegistryValue Root="HKCR" Key="CLSID\{451FEF89-7119-37E6-B72E-055C4A3737D9}\InprocServer32\1.19.5856.28320" Name="RuntimeVersion" Value="v4.0.30319" Type="string" Action="write" />
-                <RegistryValue Root="HKCR" Key="CLSID\{451FEF89-7119-37E6-B72E-055C4A3737D9}\InprocServer32\1.19.5856.28320" Name="CodeBase" Value="file:///[#filF3BD24AA0D122986D3F6250EA6C47D5B]" Type="string" Action="write" />
-                <RegistryValue Root="HKCR" Key="CLSID\{451FEF89-7119-37E6-B72E-055C4A3737D9}\InprocServer32" Name="Class" Value="NSwagStudio.ViewModels.MainWindowModel" Type="string" Action="write" />
-                <RegistryValue Root="HKCR" Key="CLSID\{451FEF89-7119-37E6-B72E-055C4A3737D9}\InprocServer32" Name="Assembly" Value="NSwagStudio, Version=1.19.5856.28320, Culture=neutral, PublicKeyToken=null" Type="string" Action="write" />
-                <RegistryValue Root="HKCR" Key="CLSID\{451FEF89-7119-37E6-B72E-055C4A3737D9}\InprocServer32" Name="RuntimeVersion" Value="v4.0.30319" Type="string" Action="write" />
-                <RegistryValue Root="HKCR" Key="CLSID\{451FEF89-7119-37E6-B72E-055C4A3737D9}\InprocServer32" Name="CodeBase" Value="file:///[#filF3BD24AA0D122986D3F6250EA6C47D5B]" Type="string" Action="write" />
-                <RegistryValue Root="HKCR" Key="CLSID\{56A9722D-126E-32D0-A1EB-E51D01751BEB}\Implemented Categories\{62C8FE65-4EBB-45e7-B440-6E39B2CDBF29}" Value="" Type="string" Action="write" />
-                <RegistryValue Root="HKCR" Key="CLSID\{56A9722D-126E-32D0-A1EB-E51D01751BEB}\InprocServer32\1.19.5856.28320" Name="Class" Value="NSwagStudio.Views.MainWindow" Type="string" Action="write" />
-                <RegistryValue Root="HKCR" Key="CLSID\{56A9722D-126E-32D0-A1EB-E51D01751BEB}\InprocServer32\1.19.5856.28320" Name="Assembly" Value="NSwagStudio, Version=1.19.5856.28320, Culture=neutral, PublicKeyToken=null" Type="string" Action="write" />
-                <RegistryValue Root="HKCR" Key="CLSID\{56A9722D-126E-32D0-A1EB-E51D01751BEB}\InprocServer32\1.19.5856.28320" Name="RuntimeVersion" Value="v4.0.30319" Type="string" Action="write" />
-                <RegistryValue Root="HKCR" Key="CLSID\{56A9722D-126E-32D0-A1EB-E51D01751BEB}\InprocServer32\1.19.5856.28320" Name="CodeBase" Value="file:///[#filF3BD24AA0D122986D3F6250EA6C47D5B]" Type="string" Action="write" />
-                <RegistryValue Root="HKCR" Key="CLSID\{56A9722D-126E-32D0-A1EB-E51D01751BEB}\InprocServer32" Name="Class" Value="NSwagStudio.Views.MainWindow" Type="string" Action="write" />
-                <RegistryValue Root="HKCR" Key="CLSID\{56A9722D-126E-32D0-A1EB-E51D01751BEB}\InprocServer32" Name="Assembly" Value="NSwagStudio, Version=1.19.5856.28320, Culture=neutral, PublicKeyToken=null" Type="string" Action="write" />
-                <RegistryValue Root="HKCR" Key="CLSID\{56A9722D-126E-32D0-A1EB-E51D01751BEB}\InprocServer32" Name="RuntimeVersion" Value="v4.0.30319" Type="string" Action="write" />
-                <RegistryValue Root="HKCR" Key="CLSID\{56A9722D-126E-32D0-A1EB-E51D01751BEB}\InprocServer32" Name="CodeBase" Value="file:///[#filF3BD24AA0D122986D3F6250EA6C47D5B]" Type="string" Action="write" />
-                <RegistryValue Root="HKCR" Key="CLSID\{69727C8B-2E69-385F-A441-06FE7624BEDF}\Implemented Categories\{62C8FE65-4EBB-45e7-B440-6E39B2CDBF29}" Value="" Type="string" Action="write" />
-                <RegistryValue Root="HKCR" Key="CLSID\{69727C8B-2E69-385F-A441-06FE7624BEDF}\InprocServer32\1.19.5856.28320" Name="Class" Value="NSwagStudio.Views.ClientGenerators.SwaggerGeneratorView" Type="string" Action="write" />
-                <RegistryValue Root="HKCR" Key="CLSID\{69727C8B-2E69-385F-A441-06FE7624BEDF}\InprocServer32\1.19.5856.28320" Name="Assembly" Value="NSwagStudio, Version=1.19.5856.28320, Culture=neutral, PublicKeyToken=null" Type="string" Action="write" />
-                <RegistryValue Root="HKCR" Key="CLSID\{69727C8B-2E69-385F-A441-06FE7624BEDF}\InprocServer32\1.19.5856.28320" Name="RuntimeVersion" Value="v4.0.30319" Type="string" Action="write" />
-                <RegistryValue Root="HKCR" Key="CLSID\{69727C8B-2E69-385F-A441-06FE7624BEDF}\InprocServer32\1.19.5856.28320" Name="CodeBase" Value="file:///[#filF3BD24AA0D122986D3F6250EA6C47D5B]" Type="string" Action="write" />
-                <RegistryValue Root="HKCR" Key="CLSID\{69727C8B-2E69-385F-A441-06FE7624BEDF}\InprocServer32" Name="Class" Value="NSwagStudio.Views.ClientGenerators.SwaggerGeneratorView" Type="string" Action="write" />
-                <RegistryValue Root="HKCR" Key="CLSID\{69727C8B-2E69-385F-A441-06FE7624BEDF}\InprocServer32" Name="Assembly" Value="NSwagStudio, Version=1.19.5856.28320, Culture=neutral, PublicKeyToken=null" Type="string" Action="write" />
-                <RegistryValue Root="HKCR" Key="CLSID\{69727C8B-2E69-385F-A441-06FE7624BEDF}\InprocServer32" Name="RuntimeVersion" Value="v4.0.30319" Type="string" Action="write" />
-                <RegistryValue Root="HKCR" Key="CLSID\{69727C8B-2E69-385F-A441-06FE7624BEDF}\InprocServer32" Name="CodeBase" Value="file:///[#filF3BD24AA0D122986D3F6250EA6C47D5B]" Type="string" Action="write" />
-                <RegistryValue Root="HKCR" Key="CLSID\{9AAA09B8-5B82-3CBD-8FD6-CD0D2354B19E}\Implemented Categories\{62C8FE65-4EBB-45e7-B440-6E39B2CDBF29}" Value="" Type="string" Action="write" />
-                <RegistryValue Root="HKCR" Key="CLSID\{9AAA09B8-5B82-3CBD-8FD6-CD0D2354B19E}\InprocServer32\1.19.5856.28320" Name="Class" Value="NSwagStudio.ViewModels.ViewModelBase" Type="string" Action="write" />
-                <RegistryValue Root="HKCR" Key="CLSID\{9AAA09B8-5B82-3CBD-8FD6-CD0D2354B19E}\InprocServer32\1.19.5856.28320" Name="Assembly" Value="NSwagStudio, Version=1.19.5856.28320, Culture=neutral, PublicKeyToken=null" Type="string" Action="write" />
-                <RegistryValue Root="HKCR" Key="CLSID\{9AAA09B8-5B82-3CBD-8FD6-CD0D2354B19E}\InprocServer32\1.19.5856.28320" Name="RuntimeVersion" Value="v4.0.30319" Type="string" Action="write" />
-                <RegistryValue Root="HKCR" Key="CLSID\{9AAA09B8-5B82-3CBD-8FD6-CD0D2354B19E}\InprocServer32\1.19.5856.28320" Name="CodeBase" Value="file:///[#filF3BD24AA0D122986D3F6250EA6C47D5B]" Type="string" Action="write" />
-                <RegistryValue Root="HKCR" Key="CLSID\{9AAA09B8-5B82-3CBD-8FD6-CD0D2354B19E}\InprocServer32" Name="Class" Value="NSwagStudio.ViewModels.ViewModelBase" Type="string" Action="write" />
-                <RegistryValue Root="HKCR" Key="CLSID\{9AAA09B8-5B82-3CBD-8FD6-CD0D2354B19E}\InprocServer32" Name="Assembly" Value="NSwagStudio, Version=1.19.5856.28320, Culture=neutral, PublicKeyToken=null" Type="string" Action="write" />
-                <RegistryValue Root="HKCR" Key="CLSID\{9AAA09B8-5B82-3CBD-8FD6-CD0D2354B19E}\InprocServer32" Name="RuntimeVersion" Value="v4.0.30319" Type="string" Action="write" />
-                <RegistryValue Root="HKCR" Key="CLSID\{9AAA09B8-5B82-3CBD-8FD6-CD0D2354B19E}\InprocServer32" Name="CodeBase" Value="file:///[#filF3BD24AA0D122986D3F6250EA6C47D5B]" Type="string" Action="write" />
-                <RegistryValue Root="HKCR" Key="CLSID\{B594396D-4A71-3B47-A98B-645132D453C9}\Implemented Categories\{62C8FE65-4EBB-45e7-B440-6E39B2CDBF29}" Value="" Type="string" Action="write" />
-                <RegistryValue Root="HKCR" Key="CLSID\{B594396D-4A71-3B47-A98B-645132D453C9}\InprocServer32\1.19.5856.28320" Name="Class" Value="NSwagStudio.NSwagDocument" Type="string" Action="write" />
-                <RegistryValue Root="HKCR" Key="CLSID\{B594396D-4A71-3B47-A98B-645132D453C9}\InprocServer32\1.19.5856.28320" Name="Assembly" Value="NSwagStudio, Version=1.19.5856.28320, Culture=neutral, PublicKeyToken=null" Type="string" Action="write" />
-                <RegistryValue Root="HKCR" Key="CLSID\{B594396D-4A71-3B47-A98B-645132D453C9}\InprocServer32\1.19.5856.28320" Name="RuntimeVersion" Value="v4.0.30319" Type="string" Action="write" />
-                <RegistryValue Root="HKCR" Key="CLSID\{B594396D-4A71-3B47-A98B-645132D453C9}\InprocServer32\1.19.5856.28320" Name="CodeBase" Value="file:///[#filF3BD24AA0D122986D3F6250EA6C47D5B]" Type="string" Action="write" />
-                <RegistryValue Root="HKCR" Key="CLSID\{B594396D-4A71-3B47-A98B-645132D453C9}\InprocServer32" Name="Class" Value="NSwagStudio.NSwagDocument" Type="string" Action="write" />
-                <RegistryValue Root="HKCR" Key="CLSID\{B594396D-4A71-3B47-A98B-645132D453C9}\InprocServer32" Name="Assembly" Value="NSwagStudio, Version=1.19.5856.28320, Culture=neutral, PublicKeyToken=null" Type="string" Action="write" />
-                <RegistryValue Root="HKCR" Key="CLSID\{B594396D-4A71-3B47-A98B-645132D453C9}\InprocServer32" Name="RuntimeVersion" Value="v4.0.30319" Type="string" Action="write" />
-                <RegistryValue Root="HKCR" Key="CLSID\{B594396D-4A71-3B47-A98B-645132D453C9}\InprocServer32" Name="CodeBase" Value="file:///[#filF3BD24AA0D122986D3F6250EA6C47D5B]" Type="string" Action="write" />
-                <RegistryValue Root="HKCR" Key="CLSID\{C79621F0-3D1D-3941-A93B-E530369547CC}\Implemented Categories\{62C8FE65-4EBB-45e7-B440-6E39B2CDBF29}" Value="" Type="string" Action="write" />
-                <RegistryValue Root="HKCR" Key="CLSID\{C79621F0-3D1D-3941-A93B-E530369547CC}\InprocServer32\1.19.5856.28320" Name="Class" Value="NSwagStudio.ViewModels.SwaggerGenerators.AssemblySwaggerGeneratorViewModel" Type="string" Action="write" />
-                <RegistryValue Root="HKCR" Key="CLSID\{C79621F0-3D1D-3941-A93B-E530369547CC}\InprocServer32\1.19.5856.28320" Name="Assembly" Value="NSwagStudio, Version=1.19.5856.28320, Culture=neutral, PublicKeyToken=null" Type="string" Action="write" />
-                <RegistryValue Root="HKCR" Key="CLSID\{C79621F0-3D1D-3941-A93B-E530369547CC}\InprocServer32\1.19.5856.28320" Name="RuntimeVersion" Value="v4.0.30319" Type="string" Action="write" />
-                <RegistryValue Root="HKCR" Key="CLSID\{C79621F0-3D1D-3941-A93B-E530369547CC}\InprocServer32\1.19.5856.28320" Name="CodeBase" Value="file:///[#filF3BD24AA0D122986D3F6250EA6C47D5B]" Type="string" Action="write" />
-                <RegistryValue Root="HKCR" Key="CLSID\{C79621F0-3D1D-3941-A93B-E530369547CC}\InprocServer32" Name="Class" Value="NSwagStudio.ViewModels.SwaggerGenerators.AssemblySwaggerGeneratorViewModel" Type="string" Action="write" />
-                <RegistryValue Root="HKCR" Key="CLSID\{C79621F0-3D1D-3941-A93B-E530369547CC}\InprocServer32" Name="Assembly" Value="NSwagStudio, Version=1.19.5856.28320, Culture=neutral, PublicKeyToken=null" Type="string" Action="write" />
-                <RegistryValue Root="HKCR" Key="CLSID\{C79621F0-3D1D-3941-A93B-E530369547CC}\InprocServer32" Name="RuntimeVersion" Value="v4.0.30319" Type="string" Action="write" />
-                <RegistryValue Root="HKCR" Key="CLSID\{C79621F0-3D1D-3941-A93B-E530369547CC}\InprocServer32" Name="CodeBase" Value="file:///[#filF3BD24AA0D122986D3F6250EA6C47D5B]" Type="string" Action="write" />
-                <RegistryValue Root="HKCR" Key="CLSID\{D9F4F9F4-C1E0-3539-8B0B-185E612E65B0}\Implemented Categories\{62C8FE65-4EBB-45e7-B440-6E39B2CDBF29}" Value="" Type="string" Action="write" />
-                <RegistryValue Root="HKCR" Key="CLSID\{D9F4F9F4-C1E0-3539-8B0B-185E612E65B0}\InprocServer32\1.19.5856.28320" Name="Class" Value="NSwagStudio.App" Type="string" Action="write" />
-                <RegistryValue Root="HKCR" Key="CLSID\{D9F4F9F4-C1E0-3539-8B0B-185E612E65B0}\InprocServer32\1.19.5856.28320" Name="Assembly" Value="NSwagStudio, Version=1.19.5856.28320, Culture=neutral, PublicKeyToken=null" Type="string" Action="write" />
-                <RegistryValue Root="HKCR" Key="CLSID\{D9F4F9F4-C1E0-3539-8B0B-185E612E65B0}\InprocServer32\1.19.5856.28320" Name="RuntimeVersion" Value="v4.0.30319" Type="string" Action="write" />
-                <RegistryValue Root="HKCR" Key="CLSID\{D9F4F9F4-C1E0-3539-8B0B-185E612E65B0}\InprocServer32\1.19.5856.28320" Name="CodeBase" Value="file:///[#filF3BD24AA0D122986D3F6250EA6C47D5B]" Type="string" Action="write" />
-                <RegistryValue Root="HKCR" Key="CLSID\{D9F4F9F4-C1E0-3539-8B0B-185E612E65B0}\InprocServer32" Name="Class" Value="NSwagStudio.App" Type="string" Action="write" />
-                <RegistryValue Root="HKCR" Key="CLSID\{D9F4F9F4-C1E0-3539-8B0B-185E612E65B0}\InprocServer32" Name="Assembly" Value="NSwagStudio, Version=1.19.5856.28320, Culture=neutral, PublicKeyToken=null" Type="string" Action="write" />
-                <RegistryValue Root="HKCR" Key="CLSID\{D9F4F9F4-C1E0-3539-8B0B-185E612E65B0}\InprocServer32" Name="RuntimeVersion" Value="v4.0.30319" Type="string" Action="write" />
-                <RegistryValue Root="HKCR" Key="CLSID\{D9F4F9F4-C1E0-3539-8B0B-185E612E65B0}\InprocServer32" Name="CodeBase" Value="file:///[#filF3BD24AA0D122986D3F6250EA6C47D5B]" Type="string" Action="write" />
-                <RegistryValue Root="HKCR" Key="CLSID\{ECD8051A-0D48-339A-AD1F-810FDCE3D42C}\Implemented Categories\{62C8FE65-4EBB-45e7-B440-6E39B2CDBF29}" Value="" Type="string" Action="write" />
-                <RegistryValue Root="HKCR" Key="CLSID\{ECD8051A-0D48-339A-AD1F-810FDCE3D42C}\InprocServer32\1.19.5856.28320" Name="Class" Value="NSwagStudio.ViewModels.SwaggerGenerators.WebApiSwaggerGeneratorViewModel" Type="string" Action="write" />
-                <RegistryValue Root="HKCR" Key="CLSID\{ECD8051A-0D48-339A-AD1F-810FDCE3D42C}\InprocServer32\1.19.5856.28320" Name="Assembly" Value="NSwagStudio, Version=1.19.5856.28320, Culture=neutral, PublicKeyToken=null" Type="string" Action="write" />
-                <RegistryValue Root="HKCR" Key="CLSID\{ECD8051A-0D48-339A-AD1F-810FDCE3D42C}\InprocServer32\1.19.5856.28320" Name="RuntimeVersion" Value="v4.0.30319" Type="string" Action="write" />
-                <RegistryValue Root="HKCR" Key="CLSID\{ECD8051A-0D48-339A-AD1F-810FDCE3D42C}\InprocServer32\1.19.5856.28320" Name="CodeBase" Value="file:///[#filF3BD24AA0D122986D3F6250EA6C47D5B]" Type="string" Action="write" />
-                <RegistryValue Root="HKCR" Key="CLSID\{ECD8051A-0D48-339A-AD1F-810FDCE3D42C}\InprocServer32" Name="Class" Value="NSwagStudio.ViewModels.SwaggerGenerators.WebApiSwaggerGeneratorViewModel" Type="string" Action="write" />
-                <RegistryValue Root="HKCR" Key="CLSID\{ECD8051A-0D48-339A-AD1F-810FDCE3D42C}\InprocServer32" Name="Assembly" Value="NSwagStudio, Version=1.19.5856.28320, Culture=neutral, PublicKeyToken=null" Type="string" Action="write" />
-                <RegistryValue Root="HKCR" Key="CLSID\{ECD8051A-0D48-339A-AD1F-810FDCE3D42C}\InprocServer32" Name="RuntimeVersion" Value="v4.0.30319" Type="string" Action="write" />
-                <RegistryValue Root="HKCR" Key="CLSID\{ECD8051A-0D48-339A-AD1F-810FDCE3D42C}\InprocServer32" Name="CodeBase" Value="file:///[#filF3BD24AA0D122986D3F6250EA6C47D5B]" Type="string" Action="write" />
-=======
-                <Class Id="{0475ADAD-E53B-37BB-810C-597D66501FDB}" Context="InprocServer32" Description="NSwagStudio.Views.AvalonEditBehavior" ThreadingModel="both" ForeignServer="mscoree.dll">
-                    <ProgId Id="NSwagStudio.Views.AvalonEditBehavior" Description="NSwagStudio.Views.AvalonEditBehavior" />
-                </Class>
-                <Class Id="{19F11952-B6FC-3B4D-8997-8BC129FB3110}" Context="InprocServer32" Description="NSwagStudio.Views.ClientGenerators.SwaggerGeneratorView" ThreadingModel="both" ForeignServer="mscoree.dll">
-                    <ProgId Id="NSwagStudio.Views.ClientGenerators.SwaggerGeneratorView" Description="NSwagStudio.Views.ClientGenerators.SwaggerGeneratorView" />
-                </Class>
-                <Class Id="{48F09913-BD58-393A-AABB-080006D142EE}" Context="InprocServer32" Description="NSwagStudio.Views.DocumentView" ThreadingModel="both" ForeignServer="mscoree.dll">
-                    <ProgId Id="NSwagStudio.Views.DocumentView" Description="NSwagStudio.Views.DocumentView" />
-                </Class>
-                <Class Id="{4D34972E-40CD-32B9-A41D-6DE1C94F584B}" Context="InprocServer32" Description="NSwagStudio.ViewModels.ClientGenerators.TypeScriptCodeGeneratorViewModel" ThreadingModel="both" ForeignServer="mscoree.dll">
-                    <ProgId Id="NSwagStudio.ViewModels.ClientGenerators.TypeScriptCodeGeneratorViewModel" Description="NSwagStudio.ViewModels.ClientGenerators.TypeScriptCodeGeneratorViewModel" />
-                </Class>
-                <Class Id="{5F0AF822-BB85-37AE-8C73-E7E1D5C264EF}" Context="InprocServer32" Description="NSwagStudio.ViewModels.ClientGenerators.CSharpClientGeneratorViewModel" ThreadingModel="both" ForeignServer="mscoree.dll">
-                    <ProgId Id="NSwagStudio.ViewModels.ClientGenerators.CSharpClientGeneratorViewModel" Description="NSwagStudio.ViewModels.ClientGenerators.CSharpClientGeneratorViewModel" />
-                </Class>
-                <Class Id="{76178113-173D-3245-83BD-8B7C5057155C}" Context="InprocServer32" Description="NSwagStudio.ViewModels.DocumentViewModel" ThreadingModel="both" ForeignServer="mscoree.dll">
-                    <ProgId Id="NSwagStudio.ViewModels.DocumentViewModel" Description="NSwagStudio.ViewModels.DocumentViewModel" />
-                </Class>
-                <Class Id="{9354DBD8-E5F8-3C8D-930C-4A07444D3268}" Context="InprocServer32" Description="NSwagStudio.ViewModels.SwaggerGenerators.AssemblySwaggerGeneratorViewModel" ThreadingModel="both" ForeignServer="mscoree.dll">
-                    <ProgId Id="NSwagStudio.ViewModels.SwaggerGenerators.AssemblySwaggerGeneratorViewModel" Description="NSwagStudio.ViewModels.SwaggerGenerators.AssemblySwaggerGeneratorViewModel" />
-                </Class>
-                <Class Id="{A7802877-1E3C-352D-BCF8-7C6E0F42811C}" Context="InprocServer32" Description="NSwagStudio.ViewModels.SwaggerGenerators.WebApiSwaggerGeneratorViewModel" ThreadingModel="both" ForeignServer="mscoree.dll">
-                    <ProgId Id="NSwagStudio.ViewModels.SwaggerGenerators.WebApiSwaggerGeneratorViewModel" Description="NSwagStudio.ViewModels.SwaggerGenerators.WebApiSwaggerGeneratorViewModel" />
-                </Class>
-                <Class Id="{A83A1A86-0E59-3E19-AB97-04EA3AF97855}" Context="InprocServer32" Description="NSwagStudio.App" ThreadingModel="both" ForeignServer="mscoree.dll">
-                    <ProgId Id="NSwagStudio.App" Description="NSwagStudio.App" />
-                </Class>
-                <Class Id="{C8FC01C6-35A4-31E7-9B58-5A59755C6EB9}" Context="InprocServer32" Description="NSwagStudio.ViewModels.ClientGenerators.SwaggerGeneratorViewModel" ThreadingModel="both" ForeignServer="mscoree.dll">
-                    <ProgId Id="NSwagStudio.ViewModels.ClientGenerators.SwaggerGeneratorViewModel" Description="NSwagStudio.ViewModels.ClientGenerators.SwaggerGeneratorViewModel" />
-                </Class>
-                <Class Id="{DCF03C68-A520-3FA6-9AC8-51D306651513}" Context="InprocServer32" Description="NSwagStudio.Views.MainWindow" ThreadingModel="both" ForeignServer="mscoree.dll">
-                    <ProgId Id="NSwagStudio.Views.MainWindow" Description="NSwagStudio.Views.MainWindow" />
-                </Class>
-                <Class Id="{DD2C5053-E0EF-3EAD-A889-425005CB30D9}" Context="InprocServer32" Description="NSwagStudio.ViewModels.MainWindowModel" ThreadingModel="both" ForeignServer="mscoree.dll">
-                    <ProgId Id="NSwagStudio.ViewModels.MainWindowModel" Description="NSwagStudio.ViewModels.MainWindowModel" />
-                </Class>
-                <Class Id="{DFDC59DA-8DF3-318E-B5D0-E366BA9378CE}" Context="InprocServer32" Description="NSwagStudio.ViewModels.ViewModelBase" ThreadingModel="both" ForeignServer="mscoree.dll">
-                    <ProgId Id="NSwagStudio.ViewModels.ViewModelBase" Description="NSwagStudio.ViewModels.ViewModelBase" />
-                </Class>
-                <Class Id="{EEBB3F0C-01C7-3139-AB33-C4CABD66F277}" Context="InprocServer32" Description="NSwagStudio.NSwagDocument" ThreadingModel="both" ForeignServer="mscoree.dll">
-                    <ProgId Id="NSwagStudio.NSwagDocument" Description="NSwagStudio.NSwagDocument" />
-                </Class>
-                <File Id="filF3BD24AA0D122986D3F6250EA6C47D5B" KeyPath="yes" Source="$(var.SourcePath)\NSwagStudio.exe" />
-                <RegistryValue Root="HKCR" Key="CLSID\{0475ADAD-E53B-37BB-810C-597D66501FDB}\Implemented Categories\{62C8FE65-4EBB-45e7-B440-6E39B2CDBF29}" Value="" Type="string" Action="write" />
-                <RegistryValue Root="HKCR" Key="CLSID\{0475ADAD-E53B-37BB-810C-597D66501FDB}\InprocServer32\1.19.5855.37224" Name="Class" Value="NSwagStudio.Views.AvalonEditBehavior" Type="string" Action="write" />
-                <RegistryValue Root="HKCR" Key="CLSID\{0475ADAD-E53B-37BB-810C-597D66501FDB}\InprocServer32\1.19.5855.37224" Name="Assembly" Value="NSwagStudio, Version=1.19.5855.37224, Culture=neutral, PublicKeyToken=null" Type="string" Action="write" />
-                <RegistryValue Root="HKCR" Key="CLSID\{0475ADAD-E53B-37BB-810C-597D66501FDB}\InprocServer32\1.19.5855.37224" Name="RuntimeVersion" Value="v4.0.30319" Type="string" Action="write" />
-                <RegistryValue Root="HKCR" Key="CLSID\{0475ADAD-E53B-37BB-810C-597D66501FDB}\InprocServer32\1.19.5855.37224" Name="CodeBase" Value="file:///[#filF3BD24AA0D122986D3F6250EA6C47D5B]" Type="string" Action="write" />
-                <RegistryValue Root="HKCR" Key="CLSID\{0475ADAD-E53B-37BB-810C-597D66501FDB}\InprocServer32" Name="Class" Value="NSwagStudio.Views.AvalonEditBehavior" Type="string" Action="write" />
-                <RegistryValue Root="HKCR" Key="CLSID\{0475ADAD-E53B-37BB-810C-597D66501FDB}\InprocServer32" Name="Assembly" Value="NSwagStudio, Version=1.19.5855.37224, Culture=neutral, PublicKeyToken=null" Type="string" Action="write" />
-                <RegistryValue Root="HKCR" Key="CLSID\{0475ADAD-E53B-37BB-810C-597D66501FDB}\InprocServer32" Name="RuntimeVersion" Value="v4.0.30319" Type="string" Action="write" />
-                <RegistryValue Root="HKCR" Key="CLSID\{0475ADAD-E53B-37BB-810C-597D66501FDB}\InprocServer32" Name="CodeBase" Value="file:///[#filF3BD24AA0D122986D3F6250EA6C47D5B]" Type="string" Action="write" />
-                <RegistryValue Root="HKCR" Key="CLSID\{19F11952-B6FC-3B4D-8997-8BC129FB3110}\Implemented Categories\{62C8FE65-4EBB-45e7-B440-6E39B2CDBF29}" Value="" Type="string" Action="write" />
-                <RegistryValue Root="HKCR" Key="CLSID\{19F11952-B6FC-3B4D-8997-8BC129FB3110}\InprocServer32\1.19.5855.37224" Name="Class" Value="NSwagStudio.Views.ClientGenerators.SwaggerGeneratorView" Type="string" Action="write" />
-                <RegistryValue Root="HKCR" Key="CLSID\{19F11952-B6FC-3B4D-8997-8BC129FB3110}\InprocServer32\1.19.5855.37224" Name="Assembly" Value="NSwagStudio, Version=1.19.5855.37224, Culture=neutral, PublicKeyToken=null" Type="string" Action="write" />
-                <RegistryValue Root="HKCR" Key="CLSID\{19F11952-B6FC-3B4D-8997-8BC129FB3110}\InprocServer32\1.19.5855.37224" Name="RuntimeVersion" Value="v4.0.30319" Type="string" Action="write" />
-                <RegistryValue Root="HKCR" Key="CLSID\{19F11952-B6FC-3B4D-8997-8BC129FB3110}\InprocServer32\1.19.5855.37224" Name="CodeBase" Value="file:///[#filF3BD24AA0D122986D3F6250EA6C47D5B]" Type="string" Action="write" />
-                <RegistryValue Root="HKCR" Key="CLSID\{19F11952-B6FC-3B4D-8997-8BC129FB3110}\InprocServer32" Name="Class" Value="NSwagStudio.Views.ClientGenerators.SwaggerGeneratorView" Type="string" Action="write" />
-                <RegistryValue Root="HKCR" Key="CLSID\{19F11952-B6FC-3B4D-8997-8BC129FB3110}\InprocServer32" Name="Assembly" Value="NSwagStudio, Version=1.19.5855.37224, Culture=neutral, PublicKeyToken=null" Type="string" Action="write" />
-                <RegistryValue Root="HKCR" Key="CLSID\{19F11952-B6FC-3B4D-8997-8BC129FB3110}\InprocServer32" Name="RuntimeVersion" Value="v4.0.30319" Type="string" Action="write" />
-                <RegistryValue Root="HKCR" Key="CLSID\{19F11952-B6FC-3B4D-8997-8BC129FB3110}\InprocServer32" Name="CodeBase" Value="file:///[#filF3BD24AA0D122986D3F6250EA6C47D5B]" Type="string" Action="write" />
-                <RegistryValue Root="HKCR" Key="CLSID\{48F09913-BD58-393A-AABB-080006D142EE}\Implemented Categories\{62C8FE65-4EBB-45e7-B440-6E39B2CDBF29}" Value="" Type="string" Action="write" />
-                <RegistryValue Root="HKCR" Key="CLSID\{48F09913-BD58-393A-AABB-080006D142EE}\InprocServer32\1.19.5855.37224" Name="Class" Value="NSwagStudio.Views.DocumentView" Type="string" Action="write" />
-                <RegistryValue Root="HKCR" Key="CLSID\{48F09913-BD58-393A-AABB-080006D142EE}\InprocServer32\1.19.5855.37224" Name="Assembly" Value="NSwagStudio, Version=1.19.5855.37224, Culture=neutral, PublicKeyToken=null" Type="string" Action="write" />
-                <RegistryValue Root="HKCR" Key="CLSID\{48F09913-BD58-393A-AABB-080006D142EE}\InprocServer32\1.19.5855.37224" Name="RuntimeVersion" Value="v4.0.30319" Type="string" Action="write" />
-                <RegistryValue Root="HKCR" Key="CLSID\{48F09913-BD58-393A-AABB-080006D142EE}\InprocServer32\1.19.5855.37224" Name="CodeBase" Value="file:///[#filF3BD24AA0D122986D3F6250EA6C47D5B]" Type="string" Action="write" />
-                <RegistryValue Root="HKCR" Key="CLSID\{48F09913-BD58-393A-AABB-080006D142EE}\InprocServer32" Name="Class" Value="NSwagStudio.Views.DocumentView" Type="string" Action="write" />
-                <RegistryValue Root="HKCR" Key="CLSID\{48F09913-BD58-393A-AABB-080006D142EE}\InprocServer32" Name="Assembly" Value="NSwagStudio, Version=1.19.5855.37224, Culture=neutral, PublicKeyToken=null" Type="string" Action="write" />
-                <RegistryValue Root="HKCR" Key="CLSID\{48F09913-BD58-393A-AABB-080006D142EE}\InprocServer32" Name="RuntimeVersion" Value="v4.0.30319" Type="string" Action="write" />
-                <RegistryValue Root="HKCR" Key="CLSID\{48F09913-BD58-393A-AABB-080006D142EE}\InprocServer32" Name="CodeBase" Value="file:///[#filF3BD24AA0D122986D3F6250EA6C47D5B]" Type="string" Action="write" />
-                <RegistryValue Root="HKCR" Key="CLSID\{4D34972E-40CD-32B9-A41D-6DE1C94F584B}\Implemented Categories\{62C8FE65-4EBB-45e7-B440-6E39B2CDBF29}" Value="" Type="string" Action="write" />
-                <RegistryValue Root="HKCR" Key="CLSID\{4D34972E-40CD-32B9-A41D-6DE1C94F584B}\InprocServer32\1.19.5855.37224" Name="Class" Value="NSwagStudio.ViewModels.ClientGenerators.TypeScriptCodeGeneratorViewModel" Type="string" Action="write" />
-                <RegistryValue Root="HKCR" Key="CLSID\{4D34972E-40CD-32B9-A41D-6DE1C94F584B}\InprocServer32\1.19.5855.37224" Name="Assembly" Value="NSwagStudio, Version=1.19.5855.37224, Culture=neutral, PublicKeyToken=null" Type="string" Action="write" />
-                <RegistryValue Root="HKCR" Key="CLSID\{4D34972E-40CD-32B9-A41D-6DE1C94F584B}\InprocServer32\1.19.5855.37224" Name="RuntimeVersion" Value="v4.0.30319" Type="string" Action="write" />
-                <RegistryValue Root="HKCR" Key="CLSID\{4D34972E-40CD-32B9-A41D-6DE1C94F584B}\InprocServer32\1.19.5855.37224" Name="CodeBase" Value="file:///[#filF3BD24AA0D122986D3F6250EA6C47D5B]" Type="string" Action="write" />
-                <RegistryValue Root="HKCR" Key="CLSID\{4D34972E-40CD-32B9-A41D-6DE1C94F584B}\InprocServer32" Name="Class" Value="NSwagStudio.ViewModels.ClientGenerators.TypeScriptCodeGeneratorViewModel" Type="string" Action="write" />
-                <RegistryValue Root="HKCR" Key="CLSID\{4D34972E-40CD-32B9-A41D-6DE1C94F584B}\InprocServer32" Name="Assembly" Value="NSwagStudio, Version=1.19.5855.37224, Culture=neutral, PublicKeyToken=null" Type="string" Action="write" />
-                <RegistryValue Root="HKCR" Key="CLSID\{4D34972E-40CD-32B9-A41D-6DE1C94F584B}\InprocServer32" Name="RuntimeVersion" Value="v4.0.30319" Type="string" Action="write" />
-                <RegistryValue Root="HKCR" Key="CLSID\{4D34972E-40CD-32B9-A41D-6DE1C94F584B}\InprocServer32" Name="CodeBase" Value="file:///[#filF3BD24AA0D122986D3F6250EA6C47D5B]" Type="string" Action="write" />
-                <RegistryValue Root="HKCR" Key="CLSID\{5F0AF822-BB85-37AE-8C73-E7E1D5C264EF}\Implemented Categories\{62C8FE65-4EBB-45e7-B440-6E39B2CDBF29}" Value="" Type="string" Action="write" />
-                <RegistryValue Root="HKCR" Key="CLSID\{5F0AF822-BB85-37AE-8C73-E7E1D5C264EF}\InprocServer32\1.19.5855.37224" Name="Class" Value="NSwagStudio.ViewModels.ClientGenerators.CSharpClientGeneratorViewModel" Type="string" Action="write" />
-                <RegistryValue Root="HKCR" Key="CLSID\{5F0AF822-BB85-37AE-8C73-E7E1D5C264EF}\InprocServer32\1.19.5855.37224" Name="Assembly" Value="NSwagStudio, Version=1.19.5855.37224, Culture=neutral, PublicKeyToken=null" Type="string" Action="write" />
-                <RegistryValue Root="HKCR" Key="CLSID\{5F0AF822-BB85-37AE-8C73-E7E1D5C264EF}\InprocServer32\1.19.5855.37224" Name="RuntimeVersion" Value="v4.0.30319" Type="string" Action="write" />
-                <RegistryValue Root="HKCR" Key="CLSID\{5F0AF822-BB85-37AE-8C73-E7E1D5C264EF}\InprocServer32\1.19.5855.37224" Name="CodeBase" Value="file:///[#filF3BD24AA0D122986D3F6250EA6C47D5B]" Type="string" Action="write" />
-                <RegistryValue Root="HKCR" Key="CLSID\{5F0AF822-BB85-37AE-8C73-E7E1D5C264EF}\InprocServer32" Name="Class" Value="NSwagStudio.ViewModels.ClientGenerators.CSharpClientGeneratorViewModel" Type="string" Action="write" />
-                <RegistryValue Root="HKCR" Key="CLSID\{5F0AF822-BB85-37AE-8C73-E7E1D5C264EF}\InprocServer32" Name="Assembly" Value="NSwagStudio, Version=1.19.5855.37224, Culture=neutral, PublicKeyToken=null" Type="string" Action="write" />
-                <RegistryValue Root="HKCR" Key="CLSID\{5F0AF822-BB85-37AE-8C73-E7E1D5C264EF}\InprocServer32" Name="RuntimeVersion" Value="v4.0.30319" Type="string" Action="write" />
-                <RegistryValue Root="HKCR" Key="CLSID\{5F0AF822-BB85-37AE-8C73-E7E1D5C264EF}\InprocServer32" Name="CodeBase" Value="file:///[#filF3BD24AA0D122986D3F6250EA6C47D5B]" Type="string" Action="write" />
-                <RegistryValue Root="HKCR" Key="CLSID\{76178113-173D-3245-83BD-8B7C5057155C}\Implemented Categories\{62C8FE65-4EBB-45e7-B440-6E39B2CDBF29}" Value="" Type="string" Action="write" />
-                <RegistryValue Root="HKCR" Key="CLSID\{76178113-173D-3245-83BD-8B7C5057155C}\InprocServer32\1.19.5855.37224" Name="Class" Value="NSwagStudio.ViewModels.DocumentViewModel" Type="string" Action="write" />
-                <RegistryValue Root="HKCR" Key="CLSID\{76178113-173D-3245-83BD-8B7C5057155C}\InprocServer32\1.19.5855.37224" Name="Assembly" Value="NSwagStudio, Version=1.19.5855.37224, Culture=neutral, PublicKeyToken=null" Type="string" Action="write" />
-                <RegistryValue Root="HKCR" Key="CLSID\{76178113-173D-3245-83BD-8B7C5057155C}\InprocServer32\1.19.5855.37224" Name="RuntimeVersion" Value="v4.0.30319" Type="string" Action="write" />
-                <RegistryValue Root="HKCR" Key="CLSID\{76178113-173D-3245-83BD-8B7C5057155C}\InprocServer32\1.19.5855.37224" Name="CodeBase" Value="file:///[#filF3BD24AA0D122986D3F6250EA6C47D5B]" Type="string" Action="write" />
-                <RegistryValue Root="HKCR" Key="CLSID\{76178113-173D-3245-83BD-8B7C5057155C}\InprocServer32" Name="Class" Value="NSwagStudio.ViewModels.DocumentViewModel" Type="string" Action="write" />
-                <RegistryValue Root="HKCR" Key="CLSID\{76178113-173D-3245-83BD-8B7C5057155C}\InprocServer32" Name="Assembly" Value="NSwagStudio, Version=1.19.5855.37224, Culture=neutral, PublicKeyToken=null" Type="string" Action="write" />
-                <RegistryValue Root="HKCR" Key="CLSID\{76178113-173D-3245-83BD-8B7C5057155C}\InprocServer32" Name="RuntimeVersion" Value="v4.0.30319" Type="string" Action="write" />
-                <RegistryValue Root="HKCR" Key="CLSID\{76178113-173D-3245-83BD-8B7C5057155C}\InprocServer32" Name="CodeBase" Value="file:///[#filF3BD24AA0D122986D3F6250EA6C47D5B]" Type="string" Action="write" />
-                <RegistryValue Root="HKCR" Key="CLSID\{9354DBD8-E5F8-3C8D-930C-4A07444D3268}\Implemented Categories\{62C8FE65-4EBB-45e7-B440-6E39B2CDBF29}" Value="" Type="string" Action="write" />
-                <RegistryValue Root="HKCR" Key="CLSID\{9354DBD8-E5F8-3C8D-930C-4A07444D3268}\InprocServer32\1.19.5855.37224" Name="Class" Value="NSwagStudio.ViewModels.SwaggerGenerators.AssemblySwaggerGeneratorViewModel" Type="string" Action="write" />
-                <RegistryValue Root="HKCR" Key="CLSID\{9354DBD8-E5F8-3C8D-930C-4A07444D3268}\InprocServer32\1.19.5855.37224" Name="Assembly" Value="NSwagStudio, Version=1.19.5855.37224, Culture=neutral, PublicKeyToken=null" Type="string" Action="write" />
-                <RegistryValue Root="HKCR" Key="CLSID\{9354DBD8-E5F8-3C8D-930C-4A07444D3268}\InprocServer32\1.19.5855.37224" Name="RuntimeVersion" Value="v4.0.30319" Type="string" Action="write" />
-                <RegistryValue Root="HKCR" Key="CLSID\{9354DBD8-E5F8-3C8D-930C-4A07444D3268}\InprocServer32\1.19.5855.37224" Name="CodeBase" Value="file:///[#filF3BD24AA0D122986D3F6250EA6C47D5B]" Type="string" Action="write" />
-                <RegistryValue Root="HKCR" Key="CLSID\{9354DBD8-E5F8-3C8D-930C-4A07444D3268}\InprocServer32" Name="Class" Value="NSwagStudio.ViewModels.SwaggerGenerators.AssemblySwaggerGeneratorViewModel" Type="string" Action="write" />
-                <RegistryValue Root="HKCR" Key="CLSID\{9354DBD8-E5F8-3C8D-930C-4A07444D3268}\InprocServer32" Name="Assembly" Value="NSwagStudio, Version=1.19.5855.37224, Culture=neutral, PublicKeyToken=null" Type="string" Action="write" />
-                <RegistryValue Root="HKCR" Key="CLSID\{9354DBD8-E5F8-3C8D-930C-4A07444D3268}\InprocServer32" Name="RuntimeVersion" Value="v4.0.30319" Type="string" Action="write" />
-                <RegistryValue Root="HKCR" Key="CLSID\{9354DBD8-E5F8-3C8D-930C-4A07444D3268}\InprocServer32" Name="CodeBase" Value="file:///[#filF3BD24AA0D122986D3F6250EA6C47D5B]" Type="string" Action="write" />
-                <RegistryValue Root="HKCR" Key="CLSID\{A7802877-1E3C-352D-BCF8-7C6E0F42811C}\Implemented Categories\{62C8FE65-4EBB-45e7-B440-6E39B2CDBF29}" Value="" Type="string" Action="write" />
-                <RegistryValue Root="HKCR" Key="CLSID\{A7802877-1E3C-352D-BCF8-7C6E0F42811C}\InprocServer32\1.19.5855.37224" Name="Class" Value="NSwagStudio.ViewModels.SwaggerGenerators.WebApiSwaggerGeneratorViewModel" Type="string" Action="write" />
-                <RegistryValue Root="HKCR" Key="CLSID\{A7802877-1E3C-352D-BCF8-7C6E0F42811C}\InprocServer32\1.19.5855.37224" Name="Assembly" Value="NSwagStudio, Version=1.19.5855.37224, Culture=neutral, PublicKeyToken=null" Type="string" Action="write" />
-                <RegistryValue Root="HKCR" Key="CLSID\{A7802877-1E3C-352D-BCF8-7C6E0F42811C}\InprocServer32\1.19.5855.37224" Name="RuntimeVersion" Value="v4.0.30319" Type="string" Action="write" />
-                <RegistryValue Root="HKCR" Key="CLSID\{A7802877-1E3C-352D-BCF8-7C6E0F42811C}\InprocServer32\1.19.5855.37224" Name="CodeBase" Value="file:///[#filF3BD24AA0D122986D3F6250EA6C47D5B]" Type="string" Action="write" />
-                <RegistryValue Root="HKCR" Key="CLSID\{A7802877-1E3C-352D-BCF8-7C6E0F42811C}\InprocServer32" Name="Class" Value="NSwagStudio.ViewModels.SwaggerGenerators.WebApiSwaggerGeneratorViewModel" Type="string" Action="write" />
-                <RegistryValue Root="HKCR" Key="CLSID\{A7802877-1E3C-352D-BCF8-7C6E0F42811C}\InprocServer32" Name="Assembly" Value="NSwagStudio, Version=1.19.5855.37224, Culture=neutral, PublicKeyToken=null" Type="string" Action="write" />
-                <RegistryValue Root="HKCR" Key="CLSID\{A7802877-1E3C-352D-BCF8-7C6E0F42811C}\InprocServer32" Name="RuntimeVersion" Value="v4.0.30319" Type="string" Action="write" />
-                <RegistryValue Root="HKCR" Key="CLSID\{A7802877-1E3C-352D-BCF8-7C6E0F42811C}\InprocServer32" Name="CodeBase" Value="file:///[#filF3BD24AA0D122986D3F6250EA6C47D5B]" Type="string" Action="write" />
-                <RegistryValue Root="HKCR" Key="CLSID\{A83A1A86-0E59-3E19-AB97-04EA3AF97855}\Implemented Categories\{62C8FE65-4EBB-45e7-B440-6E39B2CDBF29}" Value="" Type="string" Action="write" />
-                <RegistryValue Root="HKCR" Key="CLSID\{A83A1A86-0E59-3E19-AB97-04EA3AF97855}\InprocServer32\1.19.5855.37224" Name="Class" Value="NSwagStudio.App" Type="string" Action="write" />
-                <RegistryValue Root="HKCR" Key="CLSID\{A83A1A86-0E59-3E19-AB97-04EA3AF97855}\InprocServer32\1.19.5855.37224" Name="Assembly" Value="NSwagStudio, Version=1.19.5855.37224, Culture=neutral, PublicKeyToken=null" Type="string" Action="write" />
-                <RegistryValue Root="HKCR" Key="CLSID\{A83A1A86-0E59-3E19-AB97-04EA3AF97855}\InprocServer32\1.19.5855.37224" Name="RuntimeVersion" Value="v4.0.30319" Type="string" Action="write" />
-                <RegistryValue Root="HKCR" Key="CLSID\{A83A1A86-0E59-3E19-AB97-04EA3AF97855}\InprocServer32\1.19.5855.37224" Name="CodeBase" Value="file:///[#filF3BD24AA0D122986D3F6250EA6C47D5B]" Type="string" Action="write" />
-                <RegistryValue Root="HKCR" Key="CLSID\{A83A1A86-0E59-3E19-AB97-04EA3AF97855}\InprocServer32" Name="Class" Value="NSwagStudio.App" Type="string" Action="write" />
-                <RegistryValue Root="HKCR" Key="CLSID\{A83A1A86-0E59-3E19-AB97-04EA3AF97855}\InprocServer32" Name="Assembly" Value="NSwagStudio, Version=1.19.5855.37224, Culture=neutral, PublicKeyToken=null" Type="string" Action="write" />
-                <RegistryValue Root="HKCR" Key="CLSID\{A83A1A86-0E59-3E19-AB97-04EA3AF97855}\InprocServer32" Name="RuntimeVersion" Value="v4.0.30319" Type="string" Action="write" />
-                <RegistryValue Root="HKCR" Key="CLSID\{A83A1A86-0E59-3E19-AB97-04EA3AF97855}\InprocServer32" Name="CodeBase" Value="file:///[#filF3BD24AA0D122986D3F6250EA6C47D5B]" Type="string" Action="write" />
-                <RegistryValue Root="HKCR" Key="CLSID\{C8FC01C6-35A4-31E7-9B58-5A59755C6EB9}\Implemented Categories\{62C8FE65-4EBB-45e7-B440-6E39B2CDBF29}" Value="" Type="string" Action="write" />
-                <RegistryValue Root="HKCR" Key="CLSID\{C8FC01C6-35A4-31E7-9B58-5A59755C6EB9}\InprocServer32\1.19.5855.37224" Name="Class" Value="NSwagStudio.ViewModels.ClientGenerators.SwaggerGeneratorViewModel" Type="string" Action="write" />
-                <RegistryValue Root="HKCR" Key="CLSID\{C8FC01C6-35A4-31E7-9B58-5A59755C6EB9}\InprocServer32\1.19.5855.37224" Name="Assembly" Value="NSwagStudio, Version=1.19.5855.37224, Culture=neutral, PublicKeyToken=null" Type="string" Action="write" />
-                <RegistryValue Root="HKCR" Key="CLSID\{C8FC01C6-35A4-31E7-9B58-5A59755C6EB9}\InprocServer32\1.19.5855.37224" Name="RuntimeVersion" Value="v4.0.30319" Type="string" Action="write" />
-                <RegistryValue Root="HKCR" Key="CLSID\{C8FC01C6-35A4-31E7-9B58-5A59755C6EB9}\InprocServer32\1.19.5855.37224" Name="CodeBase" Value="file:///[#filF3BD24AA0D122986D3F6250EA6C47D5B]" Type="string" Action="write" />
-                <RegistryValue Root="HKCR" Key="CLSID\{C8FC01C6-35A4-31E7-9B58-5A59755C6EB9}\InprocServer32" Name="Class" Value="NSwagStudio.ViewModels.ClientGenerators.SwaggerGeneratorViewModel" Type="string" Action="write" />
-                <RegistryValue Root="HKCR" Key="CLSID\{C8FC01C6-35A4-31E7-9B58-5A59755C6EB9}\InprocServer32" Name="Assembly" Value="NSwagStudio, Version=1.19.5855.37224, Culture=neutral, PublicKeyToken=null" Type="string" Action="write" />
-                <RegistryValue Root="HKCR" Key="CLSID\{C8FC01C6-35A4-31E7-9B58-5A59755C6EB9}\InprocServer32" Name="RuntimeVersion" Value="v4.0.30319" Type="string" Action="write" />
-                <RegistryValue Root="HKCR" Key="CLSID\{C8FC01C6-35A4-31E7-9B58-5A59755C6EB9}\InprocServer32" Name="CodeBase" Value="file:///[#filF3BD24AA0D122986D3F6250EA6C47D5B]" Type="string" Action="write" />
-                <RegistryValue Root="HKCR" Key="CLSID\{DCF03C68-A520-3FA6-9AC8-51D306651513}\Implemented Categories\{62C8FE65-4EBB-45e7-B440-6E39B2CDBF29}" Value="" Type="string" Action="write" />
-                <RegistryValue Root="HKCR" Key="CLSID\{DCF03C68-A520-3FA6-9AC8-51D306651513}\InprocServer32\1.19.5855.37224" Name="Class" Value="NSwagStudio.Views.MainWindow" Type="string" Action="write" />
-                <RegistryValue Root="HKCR" Key="CLSID\{DCF03C68-A520-3FA6-9AC8-51D306651513}\InprocServer32\1.19.5855.37224" Name="Assembly" Value="NSwagStudio, Version=1.19.5855.37224, Culture=neutral, PublicKeyToken=null" Type="string" Action="write" />
-                <RegistryValue Root="HKCR" Key="CLSID\{DCF03C68-A520-3FA6-9AC8-51D306651513}\InprocServer32\1.19.5855.37224" Name="RuntimeVersion" Value="v4.0.30319" Type="string" Action="write" />
-                <RegistryValue Root="HKCR" Key="CLSID\{DCF03C68-A520-3FA6-9AC8-51D306651513}\InprocServer32\1.19.5855.37224" Name="CodeBase" Value="file:///[#filF3BD24AA0D122986D3F6250EA6C47D5B]" Type="string" Action="write" />
-                <RegistryValue Root="HKCR" Key="CLSID\{DCF03C68-A520-3FA6-9AC8-51D306651513}\InprocServer32" Name="Class" Value="NSwagStudio.Views.MainWindow" Type="string" Action="write" />
-                <RegistryValue Root="HKCR" Key="CLSID\{DCF03C68-A520-3FA6-9AC8-51D306651513}\InprocServer32" Name="Assembly" Value="NSwagStudio, Version=1.19.5855.37224, Culture=neutral, PublicKeyToken=null" Type="string" Action="write" />
-                <RegistryValue Root="HKCR" Key="CLSID\{DCF03C68-A520-3FA6-9AC8-51D306651513}\InprocServer32" Name="RuntimeVersion" Value="v4.0.30319" Type="string" Action="write" />
-                <RegistryValue Root="HKCR" Key="CLSID\{DCF03C68-A520-3FA6-9AC8-51D306651513}\InprocServer32" Name="CodeBase" Value="file:///[#filF3BD24AA0D122986D3F6250EA6C47D5B]" Type="string" Action="write" />
-                <RegistryValue Root="HKCR" Key="CLSID\{DD2C5053-E0EF-3EAD-A889-425005CB30D9}\Implemented Categories\{62C8FE65-4EBB-45e7-B440-6E39B2CDBF29}" Value="" Type="string" Action="write" />
-                <RegistryValue Root="HKCR" Key="CLSID\{DD2C5053-E0EF-3EAD-A889-425005CB30D9}\InprocServer32\1.19.5855.37224" Name="Class" Value="NSwagStudio.ViewModels.MainWindowModel" Type="string" Action="write" />
-                <RegistryValue Root="HKCR" Key="CLSID\{DD2C5053-E0EF-3EAD-A889-425005CB30D9}\InprocServer32\1.19.5855.37224" Name="Assembly" Value="NSwagStudio, Version=1.19.5855.37224, Culture=neutral, PublicKeyToken=null" Type="string" Action="write" />
-                <RegistryValue Root="HKCR" Key="CLSID\{DD2C5053-E0EF-3EAD-A889-425005CB30D9}\InprocServer32\1.19.5855.37224" Name="RuntimeVersion" Value="v4.0.30319" Type="string" Action="write" />
-                <RegistryValue Root="HKCR" Key="CLSID\{DD2C5053-E0EF-3EAD-A889-425005CB30D9}\InprocServer32\1.19.5855.37224" Name="CodeBase" Value="file:///[#filF3BD24AA0D122986D3F6250EA6C47D5B]" Type="string" Action="write" />
-                <RegistryValue Root="HKCR" Key="CLSID\{DD2C5053-E0EF-3EAD-A889-425005CB30D9}\InprocServer32" Name="Class" Value="NSwagStudio.ViewModels.MainWindowModel" Type="string" Action="write" />
-                <RegistryValue Root="HKCR" Key="CLSID\{DD2C5053-E0EF-3EAD-A889-425005CB30D9}\InprocServer32" Name="Assembly" Value="NSwagStudio, Version=1.19.5855.37224, Culture=neutral, PublicKeyToken=null" Type="string" Action="write" />
-                <RegistryValue Root="HKCR" Key="CLSID\{DD2C5053-E0EF-3EAD-A889-425005CB30D9}\InprocServer32" Name="RuntimeVersion" Value="v4.0.30319" Type="string" Action="write" />
-                <RegistryValue Root="HKCR" Key="CLSID\{DD2C5053-E0EF-3EAD-A889-425005CB30D9}\InprocServer32" Name="CodeBase" Value="file:///[#filF3BD24AA0D122986D3F6250EA6C47D5B]" Type="string" Action="write" />
-                <RegistryValue Root="HKCR" Key="CLSID\{DFDC59DA-8DF3-318E-B5D0-E366BA9378CE}\Implemented Categories\{62C8FE65-4EBB-45e7-B440-6E39B2CDBF29}" Value="" Type="string" Action="write" />
-                <RegistryValue Root="HKCR" Key="CLSID\{DFDC59DA-8DF3-318E-B5D0-E366BA9378CE}\InprocServer32\1.19.5855.37224" Name="Class" Value="NSwagStudio.ViewModels.ViewModelBase" Type="string" Action="write" />
-                <RegistryValue Root="HKCR" Key="CLSID\{DFDC59DA-8DF3-318E-B5D0-E366BA9378CE}\InprocServer32\1.19.5855.37224" Name="Assembly" Value="NSwagStudio, Version=1.19.5855.37224, Culture=neutral, PublicKeyToken=null" Type="string" Action="write" />
-                <RegistryValue Root="HKCR" Key="CLSID\{DFDC59DA-8DF3-318E-B5D0-E366BA9378CE}\InprocServer32\1.19.5855.37224" Name="RuntimeVersion" Value="v4.0.30319" Type="string" Action="write" />
-                <RegistryValue Root="HKCR" Key="CLSID\{DFDC59DA-8DF3-318E-B5D0-E366BA9378CE}\InprocServer32\1.19.5855.37224" Name="CodeBase" Value="file:///[#filF3BD24AA0D122986D3F6250EA6C47D5B]" Type="string" Action="write" />
-                <RegistryValue Root="HKCR" Key="CLSID\{DFDC59DA-8DF3-318E-B5D0-E366BA9378CE}\InprocServer32" Name="Class" Value="NSwagStudio.ViewModels.ViewModelBase" Type="string" Action="write" />
-                <RegistryValue Root="HKCR" Key="CLSID\{DFDC59DA-8DF3-318E-B5D0-E366BA9378CE}\InprocServer32" Name="Assembly" Value="NSwagStudio, Version=1.19.5855.37224, Culture=neutral, PublicKeyToken=null" Type="string" Action="write" />
-                <RegistryValue Root="HKCR" Key="CLSID\{DFDC59DA-8DF3-318E-B5D0-E366BA9378CE}\InprocServer32" Name="RuntimeVersion" Value="v4.0.30319" Type="string" Action="write" />
-                <RegistryValue Root="HKCR" Key="CLSID\{DFDC59DA-8DF3-318E-B5D0-E366BA9378CE}\InprocServer32" Name="CodeBase" Value="file:///[#filF3BD24AA0D122986D3F6250EA6C47D5B]" Type="string" Action="write" />
-                <RegistryValue Root="HKCR" Key="CLSID\{EEBB3F0C-01C7-3139-AB33-C4CABD66F277}\Implemented Categories\{62C8FE65-4EBB-45e7-B440-6E39B2CDBF29}" Value="" Type="string" Action="write" />
-                <RegistryValue Root="HKCR" Key="CLSID\{EEBB3F0C-01C7-3139-AB33-C4CABD66F277}\InprocServer32\1.19.5855.37224" Name="Class" Value="NSwagStudio.NSwagDocument" Type="string" Action="write" />
-                <RegistryValue Root="HKCR" Key="CLSID\{EEBB3F0C-01C7-3139-AB33-C4CABD66F277}\InprocServer32\1.19.5855.37224" Name="Assembly" Value="NSwagStudio, Version=1.19.5855.37224, Culture=neutral, PublicKeyToken=null" Type="string" Action="write" />
-                <RegistryValue Root="HKCR" Key="CLSID\{EEBB3F0C-01C7-3139-AB33-C4CABD66F277}\InprocServer32\1.19.5855.37224" Name="RuntimeVersion" Value="v4.0.30319" Type="string" Action="write" />
-                <RegistryValue Root="HKCR" Key="CLSID\{EEBB3F0C-01C7-3139-AB33-C4CABD66F277}\InprocServer32\1.19.5855.37224" Name="CodeBase" Value="file:///[#filF3BD24AA0D122986D3F6250EA6C47D5B]" Type="string" Action="write" />
-                <RegistryValue Root="HKCR" Key="CLSID\{EEBB3F0C-01C7-3139-AB33-C4CABD66F277}\InprocServer32" Name="Class" Value="NSwagStudio.NSwagDocument" Type="string" Action="write" />
-                <RegistryValue Root="HKCR" Key="CLSID\{EEBB3F0C-01C7-3139-AB33-C4CABD66F277}\InprocServer32" Name="Assembly" Value="NSwagStudio, Version=1.19.5855.37224, Culture=neutral, PublicKeyToken=null" Type="string" Action="write" />
-                <RegistryValue Root="HKCR" Key="CLSID\{EEBB3F0C-01C7-3139-AB33-C4CABD66F277}\InprocServer32" Name="RuntimeVersion" Value="v4.0.30319" Type="string" Action="write" />
-                <RegistryValue Root="HKCR" Key="CLSID\{EEBB3F0C-01C7-3139-AB33-C4CABD66F277}\InprocServer32" Name="CodeBase" Value="file:///[#filF3BD24AA0D122986D3F6250EA6C47D5B]" Type="string" Action="write" />
->>>>>>> 3cf12801
-            </Component>
-            <Component Id="cmpE1AD57291ECD76446C08E80324E18C52" Directory="RootDirectory" Guid="*">
-                <File Id="fil3D998DFDF0171F45FA4994B3076A1BE3" KeyPath="yes" Source="$(var.SourcePath)\NSwagStudio.exe.config" />
-            </Component>
-            <Component Id="cmpAF99E5EDE3366C322A0C4A1D460F492A" Directory="RootDirectory" Guid="*">
-                <File Id="fil7363F15332F1A0AE5B714E0BDBE8069F" KeyPath="yes" Source="$(var.SourcePath)\NSwagStudio.pdb" />
-            </Component>
-            <Component Id="cmp32C1339D08859DC7796F4EE23E0819F0" Directory="RootDirectory" Guid="*">
-                <File Id="fil72A10A3701F72ECAD8968E45C6295B9D" KeyPath="yes" Source="$(var.SourcePath)\NSwagStudio.vshost.exe" />
-            </Component>
-            <Component Id="cmp474BA1F5E4041B6B55B1AA38BE12A2E5" Directory="RootDirectory" Guid="*">
-                <File Id="filFA7E5A03A21F54B9AD53663AF2F9AB79" KeyPath="yes" Source="$(var.SourcePath)\NSwagStudio.vshost.exe.config" />
-            </Component>
-            <Component Id="cmp26A1D29B3B042D7131AB32968AD148D6" Directory="RootDirectory" Guid="*">
-                <File Id="filD115E07DAB15EABAE3C6FDB271DD9321" KeyPath="yes" Source="$(var.SourcePath)\System.Windows.Interactivity.dll" />
-            </Component>
-        </ComponentGroup>
-    </Fragment>
+﻿<?xml version="1.0" encoding="utf-8"?>
+<Wix xmlns="http://schemas.microsoft.com/wix/2006/wi">
+    <Fragment>
+        <DirectoryRef Id="RootDirectory" />
+    </Fragment>
+    <Fragment>
+        <ComponentGroup Id="SourceComponentGroup">
+            <Component Id="cmp176A2E239A34C8C385636B4CB874ED08" Directory="RootDirectory" Guid="*">
+                <File Id="fil25B5FD11D857CE5AD4B27C65FE0D4AFC" KeyPath="yes" Source="$(var.SourcePath)\Antlr4.StringTemplate.dll" />
+            </Component>
+            <Component Id="cmpF050811B3510C3795202BC265FF9BFE6" Directory="RootDirectory" Guid="*">
+                <File Id="fil3BA9517E5091439B691BC6A1A7363DA8" KeyPath="yes" Source="$(var.SourcePath)\Antlr4.StringTemplate.pdb" />
+            </Component>
+            <Component Id="cmp7E3B9B005918C3ECB05A3827727E17C4" Directory="RootDirectory" Guid="*">
+                <File Id="filBF7337672EF5ABE39C8C47214E447F3C" KeyPath="yes" Source="$(var.SourcePath)\App.config" />
+            </Component>
+            <Component Id="cmp87CFDEF2C1748359777E98EF2DE59090" Directory="RootDirectory" Guid="*">
+                <File Id="filBB90AF377506520F6D8B60A0568383B4" KeyPath="yes" Source="$(var.SourcePath)\ApplicationIcon.ico" />
+            </Component>
+            <Component Id="cmp4D66ABD9458FA3F74D17248FA70FE3F0" Directory="RootDirectory" Guid="*">
+                <File Id="fil67E9EE80C5780CE38BBEF04A02F79801" KeyPath="yes" Source="$(var.SourcePath)\ICSharpCode.AvalonEdit.dll" />
+            </Component>
+            <Component Id="cmpA7B1725CF32ED229E4CF0FE3D1E979B6" Directory="RootDirectory" Guid="*">
+                <File Id="filE1C7F6D286E376FBABA89D9BE5153B85" KeyPath="yes" Source="$(var.SourcePath)\ICSharpCode.AvalonEdit.xml" />
+            </Component>
+            <Component Id="cmp47425D20B2F391879642B80A90278AAC" Directory="RootDirectory" Guid="*">
+                <File Id="fil8C2DCF70057F8D63A2AB43A9F8CDF0BD" KeyPath="yes" Source="$(var.SourcePath)\Microsoft.ApplicationInsights.dll" />
+            </Component>
+            <Component Id="cmp22963C55268924B7FEB12573FA62BD93" Directory="RootDirectory" Guid="*">
+                <File Id="fil21E58DDA50D7E6ADFBE0F2991B2A28F1" KeyPath="yes" Source="$(var.SourcePath)\Microsoft.ApplicationInsights.xml" />
+            </Component>
+            <Component Id="cmp0701F40503CDF6E0F6226986B71FF5A2" Directory="RootDirectory" Guid="*">
+                <File Id="fil4C93063E927B0D842B25B28F599E85B5" KeyPath="yes" Source="$(var.SourcePath)\Microsoft.Expression.Interactions.dll" />
+            </Component>
+            <Component Id="cmp0AD7778AC85723AB7C1079D0D66319E0" Directory="RootDirectory" Guid="*">
+                <Class Id="{03CF6780-2A0F-3798-9C21-D99DEF0A0B4A}" Context="InprocServer32" Description="MyToolkit.MVVM.NotifyPropertyChanged" ThreadingModel="both" ForeignServer="mscoree.dll">
+                    <ProgId Id="MyToolkit.MVVM.NotifyPropertyChanged" Description="MyToolkit.MVVM.NotifyPropertyChanged" />
+                </Class>
+                <Class Id="{056712B5-E530-3C14-A602-72E9CF11EE87}" Context="InprocServer32" Description="MyToolkit.Mvvm.ViewModelBase" ThreadingModel="both" ForeignServer="mscoree.dll">
+                    <ProgId Id="MyToolkit.Mvvm.ViewModelBase" Description="MyToolkit.Mvvm.ViewModelBase" />
+                </Class>
+                <Class Id="{0A726022-5D5B-3D5D-A104-26E989AF50CD}" Context="InprocServer32" Description="MyToolkit.IO.Utf8StringWriter" ThreadingModel="both" ForeignServer="mscoree.dll">
+                    <ProgId Id="MyToolkit.IO.Utf8StringWriter" Description="MyToolkit.IO.Utf8StringWriter" />
+                </Class>
+                <Class Id="{11B1E7C7-6306-32BD-A4A9-99487A90F7B5}" Context="InprocServer32" Description="MyToolkit.WorkflowEngine.WorkflowActivityOutput" ThreadingModel="both" ForeignServer="mscoree.dll">
+                    <ProgId Id="MyToolkit.WorkflowEngine.WorkflowActivityOutput" Description="MyToolkit.WorkflowEngine.WorkflowActivityOutput" />
+                </Class>
+                <Class Id="{11C1A23E-81F3-3AB4-8C65-2FB32577BF7A}" Context="InprocServer32" Description="MyToolkit.Model.ValidatedObservableObject" ThreadingModel="both" ForeignServer="mscoree.dll">
+                    <ProgId Id="MyToolkit.Model.ValidatedObservableObject" Description="MyToolkit.Model.ValidatedObservableObject" />
+                </Class>
+                <Class Id="{375DF37A-7B7B-3D8B-A97D-3AC29388CB6E}" Context="InprocServer32" Description="MyToolkit.WorkflowEngine.Activities.ForkActivity" ThreadingModel="both" ForeignServer="mscoree.dll">
+                    <ProgId Id="MyToolkit.WorkflowEngine.Activities.ForkActivity" Description="MyToolkit.WorkflowEngine.Activities.ForkActivity" />
+                </Class>
+                <Class Id="{427BDD88-2269-3B1C-A533-D3FD1B1396C8}" Context="InprocServer32" Description="MyToolkit.Utilities.ExpressionHelper" ThreadingModel="both" ForeignServer="mscoree.dll">
+                    <ProgId Id="MyToolkit.Utilities.ExpressionHelper" Description="MyToolkit.Utilities.ExpressionHelper" />
+                </Class>
+                <Class Id="{49207960-3006-34B2-BEB4-C4B5DAEFF157}" Context="InprocServer32" Description="MyToolkit.Model.GraphObservableObject" ThreadingModel="both" ForeignServer="mscoree.dll">
+                    <ProgId Id="MyToolkit.Model.GraphObservableObject" Description="MyToolkit.Model.GraphObservableObject" />
+                </Class>
+                <Class Id="{4D1888D9-77CA-35A3-83B7-CFF9788E0B5B}" Context="InprocServer32" Description="MyToolkit.Model.ExtendedObservableObject" ThreadingModel="both" ForeignServer="mscoree.dll">
+                    <ProgId Id="MyToolkit.Model.ExtendedObservableObject" Description="MyToolkit.Model.ExtendedObservableObject" />
+                </Class>
+                <Class Id="{60E60971-9D9C-312B-B1CB-FC07F3BFC13C}" Context="InprocServer32" Description="MyToolkit.WorkflowEngine.WorkflowActivityBase" ThreadingModel="both" ForeignServer="mscoree.dll">
+                    <ProgId Id="MyToolkit.WorkflowEngine.WorkflowActivityBase" Description="MyToolkit.WorkflowEngine.WorkflowActivityBase" />
+                </Class>
+                <Class Id="{64E15769-685A-3B77-93C4-22E31B1CC775}" Context="InprocServer32" Description="MyToolkit.WorkflowEngine.CurrentActivitiesChangedEventArgs" ThreadingModel="both" ForeignServer="mscoree.dll">
+                    <ProgId Id="MyToolkit.WorkflowEngine.CurrentActivitiesChangedEventArgs" Description="MyToolkit.WorkflowEngine.CurrentActivitiesChangedEventArgs" />
+                </Class>
+                <Class Id="{6EB6230B-07F9-3E8A-9F85-BC220A56DE28}" Context="InprocServer32" Description="MyToolkit.Composition.ServiceLocator" ThreadingModel="both" ForeignServer="mscoree.dll">
+                    <ProgId Id="MyToolkit.Composition.ServiceLocator" Description="MyToolkit.Composition.ServiceLocator" />
+                </Class>
+                <Class Id="{712D9816-868B-381E-8CF9-365416C8EFEC}" Context="InprocServer32" Description="MyToolkit.MVVM.BaseViewModel" ThreadingModel="both" ForeignServer="mscoree.dll">
+                    <ProgId Id="MyToolkit.MVVM.BaseViewModel" Description="MyToolkit.MVVM.BaseViewModel" />
+                </Class>
+                <Class Id="{7A6EA27B-4783-34B6-80DE-7C0767FF6C51}" Context="InprocServer32" Description="MyToolkit.WorkflowEngine.WorkflowDefinition" ThreadingModel="both" ForeignServer="mscoree.dll">
+                    <ProgId Id="MyToolkit.WorkflowEngine.WorkflowDefinition" Description="MyToolkit.WorkflowEngine.WorkflowDefinition" />
+                </Class>
+                <Class Id="{7ABFD141-ACC5-312A-8E3F-FD80A4892836}" Context="InprocServer32" Description="MyToolkit.Messaging.Messenger" ThreadingModel="both" ForeignServer="mscoree.dll">
+                    <ProgId Id="MyToolkit.Messaging.Messenger" Description="MyToolkit.Messaging.Messenger" />
+                </Class>
+                <Class Id="{85CD7CEF-1BFF-3445-85EC-E18737E70989}" Context="InprocServer32" Description="MyToolkit.Utilities.ReflectionUtilities" ThreadingModel="both" ForeignServer="mscoree.dll">
+                    <ProgId Id="MyToolkit.Utilities.ReflectionUtilities" Description="MyToolkit.Utilities.ReflectionUtilities" />
+                </Class>
+                <Class Id="{88E0D3A1-BD93-394E-89E6-89580811A662}" Context="InprocServer32" Description="MyToolkit.WorkflowEngine.ActivityData" ThreadingModel="both" ForeignServer="mscoree.dll">
+                    <ProgId Id="MyToolkit.WorkflowEngine.ActivityData" Description="MyToolkit.WorkflowEngine.ActivityData" />
+                </Class>
+                <Class Id="{97F372C0-F5F7-363A-95A8-82287A75D239}" Context="InprocServer32" Description="MyToolkit.Model.AsyncValidatedObservableObject" ThreadingModel="both" ForeignServer="mscoree.dll">
+                    <ProgId Id="MyToolkit.Model.AsyncValidatedObservableObject" Description="MyToolkit.Model.AsyncValidatedObservableObject" />
+                </Class>
+                <Class Id="{9A1491AF-E8C1-3611-B6B5-8DBD99C3F814}" Context="InprocServer32" Description="MyToolkit.Utilities.CodeContractExtensions+ValidatedNotNullAttribute" ThreadingModel="both" ForeignServer="mscoree.dll">
+                    <ProgId Id="MyToolkit.Utilities.CodeContractExtensions+ValidatedNotNullAttribute" Description="MyToolkit.Utilities.CodeContractExtensions+ValidatedNotNullAttribute" />
+                </Class>
+                <Class Id="{9F30988C-EE32-3AFD-A80A-673AEB90697F}" Context="InprocServer32" Description="MyToolkit.WorkflowEngine.WorkflowTransition" ThreadingModel="both" ForeignServer="mscoree.dll">
+                    <ProgId Id="MyToolkit.WorkflowEngine.WorkflowTransition" Description="MyToolkit.WorkflowEngine.WorkflowTransition" />
+                </Class>
+                <Class Id="{A70ACC4D-B86C-391F-886C-D00035EF3E0E}" Context="InprocServer32" Description="MyToolkit.Messaging.GoBackMessage" ThreadingModel="both" ForeignServer="mscoree.dll">
+                    <ProgId Id="MyToolkit.Messaging.GoBackMessage" Description="MyToolkit.Messaging.GoBackMessage" />
+                </Class>
+                <Class Id="{B0FDB749-F15A-3EF1-A9DC-08FC3D6B45E4}" Context="InprocServer32" Description="MyToolkit.WorkflowEngine.WorkflowActivityInput" ThreadingModel="both" ForeignServer="mscoree.dll">
+                    <ProgId Id="MyToolkit.WorkflowEngine.WorkflowActivityInput" Description="MyToolkit.WorkflowEngine.WorkflowActivityInput" />
+                </Class>
+                <Class Id="{BD846CDD-B190-3B8D-86AD-783F85B73F63}" Context="InprocServer32" Description="MyToolkit.WorkflowEngine.Activities.EmptyAutomaticActivity" ThreadingModel="both" ForeignServer="mscoree.dll">
+                    <ProgId Id="MyToolkit.WorkflowEngine.Activities.EmptyAutomaticActivity" Description="MyToolkit.WorkflowEngine.Activities.EmptyAutomaticActivity" />
+                </Class>
+                <Class Id="{C2A2D3AB-38B5-38A0-BE55-19D29B7AC5C2}" Context="InprocServer32" Description="MyToolkit.Utilities.CommandProcessor" ThreadingModel="both" ForeignServer="mscoree.dll">
+                    <ProgId Id="MyToolkit.Utilities.CommandProcessor" Description="MyToolkit.Utilities.CommandProcessor" />
+                </Class>
+                <Class Id="{C34D8803-CBA7-3FFA-B090-1F17408BCB77}" Context="InprocServer32" Description="MyToolkit.Utilities.TaskSynchronizationScope" ThreadingModel="both" ForeignServer="mscoree.dll">
+                    <ProgId Id="MyToolkit.Utilities.TaskSynchronizationScope" Description="MyToolkit.Utilities.TaskSynchronizationScope" />
+                </Class>
+                <Class Id="{C3B47803-E7DA-3CEF-AA1E-E3ABE69777CA}" Context="InprocServer32" Description="MyToolkit.Events.EventUtilities" ThreadingModel="both" ForeignServer="mscoree.dll">
+                    <ProgId Id="MyToolkit.Events.EventUtilities" Description="MyToolkit.Events.EventUtilities" />
+                </Class>
+                <Class Id="{C4F27A03-EEBC-3CB6-A3D0-CA307C211498}" Context="InprocServer32" Description="MyToolkit.Composition.CompositionContext" ThreadingModel="both" ForeignServer="mscoree.dll">
+                    <ProgId Id="MyToolkit.Composition.CompositionContext" Description="MyToolkit.Composition.CompositionContext" />
+                </Class>
+                <Class Id="{CBC93831-D9E5-3DB0-8CBF-A96587F4D9F3}" Context="InprocServer32" Description="MyToolkit.Html.HtmlParser" ThreadingModel="both" ForeignServer="mscoree.dll">
+                    <ProgId Id="MyToolkit.Html.HtmlParser" Description="MyToolkit.Html.HtmlParser" />
+                </Class>
+                <Class Id="{D965BC39-3EBB-33AA-8421-0B18FE8576C6}" Context="InprocServer32" Description="MyToolkit.WorkflowEngine.Activities.JoinActivity" ThreadingModel="both" ForeignServer="mscoree.dll">
+                    <ProgId Id="MyToolkit.WorkflowEngine.Activities.JoinActivity" Description="MyToolkit.WorkflowEngine.Activities.JoinActivity" />
+                </Class>
+                <Class Id="{E25EDEB8-4D7D-326C-8697-26554E212632}" Context="InprocServer32" Description="MyToolkit.WorkflowEngine.Activities.EmptyActivity" ThreadingModel="both" ForeignServer="mscoree.dll">
+                    <ProgId Id="MyToolkit.WorkflowEngine.Activities.EmptyActivity" Description="MyToolkit.WorkflowEngine.Activities.EmptyActivity" />
+                </Class>
+                <Class Id="{E37FA596-C002-3E34-9D5B-FCA1BF569070}" Context="InprocServer32" Description="MyToolkit.Model.ObservableObject" ThreadingModel="both" ForeignServer="mscoree.dll">
+                    <ProgId Id="MyToolkit.Model.ObservableObject" Description="MyToolkit.Model.ObservableObject" />
+                </Class>
+                <Class Id="{E5B61F96-3C99-32F5-B8AA-0EA6728B25D5}" Context="InprocServer32" Description="MyToolkit.Utilities.ExpressionUtilities" ThreadingModel="both" ForeignServer="mscoree.dll">
+                    <ProgId Id="MyToolkit.Utilities.ExpressionUtilities" Description="MyToolkit.Utilities.ExpressionUtilities" />
+                </Class>
+                <File Id="fil62CEF58587643A2DDA67E24E70D86586" KeyPath="yes" Source="$(var.SourcePath)\MyToolkit.dll" />
+                <ProgId Id="Record" />
+                <RegistryValue Root="HKCR" Key="CLSID\{03CF6780-2A0F-3798-9C21-D99DEF0A0B4A}\Implemented Categories\{62C8FE65-4EBB-45e7-B440-6E39B2CDBF29}" Value="" Type="string" Action="write" />
+                <RegistryValue Root="HKCR" Key="CLSID\{03CF6780-2A0F-3798-9C21-D99DEF0A0B4A}\InprocServer32\2.5.8.0" Name="Class" Value="MyToolkit.MVVM.NotifyPropertyChanged" Type="string" Action="write" />
+                <RegistryValue Root="HKCR" Key="CLSID\{03CF6780-2A0F-3798-9C21-D99DEF0A0B4A}\InprocServer32\2.5.8.0" Name="Assembly" Value="MyToolkit, Version=2.5.8.0, Culture=neutral, PublicKeyToken=3e349a1360994d26" Type="string" Action="write" />
+                <RegistryValue Root="HKCR" Key="CLSID\{03CF6780-2A0F-3798-9C21-D99DEF0A0B4A}\InprocServer32\2.5.8.0" Name="RuntimeVersion" Value="v4.0.30319" Type="string" Action="write" />
+                <RegistryValue Root="HKCR" Key="CLSID\{03CF6780-2A0F-3798-9C21-D99DEF0A0B4A}\InprocServer32\2.5.8.0" Name="CodeBase" Value="file:///[#fil62CEF58587643A2DDA67E24E70D86586]" Type="string" Action="write" />
+                <RegistryValue Root="HKCR" Key="CLSID\{03CF6780-2A0F-3798-9C21-D99DEF0A0B4A}\InprocServer32" Name="Class" Value="MyToolkit.MVVM.NotifyPropertyChanged" Type="string" Action="write" />
+                <RegistryValue Root="HKCR" Key="CLSID\{03CF6780-2A0F-3798-9C21-D99DEF0A0B4A}\InprocServer32" Name="Assembly" Value="MyToolkit, Version=2.5.8.0, Culture=neutral, PublicKeyToken=3e349a1360994d26" Type="string" Action="write" />
+                <RegistryValue Root="HKCR" Key="CLSID\{03CF6780-2A0F-3798-9C21-D99DEF0A0B4A}\InprocServer32" Name="RuntimeVersion" Value="v4.0.30319" Type="string" Action="write" />
+                <RegistryValue Root="HKCR" Key="CLSID\{03CF6780-2A0F-3798-9C21-D99DEF0A0B4A}\InprocServer32" Name="CodeBase" Value="file:///[#fil62CEF58587643A2DDA67E24E70D86586]" Type="string" Action="write" />
+                <RegistryValue Root="HKCR" Key="CLSID\{056712B5-E530-3C14-A602-72E9CF11EE87}\Implemented Categories\{62C8FE65-4EBB-45e7-B440-6E39B2CDBF29}" Value="" Type="string" Action="write" />
+                <RegistryValue Root="HKCR" Key="CLSID\{056712B5-E530-3C14-A602-72E9CF11EE87}\InprocServer32\2.5.8.0" Name="Class" Value="MyToolkit.Mvvm.ViewModelBase" Type="string" Action="write" />
+                <RegistryValue Root="HKCR" Key="CLSID\{056712B5-E530-3C14-A602-72E9CF11EE87}\InprocServer32\2.5.8.0" Name="Assembly" Value="MyToolkit, Version=2.5.8.0, Culture=neutral, PublicKeyToken=3e349a1360994d26" Type="string" Action="write" />
+                <RegistryValue Root="HKCR" Key="CLSID\{056712B5-E530-3C14-A602-72E9CF11EE87}\InprocServer32\2.5.8.0" Name="RuntimeVersion" Value="v4.0.30319" Type="string" Action="write" />
+                <RegistryValue Root="HKCR" Key="CLSID\{056712B5-E530-3C14-A602-72E9CF11EE87}\InprocServer32\2.5.8.0" Name="CodeBase" Value="file:///[#fil62CEF58587643A2DDA67E24E70D86586]" Type="string" Action="write" />
+                <RegistryValue Root="HKCR" Key="CLSID\{056712B5-E530-3C14-A602-72E9CF11EE87}\InprocServer32" Name="Class" Value="MyToolkit.Mvvm.ViewModelBase" Type="string" Action="write" />
+                <RegistryValue Root="HKCR" Key="CLSID\{056712B5-E530-3C14-A602-72E9CF11EE87}\InprocServer32" Name="Assembly" Value="MyToolkit, Version=2.5.8.0, Culture=neutral, PublicKeyToken=3e349a1360994d26" Type="string" Action="write" />
+                <RegistryValue Root="HKCR" Key="CLSID\{056712B5-E530-3C14-A602-72E9CF11EE87}\InprocServer32" Name="RuntimeVersion" Value="v4.0.30319" Type="string" Action="write" />
+                <RegistryValue Root="HKCR" Key="CLSID\{056712B5-E530-3C14-A602-72E9CF11EE87}\InprocServer32" Name="CodeBase" Value="file:///[#fil62CEF58587643A2DDA67E24E70D86586]" Type="string" Action="write" />
+                <RegistryValue Root="HKCR" Key="CLSID\{0A726022-5D5B-3D5D-A104-26E989AF50CD}\Implemented Categories\{62C8FE65-4EBB-45e7-B440-6E39B2CDBF29}" Value="" Type="string" Action="write" />
+                <RegistryValue Root="HKCR" Key="CLSID\{0A726022-5D5B-3D5D-A104-26E989AF50CD}\InprocServer32\2.5.8.0" Name="Class" Value="MyToolkit.IO.Utf8StringWriter" Type="string" Action="write" />
+                <RegistryValue Root="HKCR" Key="CLSID\{0A726022-5D5B-3D5D-A104-26E989AF50CD}\InprocServer32\2.5.8.0" Name="Assembly" Value="MyToolkit, Version=2.5.8.0, Culture=neutral, PublicKeyToken=3e349a1360994d26" Type="string" Action="write" />
+                <RegistryValue Root="HKCR" Key="CLSID\{0A726022-5D5B-3D5D-A104-26E989AF50CD}\InprocServer32\2.5.8.0" Name="RuntimeVersion" Value="v4.0.30319" Type="string" Action="write" />
+                <RegistryValue Root="HKCR" Key="CLSID\{0A726022-5D5B-3D5D-A104-26E989AF50CD}\InprocServer32\2.5.8.0" Name="CodeBase" Value="file:///[#fil62CEF58587643A2DDA67E24E70D86586]" Type="string" Action="write" />
+                <RegistryValue Root="HKCR" Key="CLSID\{0A726022-5D5B-3D5D-A104-26E989AF50CD}\InprocServer32" Name="Class" Value="MyToolkit.IO.Utf8StringWriter" Type="string" Action="write" />
+                <RegistryValue Root="HKCR" Key="CLSID\{0A726022-5D5B-3D5D-A104-26E989AF50CD}\InprocServer32" Name="Assembly" Value="MyToolkit, Version=2.5.8.0, Culture=neutral, PublicKeyToken=3e349a1360994d26" Type="string" Action="write" />
+                <RegistryValue Root="HKCR" Key="CLSID\{0A726022-5D5B-3D5D-A104-26E989AF50CD}\InprocServer32" Name="RuntimeVersion" Value="v4.0.30319" Type="string" Action="write" />
+                <RegistryValue Root="HKCR" Key="CLSID\{0A726022-5D5B-3D5D-A104-26E989AF50CD}\InprocServer32" Name="CodeBase" Value="file:///[#fil62CEF58587643A2DDA67E24E70D86586]" Type="string" Action="write" />
+                <RegistryValue Root="HKCR" Key="CLSID\{11B1E7C7-6306-32BD-A4A9-99487A90F7B5}\Implemented Categories\{62C8FE65-4EBB-45e7-B440-6E39B2CDBF29}" Value="" Type="string" Action="write" />
+                <RegistryValue Root="HKCR" Key="CLSID\{11B1E7C7-6306-32BD-A4A9-99487A90F7B5}\InprocServer32\2.5.8.0" Name="Class" Value="MyToolkit.WorkflowEngine.WorkflowActivityOutput" Type="string" Action="write" />
+                <RegistryValue Root="HKCR" Key="CLSID\{11B1E7C7-6306-32BD-A4A9-99487A90F7B5}\InprocServer32\2.5.8.0" Name="Assembly" Value="MyToolkit, Version=2.5.8.0, Culture=neutral, PublicKeyToken=3e349a1360994d26" Type="string" Action="write" />
+                <RegistryValue Root="HKCR" Key="CLSID\{11B1E7C7-6306-32BD-A4A9-99487A90F7B5}\InprocServer32\2.5.8.0" Name="RuntimeVersion" Value="v4.0.30319" Type="string" Action="write" />
+                <RegistryValue Root="HKCR" Key="CLSID\{11B1E7C7-6306-32BD-A4A9-99487A90F7B5}\InprocServer32\2.5.8.0" Name="CodeBase" Value="file:///[#fil62CEF58587643A2DDA67E24E70D86586]" Type="string" Action="write" />
+                <RegistryValue Root="HKCR" Key="CLSID\{11B1E7C7-6306-32BD-A4A9-99487A90F7B5}\InprocServer32" Name="Class" Value="MyToolkit.WorkflowEngine.WorkflowActivityOutput" Type="string" Action="write" />
+                <RegistryValue Root="HKCR" Key="CLSID\{11B1E7C7-6306-32BD-A4A9-99487A90F7B5}\InprocServer32" Name="Assembly" Value="MyToolkit, Version=2.5.8.0, Culture=neutral, PublicKeyToken=3e349a1360994d26" Type="string" Action="write" />
+                <RegistryValue Root="HKCR" Key="CLSID\{11B1E7C7-6306-32BD-A4A9-99487A90F7B5}\InprocServer32" Name="RuntimeVersion" Value="v4.0.30319" Type="string" Action="write" />
+                <RegistryValue Root="HKCR" Key="CLSID\{11B1E7C7-6306-32BD-A4A9-99487A90F7B5}\InprocServer32" Name="CodeBase" Value="file:///[#fil62CEF58587643A2DDA67E24E70D86586]" Type="string" Action="write" />
+                <RegistryValue Root="HKCR" Key="CLSID\{11C1A23E-81F3-3AB4-8C65-2FB32577BF7A}\Implemented Categories\{62C8FE65-4EBB-45e7-B440-6E39B2CDBF29}" Value="" Type="string" Action="write" />
+                <RegistryValue Root="HKCR" Key="CLSID\{11C1A23E-81F3-3AB4-8C65-2FB32577BF7A}\InprocServer32\2.5.8.0" Name="Class" Value="MyToolkit.Model.ValidatedObservableObject" Type="string" Action="write" />
+                <RegistryValue Root="HKCR" Key="CLSID\{11C1A23E-81F3-3AB4-8C65-2FB32577BF7A}\InprocServer32\2.5.8.0" Name="Assembly" Value="MyToolkit, Version=2.5.8.0, Culture=neutral, PublicKeyToken=3e349a1360994d26" Type="string" Action="write" />
+                <RegistryValue Root="HKCR" Key="CLSID\{11C1A23E-81F3-3AB4-8C65-2FB32577BF7A}\InprocServer32\2.5.8.0" Name="RuntimeVersion" Value="v4.0.30319" Type="string" Action="write" />
+                <RegistryValue Root="HKCR" Key="CLSID\{11C1A23E-81F3-3AB4-8C65-2FB32577BF7A}\InprocServer32\2.5.8.0" Name="CodeBase" Value="file:///[#fil62CEF58587643A2DDA67E24E70D86586]" Type="string" Action="write" />
+                <RegistryValue Root="HKCR" Key="CLSID\{11C1A23E-81F3-3AB4-8C65-2FB32577BF7A}\InprocServer32" Name="Class" Value="MyToolkit.Model.ValidatedObservableObject" Type="string" Action="write" />
+                <RegistryValue Root="HKCR" Key="CLSID\{11C1A23E-81F3-3AB4-8C65-2FB32577BF7A}\InprocServer32" Name="Assembly" Value="MyToolkit, Version=2.5.8.0, Culture=neutral, PublicKeyToken=3e349a1360994d26" Type="string" Action="write" />
+                <RegistryValue Root="HKCR" Key="CLSID\{11C1A23E-81F3-3AB4-8C65-2FB32577BF7A}\InprocServer32" Name="RuntimeVersion" Value="v4.0.30319" Type="string" Action="write" />
+                <RegistryValue Root="HKCR" Key="CLSID\{11C1A23E-81F3-3AB4-8C65-2FB32577BF7A}\InprocServer32" Name="CodeBase" Value="file:///[#fil62CEF58587643A2DDA67E24E70D86586]" Type="string" Action="write" />
+                <RegistryValue Root="HKCR" Key="CLSID\{375DF37A-7B7B-3D8B-A97D-3AC29388CB6E}\Implemented Categories\{62C8FE65-4EBB-45e7-B440-6E39B2CDBF29}" Value="" Type="string" Action="write" />
+                <RegistryValue Root="HKCR" Key="CLSID\{375DF37A-7B7B-3D8B-A97D-3AC29388CB6E}\InprocServer32\2.5.8.0" Name="Class" Value="MyToolkit.WorkflowEngine.Activities.ForkActivity" Type="string" Action="write" />
+                <RegistryValue Root="HKCR" Key="CLSID\{375DF37A-7B7B-3D8B-A97D-3AC29388CB6E}\InprocServer32\2.5.8.0" Name="Assembly" Value="MyToolkit, Version=2.5.8.0, Culture=neutral, PublicKeyToken=3e349a1360994d26" Type="string" Action="write" />
+                <RegistryValue Root="HKCR" Key="CLSID\{375DF37A-7B7B-3D8B-A97D-3AC29388CB6E}\InprocServer32\2.5.8.0" Name="RuntimeVersion" Value="v4.0.30319" Type="string" Action="write" />
+                <RegistryValue Root="HKCR" Key="CLSID\{375DF37A-7B7B-3D8B-A97D-3AC29388CB6E}\InprocServer32\2.5.8.0" Name="CodeBase" Value="file:///[#fil62CEF58587643A2DDA67E24E70D86586]" Type="string" Action="write" />
+                <RegistryValue Root="HKCR" Key="CLSID\{375DF37A-7B7B-3D8B-A97D-3AC29388CB6E}\InprocServer32" Name="Class" Value="MyToolkit.WorkflowEngine.Activities.ForkActivity" Type="string" Action="write" />
+                <RegistryValue Root="HKCR" Key="CLSID\{375DF37A-7B7B-3D8B-A97D-3AC29388CB6E}\InprocServer32" Name="Assembly" Value="MyToolkit, Version=2.5.8.0, Culture=neutral, PublicKeyToken=3e349a1360994d26" Type="string" Action="write" />
+                <RegistryValue Root="HKCR" Key="CLSID\{375DF37A-7B7B-3D8B-A97D-3AC29388CB6E}\InprocServer32" Name="RuntimeVersion" Value="v4.0.30319" Type="string" Action="write" />
+                <RegistryValue Root="HKCR" Key="CLSID\{375DF37A-7B7B-3D8B-A97D-3AC29388CB6E}\InprocServer32" Name="CodeBase" Value="file:///[#fil62CEF58587643A2DDA67E24E70D86586]" Type="string" Action="write" />
+                <RegistryValue Root="HKCR" Key="CLSID\{427BDD88-2269-3B1C-A533-D3FD1B1396C8}\Implemented Categories\{62C8FE65-4EBB-45e7-B440-6E39B2CDBF29}" Value="" Type="string" Action="write" />
+                <RegistryValue Root="HKCR" Key="CLSID\{427BDD88-2269-3B1C-A533-D3FD1B1396C8}\InprocServer32\2.5.8.0" Name="Class" Value="MyToolkit.Utilities.ExpressionHelper" Type="string" Action="write" />
+                <RegistryValue Root="HKCR" Key="CLSID\{427BDD88-2269-3B1C-A533-D3FD1B1396C8}\InprocServer32\2.5.8.0" Name="Assembly" Value="MyToolkit, Version=2.5.8.0, Culture=neutral, PublicKeyToken=3e349a1360994d26" Type="string" Action="write" />
+                <RegistryValue Root="HKCR" Key="CLSID\{427BDD88-2269-3B1C-A533-D3FD1B1396C8}\InprocServer32\2.5.8.0" Name="RuntimeVersion" Value="v4.0.30319" Type="string" Action="write" />
+                <RegistryValue Root="HKCR" Key="CLSID\{427BDD88-2269-3B1C-A533-D3FD1B1396C8}\InprocServer32\2.5.8.0" Name="CodeBase" Value="file:///[#fil62CEF58587643A2DDA67E24E70D86586]" Type="string" Action="write" />
+                <RegistryValue Root="HKCR" Key="CLSID\{427BDD88-2269-3B1C-A533-D3FD1B1396C8}\InprocServer32" Name="Class" Value="MyToolkit.Utilities.ExpressionHelper" Type="string" Action="write" />
+                <RegistryValue Root="HKCR" Key="CLSID\{427BDD88-2269-3B1C-A533-D3FD1B1396C8}\InprocServer32" Name="Assembly" Value="MyToolkit, Version=2.5.8.0, Culture=neutral, PublicKeyToken=3e349a1360994d26" Type="string" Action="write" />
+                <RegistryValue Root="HKCR" Key="CLSID\{427BDD88-2269-3B1C-A533-D3FD1B1396C8}\InprocServer32" Name="RuntimeVersion" Value="v4.0.30319" Type="string" Action="write" />
+                <RegistryValue Root="HKCR" Key="CLSID\{427BDD88-2269-3B1C-A533-D3FD1B1396C8}\InprocServer32" Name="CodeBase" Value="file:///[#fil62CEF58587643A2DDA67E24E70D86586]" Type="string" Action="write" />
+                <RegistryValue Root="HKCR" Key="CLSID\{49207960-3006-34B2-BEB4-C4B5DAEFF157}\Implemented Categories\{62C8FE65-4EBB-45e7-B440-6E39B2CDBF29}" Value="" Type="string" Action="write" />
+                <RegistryValue Root="HKCR" Key="CLSID\{49207960-3006-34B2-BEB4-C4B5DAEFF157}\InprocServer32\2.5.8.0" Name="Class" Value="MyToolkit.Model.GraphObservableObject" Type="string" Action="write" />
+                <RegistryValue Root="HKCR" Key="CLSID\{49207960-3006-34B2-BEB4-C4B5DAEFF157}\InprocServer32\2.5.8.0" Name="Assembly" Value="MyToolkit, Version=2.5.8.0, Culture=neutral, PublicKeyToken=3e349a1360994d26" Type="string" Action="write" />
+                <RegistryValue Root="HKCR" Key="CLSID\{49207960-3006-34B2-BEB4-C4B5DAEFF157}\InprocServer32\2.5.8.0" Name="RuntimeVersion" Value="v4.0.30319" Type="string" Action="write" />
+                <RegistryValue Root="HKCR" Key="CLSID\{49207960-3006-34B2-BEB4-C4B5DAEFF157}\InprocServer32\2.5.8.0" Name="CodeBase" Value="file:///[#fil62CEF58587643A2DDA67E24E70D86586]" Type="string" Action="write" />
+                <RegistryValue Root="HKCR" Key="CLSID\{49207960-3006-34B2-BEB4-C4B5DAEFF157}\InprocServer32" Name="Class" Value="MyToolkit.Model.GraphObservableObject" Type="string" Action="write" />
+                <RegistryValue Root="HKCR" Key="CLSID\{49207960-3006-34B2-BEB4-C4B5DAEFF157}\InprocServer32" Name="Assembly" Value="MyToolkit, Version=2.5.8.0, Culture=neutral, PublicKeyToken=3e349a1360994d26" Type="string" Action="write" />
+                <RegistryValue Root="HKCR" Key="CLSID\{49207960-3006-34B2-BEB4-C4B5DAEFF157}\InprocServer32" Name="RuntimeVersion" Value="v4.0.30319" Type="string" Action="write" />
+                <RegistryValue Root="HKCR" Key="CLSID\{49207960-3006-34B2-BEB4-C4B5DAEFF157}\InprocServer32" Name="CodeBase" Value="file:///[#fil62CEF58587643A2DDA67E24E70D86586]" Type="string" Action="write" />
+                <RegistryValue Root="HKCR" Key="CLSID\{4D1888D9-77CA-35A3-83B7-CFF9788E0B5B}\Implemented Categories\{62C8FE65-4EBB-45e7-B440-6E39B2CDBF29}" Value="" Type="string" Action="write" />
+                <RegistryValue Root="HKCR" Key="CLSID\{4D1888D9-77CA-35A3-83B7-CFF9788E0B5B}\InprocServer32\2.5.8.0" Name="Class" Value="MyToolkit.Model.ExtendedObservableObject" Type="string" Action="write" />
+                <RegistryValue Root="HKCR" Key="CLSID\{4D1888D9-77CA-35A3-83B7-CFF9788E0B5B}\InprocServer32\2.5.8.0" Name="Assembly" Value="MyToolkit, Version=2.5.8.0, Culture=neutral, PublicKeyToken=3e349a1360994d26" Type="string" Action="write" />
+                <RegistryValue Root="HKCR" Key="CLSID\{4D1888D9-77CA-35A3-83B7-CFF9788E0B5B}\InprocServer32\2.5.8.0" Name="RuntimeVersion" Value="v4.0.30319" Type="string" Action="write" />
+                <RegistryValue Root="HKCR" Key="CLSID\{4D1888D9-77CA-35A3-83B7-CFF9788E0B5B}\InprocServer32\2.5.8.0" Name="CodeBase" Value="file:///[#fil62CEF58587643A2DDA67E24E70D86586]" Type="string" Action="write" />
+                <RegistryValue Root="HKCR" Key="CLSID\{4D1888D9-77CA-35A3-83B7-CFF9788E0B5B}\InprocServer32" Name="Class" Value="MyToolkit.Model.ExtendedObservableObject" Type="string" Action="write" />
+                <RegistryValue Root="HKCR" Key="CLSID\{4D1888D9-77CA-35A3-83B7-CFF9788E0B5B}\InprocServer32" Name="Assembly" Value="MyToolkit, Version=2.5.8.0, Culture=neutral, PublicKeyToken=3e349a1360994d26" Type="string" Action="write" />
+                <RegistryValue Root="HKCR" Key="CLSID\{4D1888D9-77CA-35A3-83B7-CFF9788E0B5B}\InprocServer32" Name="RuntimeVersion" Value="v4.0.30319" Type="string" Action="write" />
+                <RegistryValue Root="HKCR" Key="CLSID\{4D1888D9-77CA-35A3-83B7-CFF9788E0B5B}\InprocServer32" Name="CodeBase" Value="file:///[#fil62CEF58587643A2DDA67E24E70D86586]" Type="string" Action="write" />
+                <RegistryValue Root="HKCR" Key="CLSID\{60E60971-9D9C-312B-B1CB-FC07F3BFC13C}\Implemented Categories\{62C8FE65-4EBB-45e7-B440-6E39B2CDBF29}" Value="" Type="string" Action="write" />
+                <RegistryValue Root="HKCR" Key="CLSID\{60E60971-9D9C-312B-B1CB-FC07F3BFC13C}\InprocServer32\2.5.8.0" Name="Class" Value="MyToolkit.WorkflowEngine.WorkflowActivityBase" Type="string" Action="write" />
+                <RegistryValue Root="HKCR" Key="CLSID\{60E60971-9D9C-312B-B1CB-FC07F3BFC13C}\InprocServer32\2.5.8.0" Name="Assembly" Value="MyToolkit, Version=2.5.8.0, Culture=neutral, PublicKeyToken=3e349a1360994d26" Type="string" Action="write" />
+                <RegistryValue Root="HKCR" Key="CLSID\{60E60971-9D9C-312B-B1CB-FC07F3BFC13C}\InprocServer32\2.5.8.0" Name="RuntimeVersion" Value="v4.0.30319" Type="string" Action="write" />
+                <RegistryValue Root="HKCR" Key="CLSID\{60E60971-9D9C-312B-B1CB-FC07F3BFC13C}\InprocServer32\2.5.8.0" Name="CodeBase" Value="file:///[#fil62CEF58587643A2DDA67E24E70D86586]" Type="string" Action="write" />
+                <RegistryValue Root="HKCR" Key="CLSID\{60E60971-9D9C-312B-B1CB-FC07F3BFC13C}\InprocServer32" Name="Class" Value="MyToolkit.WorkflowEngine.WorkflowActivityBase" Type="string" Action="write" />
+                <RegistryValue Root="HKCR" Key="CLSID\{60E60971-9D9C-312B-B1CB-FC07F3BFC13C}\InprocServer32" Name="Assembly" Value="MyToolkit, Version=2.5.8.0, Culture=neutral, PublicKeyToken=3e349a1360994d26" Type="string" Action="write" />
+                <RegistryValue Root="HKCR" Key="CLSID\{60E60971-9D9C-312B-B1CB-FC07F3BFC13C}\InprocServer32" Name="RuntimeVersion" Value="v4.0.30319" Type="string" Action="write" />
+                <RegistryValue Root="HKCR" Key="CLSID\{60E60971-9D9C-312B-B1CB-FC07F3BFC13C}\InprocServer32" Name="CodeBase" Value="file:///[#fil62CEF58587643A2DDA67E24E70D86586]" Type="string" Action="write" />
+                <RegistryValue Root="HKCR" Key="CLSID\{64E15769-685A-3B77-93C4-22E31B1CC775}\Implemented Categories\{62C8FE65-4EBB-45e7-B440-6E39B2CDBF29}" Value="" Type="string" Action="write" />
+                <RegistryValue Root="HKCR" Key="CLSID\{64E15769-685A-3B77-93C4-22E31B1CC775}\InprocServer32\2.5.8.0" Name="Class" Value="MyToolkit.WorkflowEngine.CurrentActivitiesChangedEventArgs" Type="string" Action="write" />
+                <RegistryValue Root="HKCR" Key="CLSID\{64E15769-685A-3B77-93C4-22E31B1CC775}\InprocServer32\2.5.8.0" Name="Assembly" Value="MyToolkit, Version=2.5.8.0, Culture=neutral, PublicKeyToken=3e349a1360994d26" Type="string" Action="write" />
+                <RegistryValue Root="HKCR" Key="CLSID\{64E15769-685A-3B77-93C4-22E31B1CC775}\InprocServer32\2.5.8.0" Name="RuntimeVersion" Value="v4.0.30319" Type="string" Action="write" />
+                <RegistryValue Root="HKCR" Key="CLSID\{64E15769-685A-3B77-93C4-22E31B1CC775}\InprocServer32\2.5.8.0" Name="CodeBase" Value="file:///[#fil62CEF58587643A2DDA67E24E70D86586]" Type="string" Action="write" />
+                <RegistryValue Root="HKCR" Key="CLSID\{64E15769-685A-3B77-93C4-22E31B1CC775}\InprocServer32" Name="Class" Value="MyToolkit.WorkflowEngine.CurrentActivitiesChangedEventArgs" Type="string" Action="write" />
+                <RegistryValue Root="HKCR" Key="CLSID\{64E15769-685A-3B77-93C4-22E31B1CC775}\InprocServer32" Name="Assembly" Value="MyToolkit, Version=2.5.8.0, Culture=neutral, PublicKeyToken=3e349a1360994d26" Type="string" Action="write" />
+                <RegistryValue Root="HKCR" Key="CLSID\{64E15769-685A-3B77-93C4-22E31B1CC775}\InprocServer32" Name="RuntimeVersion" Value="v4.0.30319" Type="string" Action="write" />
+                <RegistryValue Root="HKCR" Key="CLSID\{64E15769-685A-3B77-93C4-22E31B1CC775}\InprocServer32" Name="CodeBase" Value="file:///[#fil62CEF58587643A2DDA67E24E70D86586]" Type="string" Action="write" />
+                <RegistryValue Root="HKCR" Key="CLSID\{6EB6230B-07F9-3E8A-9F85-BC220A56DE28}\Implemented Categories\{62C8FE65-4EBB-45e7-B440-6E39B2CDBF29}" Value="" Type="string" Action="write" />
+                <RegistryValue Root="HKCR" Key="CLSID\{6EB6230B-07F9-3E8A-9F85-BC220A56DE28}\InprocServer32\2.5.8.0" Name="Class" Value="MyToolkit.Composition.ServiceLocator" Type="string" Action="write" />
+                <RegistryValue Root="HKCR" Key="CLSID\{6EB6230B-07F9-3E8A-9F85-BC220A56DE28}\InprocServer32\2.5.8.0" Name="Assembly" Value="MyToolkit, Version=2.5.8.0, Culture=neutral, PublicKeyToken=3e349a1360994d26" Type="string" Action="write" />
+                <RegistryValue Root="HKCR" Key="CLSID\{6EB6230B-07F9-3E8A-9F85-BC220A56DE28}\InprocServer32\2.5.8.0" Name="RuntimeVersion" Value="v4.0.30319" Type="string" Action="write" />
+                <RegistryValue Root="HKCR" Key="CLSID\{6EB6230B-07F9-3E8A-9F85-BC220A56DE28}\InprocServer32\2.5.8.0" Name="CodeBase" Value="file:///[#fil62CEF58587643A2DDA67E24E70D86586]" Type="string" Action="write" />
+                <RegistryValue Root="HKCR" Key="CLSID\{6EB6230B-07F9-3E8A-9F85-BC220A56DE28}\InprocServer32" Name="Class" Value="MyToolkit.Composition.ServiceLocator" Type="string" Action="write" />
+                <RegistryValue Root="HKCR" Key="CLSID\{6EB6230B-07F9-3E8A-9F85-BC220A56DE28}\InprocServer32" Name="Assembly" Value="MyToolkit, Version=2.5.8.0, Culture=neutral, PublicKeyToken=3e349a1360994d26" Type="string" Action="write" />
+                <RegistryValue Root="HKCR" Key="CLSID\{6EB6230B-07F9-3E8A-9F85-BC220A56DE28}\InprocServer32" Name="RuntimeVersion" Value="v4.0.30319" Type="string" Action="write" />
+                <RegistryValue Root="HKCR" Key="CLSID\{6EB6230B-07F9-3E8A-9F85-BC220A56DE28}\InprocServer32" Name="CodeBase" Value="file:///[#fil62CEF58587643A2DDA67E24E70D86586]" Type="string" Action="write" />
+                <RegistryValue Root="HKCR" Key="CLSID\{712D9816-868B-381E-8CF9-365416C8EFEC}\Implemented Categories\{62C8FE65-4EBB-45e7-B440-6E39B2CDBF29}" Value="" Type="string" Action="write" />
+                <RegistryValue Root="HKCR" Key="CLSID\{712D9816-868B-381E-8CF9-365416C8EFEC}\InprocServer32\2.5.8.0" Name="Class" Value="MyToolkit.MVVM.BaseViewModel" Type="string" Action="write" />
+                <RegistryValue Root="HKCR" Key="CLSID\{712D9816-868B-381E-8CF9-365416C8EFEC}\InprocServer32\2.5.8.0" Name="Assembly" Value="MyToolkit, Version=2.5.8.0, Culture=neutral, PublicKeyToken=3e349a1360994d26" Type="string" Action="write" />
+                <RegistryValue Root="HKCR" Key="CLSID\{712D9816-868B-381E-8CF9-365416C8EFEC}\InprocServer32\2.5.8.0" Name="RuntimeVersion" Value="v4.0.30319" Type="string" Action="write" />
+                <RegistryValue Root="HKCR" Key="CLSID\{712D9816-868B-381E-8CF9-365416C8EFEC}\InprocServer32\2.5.8.0" Name="CodeBase" Value="file:///[#fil62CEF58587643A2DDA67E24E70D86586]" Type="string" Action="write" />
+                <RegistryValue Root="HKCR" Key="CLSID\{712D9816-868B-381E-8CF9-365416C8EFEC}\InprocServer32" Name="Class" Value="MyToolkit.MVVM.BaseViewModel" Type="string" Action="write" />
+                <RegistryValue Root="HKCR" Key="CLSID\{712D9816-868B-381E-8CF9-365416C8EFEC}\InprocServer32" Name="Assembly" Value="MyToolkit, Version=2.5.8.0, Culture=neutral, PublicKeyToken=3e349a1360994d26" Type="string" Action="write" />
+                <RegistryValue Root="HKCR" Key="CLSID\{712D9816-868B-381E-8CF9-365416C8EFEC}\InprocServer32" Name="RuntimeVersion" Value="v4.0.30319" Type="string" Action="write" />
+                <RegistryValue Root="HKCR" Key="CLSID\{712D9816-868B-381E-8CF9-365416C8EFEC}\InprocServer32" Name="CodeBase" Value="file:///[#fil62CEF58587643A2DDA67E24E70D86586]" Type="string" Action="write" />
+                <RegistryValue Root="HKCR" Key="CLSID\{7A6EA27B-4783-34B6-80DE-7C0767FF6C51}\Implemented Categories\{62C8FE65-4EBB-45e7-B440-6E39B2CDBF29}" Value="" Type="string" Action="write" />
+                <RegistryValue Root="HKCR" Key="CLSID\{7A6EA27B-4783-34B6-80DE-7C0767FF6C51}\InprocServer32\2.5.8.0" Name="Class" Value="MyToolkit.WorkflowEngine.WorkflowDefinition" Type="string" Action="write" />
+                <RegistryValue Root="HKCR" Key="CLSID\{7A6EA27B-4783-34B6-80DE-7C0767FF6C51}\InprocServer32\2.5.8.0" Name="Assembly" Value="MyToolkit, Version=2.5.8.0, Culture=neutral, PublicKeyToken=3e349a1360994d26" Type="string" Action="write" />
+                <RegistryValue Root="HKCR" Key="CLSID\{7A6EA27B-4783-34B6-80DE-7C0767FF6C51}\InprocServer32\2.5.8.0" Name="RuntimeVersion" Value="v4.0.30319" Type="string" Action="write" />
+                <RegistryValue Root="HKCR" Key="CLSID\{7A6EA27B-4783-34B6-80DE-7C0767FF6C51}\InprocServer32\2.5.8.0" Name="CodeBase" Value="file:///[#fil62CEF58587643A2DDA67E24E70D86586]" Type="string" Action="write" />
+                <RegistryValue Root="HKCR" Key="CLSID\{7A6EA27B-4783-34B6-80DE-7C0767FF6C51}\InprocServer32" Name="Class" Value="MyToolkit.WorkflowEngine.WorkflowDefinition" Type="string" Action="write" />
+                <RegistryValue Root="HKCR" Key="CLSID\{7A6EA27B-4783-34B6-80DE-7C0767FF6C51}\InprocServer32" Name="Assembly" Value="MyToolkit, Version=2.5.8.0, Culture=neutral, PublicKeyToken=3e349a1360994d26" Type="string" Action="write" />
+                <RegistryValue Root="HKCR" Key="CLSID\{7A6EA27B-4783-34B6-80DE-7C0767FF6C51}\InprocServer32" Name="RuntimeVersion" Value="v4.0.30319" Type="string" Action="write" />
+                <RegistryValue Root="HKCR" Key="CLSID\{7A6EA27B-4783-34B6-80DE-7C0767FF6C51}\InprocServer32" Name="CodeBase" Value="file:///[#fil62CEF58587643A2DDA67E24E70D86586]" Type="string" Action="write" />
+                <RegistryValue Root="HKCR" Key="CLSID\{7ABFD141-ACC5-312A-8E3F-FD80A4892836}\Implemented Categories\{62C8FE65-4EBB-45e7-B440-6E39B2CDBF29}" Value="" Type="string" Action="write" />
+                <RegistryValue Root="HKCR" Key="CLSID\{7ABFD141-ACC5-312A-8E3F-FD80A4892836}\InprocServer32\2.5.8.0" Name="Class" Value="MyToolkit.Messaging.Messenger" Type="string" Action="write" />
+                <RegistryValue Root="HKCR" Key="CLSID\{7ABFD141-ACC5-312A-8E3F-FD80A4892836}\InprocServer32\2.5.8.0" Name="Assembly" Value="MyToolkit, Version=2.5.8.0, Culture=neutral, PublicKeyToken=3e349a1360994d26" Type="string" Action="write" />
+                <RegistryValue Root="HKCR" Key="CLSID\{7ABFD141-ACC5-312A-8E3F-FD80A4892836}\InprocServer32\2.5.8.0" Name="RuntimeVersion" Value="v4.0.30319" Type="string" Action="write" />
+                <RegistryValue Root="HKCR" Key="CLSID\{7ABFD141-ACC5-312A-8E3F-FD80A4892836}\InprocServer32\2.5.8.0" Name="CodeBase" Value="file:///[#fil62CEF58587643A2DDA67E24E70D86586]" Type="string" Action="write" />
+                <RegistryValue Root="HKCR" Key="CLSID\{7ABFD141-ACC5-312A-8E3F-FD80A4892836}\InprocServer32" Name="Class" Value="MyToolkit.Messaging.Messenger" Type="string" Action="write" />
+                <RegistryValue Root="HKCR" Key="CLSID\{7ABFD141-ACC5-312A-8E3F-FD80A4892836}\InprocServer32" Name="Assembly" Value="MyToolkit, Version=2.5.8.0, Culture=neutral, PublicKeyToken=3e349a1360994d26" Type="string" Action="write" />
+                <RegistryValue Root="HKCR" Key="CLSID\{7ABFD141-ACC5-312A-8E3F-FD80A4892836}\InprocServer32" Name="RuntimeVersion" Value="v4.0.30319" Type="string" Action="write" />
+                <RegistryValue Root="HKCR" Key="CLSID\{7ABFD141-ACC5-312A-8E3F-FD80A4892836}\InprocServer32" Name="CodeBase" Value="file:///[#fil62CEF58587643A2DDA67E24E70D86586]" Type="string" Action="write" />
+                <RegistryValue Root="HKCR" Key="CLSID\{85CD7CEF-1BFF-3445-85EC-E18737E70989}\Implemented Categories\{62C8FE65-4EBB-45e7-B440-6E39B2CDBF29}" Value="" Type="string" Action="write" />
+                <RegistryValue Root="HKCR" Key="CLSID\{85CD7CEF-1BFF-3445-85EC-E18737E70989}\InprocServer32\2.5.8.0" Name="Class" Value="MyToolkit.Utilities.ReflectionUtilities" Type="string" Action="write" />
+                <RegistryValue Root="HKCR" Key="CLSID\{85CD7CEF-1BFF-3445-85EC-E18737E70989}\InprocServer32\2.5.8.0" Name="Assembly" Value="MyToolkit, Version=2.5.8.0, Culture=neutral, PublicKeyToken=3e349a1360994d26" Type="string" Action="write" />
+                <RegistryValue Root="HKCR" Key="CLSID\{85CD7CEF-1BFF-3445-85EC-E18737E70989}\InprocServer32\2.5.8.0" Name="RuntimeVersion" Value="v4.0.30319" Type="string" Action="write" />
+                <RegistryValue Root="HKCR" Key="CLSID\{85CD7CEF-1BFF-3445-85EC-E18737E70989}\InprocServer32\2.5.8.0" Name="CodeBase" Value="file:///[#fil62CEF58587643A2DDA67E24E70D86586]" Type="string" Action="write" />
+                <RegistryValue Root="HKCR" Key="CLSID\{85CD7CEF-1BFF-3445-85EC-E18737E70989}\InprocServer32" Name="Class" Value="MyToolkit.Utilities.ReflectionUtilities" Type="string" Action="write" />
+                <RegistryValue Root="HKCR" Key="CLSID\{85CD7CEF-1BFF-3445-85EC-E18737E70989}\InprocServer32" Name="Assembly" Value="MyToolkit, Version=2.5.8.0, Culture=neutral, PublicKeyToken=3e349a1360994d26" Type="string" Action="write" />
+                <RegistryValue Root="HKCR" Key="CLSID\{85CD7CEF-1BFF-3445-85EC-E18737E70989}\InprocServer32" Name="RuntimeVersion" Value="v4.0.30319" Type="string" Action="write" />
+                <RegistryValue Root="HKCR" Key="CLSID\{85CD7CEF-1BFF-3445-85EC-E18737E70989}\InprocServer32" Name="CodeBase" Value="file:///[#fil62CEF58587643A2DDA67E24E70D86586]" Type="string" Action="write" />
+                <RegistryValue Root="HKCR" Key="CLSID\{88E0D3A1-BD93-394E-89E6-89580811A662}\Implemented Categories\{62C8FE65-4EBB-45e7-B440-6E39B2CDBF29}" Value="" Type="string" Action="write" />
+                <RegistryValue Root="HKCR" Key="CLSID\{88E0D3A1-BD93-394E-89E6-89580811A662}\InprocServer32\2.5.8.0" Name="Class" Value="MyToolkit.WorkflowEngine.ActivityData" Type="string" Action="write" />
+                <RegistryValue Root="HKCR" Key="CLSID\{88E0D3A1-BD93-394E-89E6-89580811A662}\InprocServer32\2.5.8.0" Name="Assembly" Value="MyToolkit, Version=2.5.8.0, Culture=neutral, PublicKeyToken=3e349a1360994d26" Type="string" Action="write" />
+                <RegistryValue Root="HKCR" Key="CLSID\{88E0D3A1-BD93-394E-89E6-89580811A662}\InprocServer32\2.5.8.0" Name="RuntimeVersion" Value="v4.0.30319" Type="string" Action="write" />
+                <RegistryValue Root="HKCR" Key="CLSID\{88E0D3A1-BD93-394E-89E6-89580811A662}\InprocServer32\2.5.8.0" Name="CodeBase" Value="file:///[#fil62CEF58587643A2DDA67E24E70D86586]" Type="string" Action="write" />
+                <RegistryValue Root="HKCR" Key="CLSID\{88E0D3A1-BD93-394E-89E6-89580811A662}\InprocServer32" Name="Class" Value="MyToolkit.WorkflowEngine.ActivityData" Type="string" Action="write" />
+                <RegistryValue Root="HKCR" Key="CLSID\{88E0D3A1-BD93-394E-89E6-89580811A662}\InprocServer32" Name="Assembly" Value="MyToolkit, Version=2.5.8.0, Culture=neutral, PublicKeyToken=3e349a1360994d26" Type="string" Action="write" />
+                <RegistryValue Root="HKCR" Key="CLSID\{88E0D3A1-BD93-394E-89E6-89580811A662}\InprocServer32" Name="RuntimeVersion" Value="v4.0.30319" Type="string" Action="write" />
+                <RegistryValue Root="HKCR" Key="CLSID\{88E0D3A1-BD93-394E-89E6-89580811A662}\InprocServer32" Name="CodeBase" Value="file:///[#fil62CEF58587643A2DDA67E24E70D86586]" Type="string" Action="write" />
+                <RegistryValue Root="HKCR" Key="CLSID\{97F372C0-F5F7-363A-95A8-82287A75D239}\Implemented Categories\{62C8FE65-4EBB-45e7-B440-6E39B2CDBF29}" Value="" Type="string" Action="write" />
+                <RegistryValue Root="HKCR" Key="CLSID\{97F372C0-F5F7-363A-95A8-82287A75D239}\InprocServer32\2.5.8.0" Name="Class" Value="MyToolkit.Model.AsyncValidatedObservableObject" Type="string" Action="write" />
+                <RegistryValue Root="HKCR" Key="CLSID\{97F372C0-F5F7-363A-95A8-82287A75D239}\InprocServer32\2.5.8.0" Name="Assembly" Value="MyToolkit, Version=2.5.8.0, Culture=neutral, PublicKeyToken=3e349a1360994d26" Type="string" Action="write" />
+                <RegistryValue Root="HKCR" Key="CLSID\{97F372C0-F5F7-363A-95A8-82287A75D239}\InprocServer32\2.5.8.0" Name="RuntimeVersion" Value="v4.0.30319" Type="string" Action="write" />
+                <RegistryValue Root="HKCR" Key="CLSID\{97F372C0-F5F7-363A-95A8-82287A75D239}\InprocServer32\2.5.8.0" Name="CodeBase" Value="file:///[#fil62CEF58587643A2DDA67E24E70D86586]" Type="string" Action="write" />
+                <RegistryValue Root="HKCR" Key="CLSID\{97F372C0-F5F7-363A-95A8-82287A75D239}\InprocServer32" Name="Class" Value="MyToolkit.Model.AsyncValidatedObservableObject" Type="string" Action="write" />
+                <RegistryValue Root="HKCR" Key="CLSID\{97F372C0-F5F7-363A-95A8-82287A75D239}\InprocServer32" Name="Assembly" Value="MyToolkit, Version=2.5.8.0, Culture=neutral, PublicKeyToken=3e349a1360994d26" Type="string" Action="write" />
+                <RegistryValue Root="HKCR" Key="CLSID\{97F372C0-F5F7-363A-95A8-82287A75D239}\InprocServer32" Name="RuntimeVersion" Value="v4.0.30319" Type="string" Action="write" />
+                <RegistryValue Root="HKCR" Key="CLSID\{97F372C0-F5F7-363A-95A8-82287A75D239}\InprocServer32" Name="CodeBase" Value="file:///[#fil62CEF58587643A2DDA67E24E70D86586]" Type="string" Action="write" />
+                <RegistryValue Root="HKCR" Key="CLSID\{9A1491AF-E8C1-3611-B6B5-8DBD99C3F814}\Implemented Categories\{62C8FE65-4EBB-45e7-B440-6E39B2CDBF29}" Value="" Type="string" Action="write" />
+                <RegistryValue Root="HKCR" Key="CLSID\{9A1491AF-E8C1-3611-B6B5-8DBD99C3F814}\InprocServer32\2.5.8.0" Name="Class" Value="MyToolkit.Utilities.CodeContractExtensions+ValidatedNotNullAttribute" Type="string" Action="write" />
+                <RegistryValue Root="HKCR" Key="CLSID\{9A1491AF-E8C1-3611-B6B5-8DBD99C3F814}\InprocServer32\2.5.8.0" Name="Assembly" Value="MyToolkit, Version=2.5.8.0, Culture=neutral, PublicKeyToken=3e349a1360994d26" Type="string" Action="write" />
+                <RegistryValue Root="HKCR" Key="CLSID\{9A1491AF-E8C1-3611-B6B5-8DBD99C3F814}\InprocServer32\2.5.8.0" Name="RuntimeVersion" Value="v4.0.30319" Type="string" Action="write" />
+                <RegistryValue Root="HKCR" Key="CLSID\{9A1491AF-E8C1-3611-B6B5-8DBD99C3F814}\InprocServer32\2.5.8.0" Name="CodeBase" Value="file:///[#fil62CEF58587643A2DDA67E24E70D86586]" Type="string" Action="write" />
+                <RegistryValue Root="HKCR" Key="CLSID\{9A1491AF-E8C1-3611-B6B5-8DBD99C3F814}\InprocServer32" Name="Class" Value="MyToolkit.Utilities.CodeContractExtensions+ValidatedNotNullAttribute" Type="string" Action="write" />
+                <RegistryValue Root="HKCR" Key="CLSID\{9A1491AF-E8C1-3611-B6B5-8DBD99C3F814}\InprocServer32" Name="Assembly" Value="MyToolkit, Version=2.5.8.0, Culture=neutral, PublicKeyToken=3e349a1360994d26" Type="string" Action="write" />
+                <RegistryValue Root="HKCR" Key="CLSID\{9A1491AF-E8C1-3611-B6B5-8DBD99C3F814}\InprocServer32" Name="RuntimeVersion" Value="v4.0.30319" Type="string" Action="write" />
+                <RegistryValue Root="HKCR" Key="CLSID\{9A1491AF-E8C1-3611-B6B5-8DBD99C3F814}\InprocServer32" Name="CodeBase" Value="file:///[#fil62CEF58587643A2DDA67E24E70D86586]" Type="string" Action="write" />
+                <RegistryValue Root="HKCR" Key="CLSID\{9F30988C-EE32-3AFD-A80A-673AEB90697F}\Implemented Categories\{62C8FE65-4EBB-45e7-B440-6E39B2CDBF29}" Value="" Type="string" Action="write" />
+                <RegistryValue Root="HKCR" Key="CLSID\{9F30988C-EE32-3AFD-A80A-673AEB90697F}\InprocServer32\2.5.8.0" Name="Class" Value="MyToolkit.WorkflowEngine.WorkflowTransition" Type="string" Action="write" />
+                <RegistryValue Root="HKCR" Key="CLSID\{9F30988C-EE32-3AFD-A80A-673AEB90697F}\InprocServer32\2.5.8.0" Name="Assembly" Value="MyToolkit, Version=2.5.8.0, Culture=neutral, PublicKeyToken=3e349a1360994d26" Type="string" Action="write" />
+                <RegistryValue Root="HKCR" Key="CLSID\{9F30988C-EE32-3AFD-A80A-673AEB90697F}\InprocServer32\2.5.8.0" Name="RuntimeVersion" Value="v4.0.30319" Type="string" Action="write" />
+                <RegistryValue Root="HKCR" Key="CLSID\{9F30988C-EE32-3AFD-A80A-673AEB90697F}\InprocServer32\2.5.8.0" Name="CodeBase" Value="file:///[#fil62CEF58587643A2DDA67E24E70D86586]" Type="string" Action="write" />
+                <RegistryValue Root="HKCR" Key="CLSID\{9F30988C-EE32-3AFD-A80A-673AEB90697F}\InprocServer32" Name="Class" Value="MyToolkit.WorkflowEngine.WorkflowTransition" Type="string" Action="write" />
+                <RegistryValue Root="HKCR" Key="CLSID\{9F30988C-EE32-3AFD-A80A-673AEB90697F}\InprocServer32" Name="Assembly" Value="MyToolkit, Version=2.5.8.0, Culture=neutral, PublicKeyToken=3e349a1360994d26" Type="string" Action="write" />
+                <RegistryValue Root="HKCR" Key="CLSID\{9F30988C-EE32-3AFD-A80A-673AEB90697F}\InprocServer32" Name="RuntimeVersion" Value="v4.0.30319" Type="string" Action="write" />
+                <RegistryValue Root="HKCR" Key="CLSID\{9F30988C-EE32-3AFD-A80A-673AEB90697F}\InprocServer32" Name="CodeBase" Value="file:///[#fil62CEF58587643A2DDA67E24E70D86586]" Type="string" Action="write" />
+                <RegistryValue Root="HKCR" Key="CLSID\{A70ACC4D-B86C-391F-886C-D00035EF3E0E}\Implemented Categories\{62C8FE65-4EBB-45e7-B440-6E39B2CDBF29}" Value="" Type="string" Action="write" />
+                <RegistryValue Root="HKCR" Key="CLSID\{A70ACC4D-B86C-391F-886C-D00035EF3E0E}\InprocServer32\2.5.8.0" Name="Class" Value="MyToolkit.Messaging.GoBackMessage" Type="string" Action="write" />
+                <RegistryValue Root="HKCR" Key="CLSID\{A70ACC4D-B86C-391F-886C-D00035EF3E0E}\InprocServer32\2.5.8.0" Name="Assembly" Value="MyToolkit, Version=2.5.8.0, Culture=neutral, PublicKeyToken=3e349a1360994d26" Type="string" Action="write" />
+                <RegistryValue Root="HKCR" Key="CLSID\{A70ACC4D-B86C-391F-886C-D00035EF3E0E}\InprocServer32\2.5.8.0" Name="RuntimeVersion" Value="v4.0.30319" Type="string" Action="write" />
+                <RegistryValue Root="HKCR" Key="CLSID\{A70ACC4D-B86C-391F-886C-D00035EF3E0E}\InprocServer32\2.5.8.0" Name="CodeBase" Value="file:///[#fil62CEF58587643A2DDA67E24E70D86586]" Type="string" Action="write" />
+                <RegistryValue Root="HKCR" Key="CLSID\{A70ACC4D-B86C-391F-886C-D00035EF3E0E}\InprocServer32" Name="Class" Value="MyToolkit.Messaging.GoBackMessage" Type="string" Action="write" />
+                <RegistryValue Root="HKCR" Key="CLSID\{A70ACC4D-B86C-391F-886C-D00035EF3E0E}\InprocServer32" Name="Assembly" Value="MyToolkit, Version=2.5.8.0, Culture=neutral, PublicKeyToken=3e349a1360994d26" Type="string" Action="write" />
+                <RegistryValue Root="HKCR" Key="CLSID\{A70ACC4D-B86C-391F-886C-D00035EF3E0E}\InprocServer32" Name="RuntimeVersion" Value="v4.0.30319" Type="string" Action="write" />
+                <RegistryValue Root="HKCR" Key="CLSID\{A70ACC4D-B86C-391F-886C-D00035EF3E0E}\InprocServer32" Name="CodeBase" Value="file:///[#fil62CEF58587643A2DDA67E24E70D86586]" Type="string" Action="write" />
+                <RegistryValue Root="HKCR" Key="CLSID\{B0FDB749-F15A-3EF1-A9DC-08FC3D6B45E4}\Implemented Categories\{62C8FE65-4EBB-45e7-B440-6E39B2CDBF29}" Value="" Type="string" Action="write" />
+                <RegistryValue Root="HKCR" Key="CLSID\{B0FDB749-F15A-3EF1-A9DC-08FC3D6B45E4}\InprocServer32\2.5.8.0" Name="Class" Value="MyToolkit.WorkflowEngine.WorkflowActivityInput" Type="string" Action="write" />
+                <RegistryValue Root="HKCR" Key="CLSID\{B0FDB749-F15A-3EF1-A9DC-08FC3D6B45E4}\InprocServer32\2.5.8.0" Name="Assembly" Value="MyToolkit, Version=2.5.8.0, Culture=neutral, PublicKeyToken=3e349a1360994d26" Type="string" Action="write" />
+                <RegistryValue Root="HKCR" Key="CLSID\{B0FDB749-F15A-3EF1-A9DC-08FC3D6B45E4}\InprocServer32\2.5.8.0" Name="RuntimeVersion" Value="v4.0.30319" Type="string" Action="write" />
+                <RegistryValue Root="HKCR" Key="CLSID\{B0FDB749-F15A-3EF1-A9DC-08FC3D6B45E4}\InprocServer32\2.5.8.0" Name="CodeBase" Value="file:///[#fil62CEF58587643A2DDA67E24E70D86586]" Type="string" Action="write" />
+                <RegistryValue Root="HKCR" Key="CLSID\{B0FDB749-F15A-3EF1-A9DC-08FC3D6B45E4}\InprocServer32" Name="Class" Value="MyToolkit.WorkflowEngine.WorkflowActivityInput" Type="string" Action="write" />
+                <RegistryValue Root="HKCR" Key="CLSID\{B0FDB749-F15A-3EF1-A9DC-08FC3D6B45E4}\InprocServer32" Name="Assembly" Value="MyToolkit, Version=2.5.8.0, Culture=neutral, PublicKeyToken=3e349a1360994d26" Type="string" Action="write" />
+                <RegistryValue Root="HKCR" Key="CLSID\{B0FDB749-F15A-3EF1-A9DC-08FC3D6B45E4}\InprocServer32" Name="RuntimeVersion" Value="v4.0.30319" Type="string" Action="write" />
+                <RegistryValue Root="HKCR" Key="CLSID\{B0FDB749-F15A-3EF1-A9DC-08FC3D6B45E4}\InprocServer32" Name="CodeBase" Value="file:///[#fil62CEF58587643A2DDA67E24E70D86586]" Type="string" Action="write" />
+                <RegistryValue Root="HKCR" Key="CLSID\{BD846CDD-B190-3B8D-86AD-783F85B73F63}\Implemented Categories\{62C8FE65-4EBB-45e7-B440-6E39B2CDBF29}" Value="" Type="string" Action="write" />
+                <RegistryValue Root="HKCR" Key="CLSID\{BD846CDD-B190-3B8D-86AD-783F85B73F63}\InprocServer32\2.5.8.0" Name="Class" Value="MyToolkit.WorkflowEngine.Activities.EmptyAutomaticActivity" Type="string" Action="write" />
+                <RegistryValue Root="HKCR" Key="CLSID\{BD846CDD-B190-3B8D-86AD-783F85B73F63}\InprocServer32\2.5.8.0" Name="Assembly" Value="MyToolkit, Version=2.5.8.0, Culture=neutral, PublicKeyToken=3e349a1360994d26" Type="string" Action="write" />
+                <RegistryValue Root="HKCR" Key="CLSID\{BD846CDD-B190-3B8D-86AD-783F85B73F63}\InprocServer32\2.5.8.0" Name="RuntimeVersion" Value="v4.0.30319" Type="string" Action="write" />
+                <RegistryValue Root="HKCR" Key="CLSID\{BD846CDD-B190-3B8D-86AD-783F85B73F63}\InprocServer32\2.5.8.0" Name="CodeBase" Value="file:///[#fil62CEF58587643A2DDA67E24E70D86586]" Type="string" Action="write" />
+                <RegistryValue Root="HKCR" Key="CLSID\{BD846CDD-B190-3B8D-86AD-783F85B73F63}\InprocServer32" Name="Class" Value="MyToolkit.WorkflowEngine.Activities.EmptyAutomaticActivity" Type="string" Action="write" />
+                <RegistryValue Root="HKCR" Key="CLSID\{BD846CDD-B190-3B8D-86AD-783F85B73F63}\InprocServer32" Name="Assembly" Value="MyToolkit, Version=2.5.8.0, Culture=neutral, PublicKeyToken=3e349a1360994d26" Type="string" Action="write" />
+                <RegistryValue Root="HKCR" Key="CLSID\{BD846CDD-B190-3B8D-86AD-783F85B73F63}\InprocServer32" Name="RuntimeVersion" Value="v4.0.30319" Type="string" Action="write" />
+                <RegistryValue Root="HKCR" Key="CLSID\{BD846CDD-B190-3B8D-86AD-783F85B73F63}\InprocServer32" Name="CodeBase" Value="file:///[#fil62CEF58587643A2DDA67E24E70D86586]" Type="string" Action="write" />
+                <RegistryValue Root="HKCR" Key="CLSID\{C2A2D3AB-38B5-38A0-BE55-19D29B7AC5C2}\Implemented Categories\{62C8FE65-4EBB-45e7-B440-6E39B2CDBF29}" Value="" Type="string" Action="write" />
+                <RegistryValue Root="HKCR" Key="CLSID\{C2A2D3AB-38B5-38A0-BE55-19D29B7AC5C2}\InprocServer32\2.5.8.0" Name="Class" Value="MyToolkit.Utilities.CommandProcessor" Type="string" Action="write" />
+                <RegistryValue Root="HKCR" Key="CLSID\{C2A2D3AB-38B5-38A0-BE55-19D29B7AC5C2}\InprocServer32\2.5.8.0" Name="Assembly" Value="MyToolkit, Version=2.5.8.0, Culture=neutral, PublicKeyToken=3e349a1360994d26" Type="string" Action="write" />
+                <RegistryValue Root="HKCR" Key="CLSID\{C2A2D3AB-38B5-38A0-BE55-19D29B7AC5C2}\InprocServer32\2.5.8.0" Name="RuntimeVersion" Value="v4.0.30319" Type="string" Action="write" />
+                <RegistryValue Root="HKCR" Key="CLSID\{C2A2D3AB-38B5-38A0-BE55-19D29B7AC5C2}\InprocServer32\2.5.8.0" Name="CodeBase" Value="file:///[#fil62CEF58587643A2DDA67E24E70D86586]" Type="string" Action="write" />
+                <RegistryValue Root="HKCR" Key="CLSID\{C2A2D3AB-38B5-38A0-BE55-19D29B7AC5C2}\InprocServer32" Name="Class" Value="MyToolkit.Utilities.CommandProcessor" Type="string" Action="write" />
+                <RegistryValue Root="HKCR" Key="CLSID\{C2A2D3AB-38B5-38A0-BE55-19D29B7AC5C2}\InprocServer32" Name="Assembly" Value="MyToolkit, Version=2.5.8.0, Culture=neutral, PublicKeyToken=3e349a1360994d26" Type="string" Action="write" />
+                <RegistryValue Root="HKCR" Key="CLSID\{C2A2D3AB-38B5-38A0-BE55-19D29B7AC5C2}\InprocServer32" Name="RuntimeVersion" Value="v4.0.30319" Type="string" Action="write" />
+                <RegistryValue Root="HKCR" Key="CLSID\{C2A2D3AB-38B5-38A0-BE55-19D29B7AC5C2}\InprocServer32" Name="CodeBase" Value="file:///[#fil62CEF58587643A2DDA67E24E70D86586]" Type="string" Action="write" />
+                <RegistryValue Root="HKCR" Key="CLSID\{C34D8803-CBA7-3FFA-B090-1F17408BCB77}\Implemented Categories\{62C8FE65-4EBB-45e7-B440-6E39B2CDBF29}" Value="" Type="string" Action="write" />
+                <RegistryValue Root="HKCR" Key="CLSID\{C34D8803-CBA7-3FFA-B090-1F17408BCB77}\InprocServer32\2.5.8.0" Name="Class" Value="MyToolkit.Utilities.TaskSynchronizationScope" Type="string" Action="write" />
+                <RegistryValue Root="HKCR" Key="CLSID\{C34D8803-CBA7-3FFA-B090-1F17408BCB77}\InprocServer32\2.5.8.0" Name="Assembly" Value="MyToolkit, Version=2.5.8.0, Culture=neutral, PublicKeyToken=3e349a1360994d26" Type="string" Action="write" />
+                <RegistryValue Root="HKCR" Key="CLSID\{C34D8803-CBA7-3FFA-B090-1F17408BCB77}\InprocServer32\2.5.8.0" Name="RuntimeVersion" Value="v4.0.30319" Type="string" Action="write" />
+                <RegistryValue Root="HKCR" Key="CLSID\{C34D8803-CBA7-3FFA-B090-1F17408BCB77}\InprocServer32\2.5.8.0" Name="CodeBase" Value="file:///[#fil62CEF58587643A2DDA67E24E70D86586]" Type="string" Action="write" />
+                <RegistryValue Root="HKCR" Key="CLSID\{C34D8803-CBA7-3FFA-B090-1F17408BCB77}\InprocServer32" Name="Class" Value="MyToolkit.Utilities.TaskSynchronizationScope" Type="string" Action="write" />
+                <RegistryValue Root="HKCR" Key="CLSID\{C34D8803-CBA7-3FFA-B090-1F17408BCB77}\InprocServer32" Name="Assembly" Value="MyToolkit, Version=2.5.8.0, Culture=neutral, PublicKeyToken=3e349a1360994d26" Type="string" Action="write" />
+                <RegistryValue Root="HKCR" Key="CLSID\{C34D8803-CBA7-3FFA-B090-1F17408BCB77}\InprocServer32" Name="RuntimeVersion" Value="v4.0.30319" Type="string" Action="write" />
+                <RegistryValue Root="HKCR" Key="CLSID\{C34D8803-CBA7-3FFA-B090-1F17408BCB77}\InprocServer32" Name="CodeBase" Value="file:///[#fil62CEF58587643A2DDA67E24E70D86586]" Type="string" Action="write" />
+                <RegistryValue Root="HKCR" Key="CLSID\{C3B47803-E7DA-3CEF-AA1E-E3ABE69777CA}\Implemented Categories\{62C8FE65-4EBB-45e7-B440-6E39B2CDBF29}" Value="" Type="string" Action="write" />
+                <RegistryValue Root="HKCR" Key="CLSID\{C3B47803-E7DA-3CEF-AA1E-E3ABE69777CA}\InprocServer32\2.5.8.0" Name="Class" Value="MyToolkit.Events.EventUtilities" Type="string" Action="write" />
+                <RegistryValue Root="HKCR" Key="CLSID\{C3B47803-E7DA-3CEF-AA1E-E3ABE69777CA}\InprocServer32\2.5.8.0" Name="Assembly" Value="MyToolkit, Version=2.5.8.0, Culture=neutral, PublicKeyToken=3e349a1360994d26" Type="string" Action="write" />
+                <RegistryValue Root="HKCR" Key="CLSID\{C3B47803-E7DA-3CEF-AA1E-E3ABE69777CA}\InprocServer32\2.5.8.0" Name="RuntimeVersion" Value="v4.0.30319" Type="string" Action="write" />
+                <RegistryValue Root="HKCR" Key="CLSID\{C3B47803-E7DA-3CEF-AA1E-E3ABE69777CA}\InprocServer32\2.5.8.0" Name="CodeBase" Value="file:///[#fil62CEF58587643A2DDA67E24E70D86586]" Type="string" Action="write" />
+                <RegistryValue Root="HKCR" Key="CLSID\{C3B47803-E7DA-3CEF-AA1E-E3ABE69777CA}\InprocServer32" Name="Class" Value="MyToolkit.Events.EventUtilities" Type="string" Action="write" />
+                <RegistryValue Root="HKCR" Key="CLSID\{C3B47803-E7DA-3CEF-AA1E-E3ABE69777CA}\InprocServer32" Name="Assembly" Value="MyToolkit, Version=2.5.8.0, Culture=neutral, PublicKeyToken=3e349a1360994d26" Type="string" Action="write" />
+                <RegistryValue Root="HKCR" Key="CLSID\{C3B47803-E7DA-3CEF-AA1E-E3ABE69777CA}\InprocServer32" Name="RuntimeVersion" Value="v4.0.30319" Type="string" Action="write" />
+                <RegistryValue Root="HKCR" Key="CLSID\{C3B47803-E7DA-3CEF-AA1E-E3ABE69777CA}\InprocServer32" Name="CodeBase" Value="file:///[#fil62CEF58587643A2DDA67E24E70D86586]" Type="string" Action="write" />
+                <RegistryValue Root="HKCR" Key="CLSID\{C4F27A03-EEBC-3CB6-A3D0-CA307C211498}\Implemented Categories\{62C8FE65-4EBB-45e7-B440-6E39B2CDBF29}" Value="" Type="string" Action="write" />
+                <RegistryValue Root="HKCR" Key="CLSID\{C4F27A03-EEBC-3CB6-A3D0-CA307C211498}\InprocServer32\2.5.8.0" Name="Class" Value="MyToolkit.Composition.CompositionContext" Type="string" Action="write" />
+                <RegistryValue Root="HKCR" Key="CLSID\{C4F27A03-EEBC-3CB6-A3D0-CA307C211498}\InprocServer32\2.5.8.0" Name="Assembly" Value="MyToolkit, Version=2.5.8.0, Culture=neutral, PublicKeyToken=3e349a1360994d26" Type="string" Action="write" />
+                <RegistryValue Root="HKCR" Key="CLSID\{C4F27A03-EEBC-3CB6-A3D0-CA307C211498}\InprocServer32\2.5.8.0" Name="RuntimeVersion" Value="v4.0.30319" Type="string" Action="write" />
+                <RegistryValue Root="HKCR" Key="CLSID\{C4F27A03-EEBC-3CB6-A3D0-CA307C211498}\InprocServer32\2.5.8.0" Name="CodeBase" Value="file:///[#fil62CEF58587643A2DDA67E24E70D86586]" Type="string" Action="write" />
+                <RegistryValue Root="HKCR" Key="CLSID\{C4F27A03-EEBC-3CB6-A3D0-CA307C211498}\InprocServer32" Name="Class" Value="MyToolkit.Composition.CompositionContext" Type="string" Action="write" />
+                <RegistryValue Root="HKCR" Key="CLSID\{C4F27A03-EEBC-3CB6-A3D0-CA307C211498}\InprocServer32" Name="Assembly" Value="MyToolkit, Version=2.5.8.0, Culture=neutral, PublicKeyToken=3e349a1360994d26" Type="string" Action="write" />
+                <RegistryValue Root="HKCR" Key="CLSID\{C4F27A03-EEBC-3CB6-A3D0-CA307C211498}\InprocServer32" Name="RuntimeVersion" Value="v4.0.30319" Type="string" Action="write" />
+                <RegistryValue Root="HKCR" Key="CLSID\{C4F27A03-EEBC-3CB6-A3D0-CA307C211498}\InprocServer32" Name="CodeBase" Value="file:///[#fil62CEF58587643A2DDA67E24E70D86586]" Type="string" Action="write" />
+                <RegistryValue Root="HKCR" Key="CLSID\{CBC93831-D9E5-3DB0-8CBF-A96587F4D9F3}\Implemented Categories\{62C8FE65-4EBB-45e7-B440-6E39B2CDBF29}" Value="" Type="string" Action="write" />
+                <RegistryValue Root="HKCR" Key="CLSID\{CBC93831-D9E5-3DB0-8CBF-A96587F4D9F3}\InprocServer32\2.5.8.0" Name="Class" Value="MyToolkit.Html.HtmlParser" Type="string" Action="write" />
+                <RegistryValue Root="HKCR" Key="CLSID\{CBC93831-D9E5-3DB0-8CBF-A96587F4D9F3}\InprocServer32\2.5.8.0" Name="Assembly" Value="MyToolkit, Version=2.5.8.0, Culture=neutral, PublicKeyToken=3e349a1360994d26" Type="string" Action="write" />
+                <RegistryValue Root="HKCR" Key="CLSID\{CBC93831-D9E5-3DB0-8CBF-A96587F4D9F3}\InprocServer32\2.5.8.0" Name="RuntimeVersion" Value="v4.0.30319" Type="string" Action="write" />
+                <RegistryValue Root="HKCR" Key="CLSID\{CBC93831-D9E5-3DB0-8CBF-A96587F4D9F3}\InprocServer32\2.5.8.0" Name="CodeBase" Value="file:///[#fil62CEF58587643A2DDA67E24E70D86586]" Type="string" Action="write" />
+                <RegistryValue Root="HKCR" Key="CLSID\{CBC93831-D9E5-3DB0-8CBF-A96587F4D9F3}\InprocServer32" Name="Class" Value="MyToolkit.Html.HtmlParser" Type="string" Action="write" />
+                <RegistryValue Root="HKCR" Key="CLSID\{CBC93831-D9E5-3DB0-8CBF-A96587F4D9F3}\InprocServer32" Name="Assembly" Value="MyToolkit, Version=2.5.8.0, Culture=neutral, PublicKeyToken=3e349a1360994d26" Type="string" Action="write" />
+                <RegistryValue Root="HKCR" Key="CLSID\{CBC93831-D9E5-3DB0-8CBF-A96587F4D9F3}\InprocServer32" Name="RuntimeVersion" Value="v4.0.30319" Type="string" Action="write" />
+                <RegistryValue Root="HKCR" Key="CLSID\{CBC93831-D9E5-3DB0-8CBF-A96587F4D9F3}\InprocServer32" Name="CodeBase" Value="file:///[#fil62CEF58587643A2DDA67E24E70D86586]" Type="string" Action="write" />
+                <RegistryValue Root="HKCR" Key="CLSID\{D965BC39-3EBB-33AA-8421-0B18FE8576C6}\Implemented Categories\{62C8FE65-4EBB-45e7-B440-6E39B2CDBF29}" Value="" Type="string" Action="write" />
+                <RegistryValue Root="HKCR" Key="CLSID\{D965BC39-3EBB-33AA-8421-0B18FE8576C6}\InprocServer32\2.5.8.0" Name="Class" Value="MyToolkit.WorkflowEngine.Activities.JoinActivity" Type="string" Action="write" />
+                <RegistryValue Root="HKCR" Key="CLSID\{D965BC39-3EBB-33AA-8421-0B18FE8576C6}\InprocServer32\2.5.8.0" Name="Assembly" Value="MyToolkit, Version=2.5.8.0, Culture=neutral, PublicKeyToken=3e349a1360994d26" Type="string" Action="write" />
+                <RegistryValue Root="HKCR" Key="CLSID\{D965BC39-3EBB-33AA-8421-0B18FE8576C6}\InprocServer32\2.5.8.0" Name="RuntimeVersion" Value="v4.0.30319" Type="string" Action="write" />
+                <RegistryValue Root="HKCR" Key="CLSID\{D965BC39-3EBB-33AA-8421-0B18FE8576C6}\InprocServer32\2.5.8.0" Name="CodeBase" Value="file:///[#fil62CEF58587643A2DDA67E24E70D86586]" Type="string" Action="write" />
+                <RegistryValue Root="HKCR" Key="CLSID\{D965BC39-3EBB-33AA-8421-0B18FE8576C6}\InprocServer32" Name="Class" Value="MyToolkit.WorkflowEngine.Activities.JoinActivity" Type="string" Action="write" />
+                <RegistryValue Root="HKCR" Key="CLSID\{D965BC39-3EBB-33AA-8421-0B18FE8576C6}\InprocServer32" Name="Assembly" Value="MyToolkit, Version=2.5.8.0, Culture=neutral, PublicKeyToken=3e349a1360994d26" Type="string" Action="write" />
+                <RegistryValue Root="HKCR" Key="CLSID\{D965BC39-3EBB-33AA-8421-0B18FE8576C6}\InprocServer32" Name="RuntimeVersion" Value="v4.0.30319" Type="string" Action="write" />
+                <RegistryValue Root="HKCR" Key="CLSID\{D965BC39-3EBB-33AA-8421-0B18FE8576C6}\InprocServer32" Name="CodeBase" Value="file:///[#fil62CEF58587643A2DDA67E24E70D86586]" Type="string" Action="write" />
+                <RegistryValue Root="HKCR" Key="CLSID\{E25EDEB8-4D7D-326C-8697-26554E212632}\Implemented Categories\{62C8FE65-4EBB-45e7-B440-6E39B2CDBF29}" Value="" Type="string" Action="write" />
+                <RegistryValue Root="HKCR" Key="CLSID\{E25EDEB8-4D7D-326C-8697-26554E212632}\InprocServer32\2.5.8.0" Name="Class" Value="MyToolkit.WorkflowEngine.Activities.EmptyActivity" Type="string" Action="write" />
+                <RegistryValue Root="HKCR" Key="CLSID\{E25EDEB8-4D7D-326C-8697-26554E212632}\InprocServer32\2.5.8.0" Name="Assembly" Value="MyToolkit, Version=2.5.8.0, Culture=neutral, PublicKeyToken=3e349a1360994d26" Type="string" Action="write" />
+                <RegistryValue Root="HKCR" Key="CLSID\{E25EDEB8-4D7D-326C-8697-26554E212632}\InprocServer32\2.5.8.0" Name="RuntimeVersion" Value="v4.0.30319" Type="string" Action="write" />
+                <RegistryValue Root="HKCR" Key="CLSID\{E25EDEB8-4D7D-326C-8697-26554E212632}\InprocServer32\2.5.8.0" Name="CodeBase" Value="file:///[#fil62CEF58587643A2DDA67E24E70D86586]" Type="string" Action="write" />
+                <RegistryValue Root="HKCR" Key="CLSID\{E25EDEB8-4D7D-326C-8697-26554E212632}\InprocServer32" Name="Class" Value="MyToolkit.WorkflowEngine.Activities.EmptyActivity" Type="string" Action="write" />
+                <RegistryValue Root="HKCR" Key="CLSID\{E25EDEB8-4D7D-326C-8697-26554E212632}\InprocServer32" Name="Assembly" Value="MyToolkit, Version=2.5.8.0, Culture=neutral, PublicKeyToken=3e349a1360994d26" Type="string" Action="write" />
+                <RegistryValue Root="HKCR" Key="CLSID\{E25EDEB8-4D7D-326C-8697-26554E212632}\InprocServer32" Name="RuntimeVersion" Value="v4.0.30319" Type="string" Action="write" />
+                <RegistryValue Root="HKCR" Key="CLSID\{E25EDEB8-4D7D-326C-8697-26554E212632}\InprocServer32" Name="CodeBase" Value="file:///[#fil62CEF58587643A2DDA67E24E70D86586]" Type="string" Action="write" />
+                <RegistryValue Root="HKCR" Key="CLSID\{E37FA596-C002-3E34-9D5B-FCA1BF569070}\Implemented Categories\{62C8FE65-4EBB-45e7-B440-6E39B2CDBF29}" Value="" Type="string" Action="write" />
+                <RegistryValue Root="HKCR" Key="CLSID\{E37FA596-C002-3E34-9D5B-FCA1BF569070}\InprocServer32\2.5.8.0" Name="Class" Value="MyToolkit.Model.ObservableObject" Type="string" Action="write" />
+                <RegistryValue Root="HKCR" Key="CLSID\{E37FA596-C002-3E34-9D5B-FCA1BF569070}\InprocServer32\2.5.8.0" Name="Assembly" Value="MyToolkit, Version=2.5.8.0, Culture=neutral, PublicKeyToken=3e349a1360994d26" Type="string" Action="write" />
+                <RegistryValue Root="HKCR" Key="CLSID\{E37FA596-C002-3E34-9D5B-FCA1BF569070}\InprocServer32\2.5.8.0" Name="RuntimeVersion" Value="v4.0.30319" Type="string" Action="write" />
+                <RegistryValue Root="HKCR" Key="CLSID\{E37FA596-C002-3E34-9D5B-FCA1BF569070}\InprocServer32\2.5.8.0" Name="CodeBase" Value="file:///[#fil62CEF58587643A2DDA67E24E70D86586]" Type="string" Action="write" />
+                <RegistryValue Root="HKCR" Key="CLSID\{E37FA596-C002-3E34-9D5B-FCA1BF569070}\InprocServer32" Name="Class" Value="MyToolkit.Model.ObservableObject" Type="string" Action="write" />
+                <RegistryValue Root="HKCR" Key="CLSID\{E37FA596-C002-3E34-9D5B-FCA1BF569070}\InprocServer32" Name="Assembly" Value="MyToolkit, Version=2.5.8.0, Culture=neutral, PublicKeyToken=3e349a1360994d26" Type="string" Action="write" />
+                <RegistryValue Root="HKCR" Key="CLSID\{E37FA596-C002-3E34-9D5B-FCA1BF569070}\InprocServer32" Name="RuntimeVersion" Value="v4.0.30319" Type="string" Action="write" />
+                <RegistryValue Root="HKCR" Key="CLSID\{E37FA596-C002-3E34-9D5B-FCA1BF569070}\InprocServer32" Name="CodeBase" Value="file:///[#fil62CEF58587643A2DDA67E24E70D86586]" Type="string" Action="write" />
+                <RegistryValue Root="HKCR" Key="CLSID\{E5B61F96-3C99-32F5-B8AA-0EA6728B25D5}\Implemented Categories\{62C8FE65-4EBB-45e7-B440-6E39B2CDBF29}" Value="" Type="string" Action="write" />
+                <RegistryValue Root="HKCR" Key="CLSID\{E5B61F96-3C99-32F5-B8AA-0EA6728B25D5}\InprocServer32\2.5.8.0" Name="Class" Value="MyToolkit.Utilities.ExpressionUtilities" Type="string" Action="write" />
+                <RegistryValue Root="HKCR" Key="CLSID\{E5B61F96-3C99-32F5-B8AA-0EA6728B25D5}\InprocServer32\2.5.8.0" Name="Assembly" Value="MyToolkit, Version=2.5.8.0, Culture=neutral, PublicKeyToken=3e349a1360994d26" Type="string" Action="write" />
+                <RegistryValue Root="HKCR" Key="CLSID\{E5B61F96-3C99-32F5-B8AA-0EA6728B25D5}\InprocServer32\2.5.8.0" Name="RuntimeVersion" Value="v4.0.30319" Type="string" Action="write" />
+                <RegistryValue Root="HKCR" Key="CLSID\{E5B61F96-3C99-32F5-B8AA-0EA6728B25D5}\InprocServer32\2.5.8.0" Name="CodeBase" Value="file:///[#fil62CEF58587643A2DDA67E24E70D86586]" Type="string" Action="write" />
+                <RegistryValue Root="HKCR" Key="CLSID\{E5B61F96-3C99-32F5-B8AA-0EA6728B25D5}\InprocServer32" Name="Class" Value="MyToolkit.Utilities.ExpressionUtilities" Type="string" Action="write" />
+                <RegistryValue Root="HKCR" Key="CLSID\{E5B61F96-3C99-32F5-B8AA-0EA6728B25D5}\InprocServer32" Name="Assembly" Value="MyToolkit, Version=2.5.8.0, Culture=neutral, PublicKeyToken=3e349a1360994d26" Type="string" Action="write" />
+                <RegistryValue Root="HKCR" Key="CLSID\{E5B61F96-3C99-32F5-B8AA-0EA6728B25D5}\InprocServer32" Name="RuntimeVersion" Value="v4.0.30319" Type="string" Action="write" />
+                <RegistryValue Root="HKCR" Key="CLSID\{E5B61F96-3C99-32F5-B8AA-0EA6728B25D5}\InprocServer32" Name="CodeBase" Value="file:///[#fil62CEF58587643A2DDA67E24E70D86586]" Type="string" Action="write" />
+                <RegistryValue Root="HKCR" Key="Record\{70D88A03-FED6-32B7-9C8C-DB969D640500}\2.5.8.0" Name="Class" Value="MyToolkit.Messaging.MessageButton" Type="string" Action="write" />
+                <RegistryValue Root="HKCR" Key="Record\{70D88A03-FED6-32B7-9C8C-DB969D640500}\2.5.8.0" Name="Assembly" Value="MyToolkit, Version=2.5.8.0, Culture=neutral, PublicKeyToken=3e349a1360994d26" Type="string" Action="write" />
+                <RegistryValue Root="HKCR" Key="Record\{70D88A03-FED6-32B7-9C8C-DB969D640500}\2.5.8.0" Name="RuntimeVersion" Value="v4.0.30319" Type="string" Action="write" />
+                <RegistryValue Root="HKCR" Key="Record\{70D88A03-FED6-32B7-9C8C-DB969D640500}\2.5.8.0" Name="CodeBase" Value="file:///[#fil62CEF58587643A2DDA67E24E70D86586]" Type="string" Action="write" />
+                <RegistryValue Root="HKCR" Key="Record\{94428CE9-596B-3D3A-BCA8-4F209E789184}\2.5.8.0" Name="Class" Value="MyToolkit.Messaging.MessageResult" Type="string" Action="write" />
+                <RegistryValue Root="HKCR" Key="Record\{94428CE9-596B-3D3A-BCA8-4F209E789184}\2.5.8.0" Name="Assembly" Value="MyToolkit, Version=2.5.8.0, Culture=neutral, PublicKeyToken=3e349a1360994d26" Type="string" Action="write" />
+                <RegistryValue Root="HKCR" Key="Record\{94428CE9-596B-3D3A-BCA8-4F209E789184}\2.5.8.0" Name="RuntimeVersion" Value="v4.0.30319" Type="string" Action="write" />
+                <RegistryValue Root="HKCR" Key="Record\{94428CE9-596B-3D3A-BCA8-4F209E789184}\2.5.8.0" Name="CodeBase" Value="file:///[#fil62CEF58587643A2DDA67E24E70D86586]" Type="string" Action="write" />
+            </Component>
+            <Component Id="cmpCED5B7488C31D594E13DDD9CAB74BFD8" Directory="RootDirectory" Guid="*">
+                <Class Id="{EBC25CF6-9120-4283-B972-0E5520D0000C}" Context="InprocServer32" Description="Ionic.Crc.CRC32" ThreadingModel="both" ForeignServer="mscoree.dll">
+                    <ProgId Id="Ionic.Crc.CRC32" Description="Ionic.Crc.CRC32" />
+                </Class>
+                <Class Id="{EBC25CF6-9120-4283-B972-0E5520D0000D}" Context="InprocServer32" Description="Ionic.Zlib.ZlibCodec" ThreadingModel="both" ForeignServer="mscoree.dll">
+                    <ProgId Id="Ionic.Zlib.ZlibCodec" Description="Ionic.Zlib.ZlibCodec" />
+                </Class>
+                <File Id="fil29681523F6C5F6494E9C0C2613364952" KeyPath="yes" Source="$(var.SourcePath)\MyToolkit.Extended.dll" />
+                <RegistryValue Root="HKCR" Key="CLSID\{EBC25CF6-9120-4283-B972-0E5520D0000C}\Implemented Categories\{62C8FE65-4EBB-45e7-B440-6E39B2CDBF29}" Value="" Type="string" Action="write" />
+                <RegistryValue Root="HKCR" Key="CLSID\{EBC25CF6-9120-4283-B972-0E5520D0000C}\InprocServer32\2.5.8.0" Name="Class" Value="Ionic.Crc.CRC32" Type="string" Action="write" />
+                <RegistryValue Root="HKCR" Key="CLSID\{EBC25CF6-9120-4283-B972-0E5520D0000C}\InprocServer32\2.5.8.0" Name="Assembly" Value="MyToolkit.Extended, Version=2.5.8.0, Culture=neutral, PublicKeyToken=3e349a1360994d26" Type="string" Action="write" />
+                <RegistryValue Root="HKCR" Key="CLSID\{EBC25CF6-9120-4283-B972-0E5520D0000C}\InprocServer32\2.5.8.0" Name="RuntimeVersion" Value="v4.0.30319" Type="string" Action="write" />
+                <RegistryValue Root="HKCR" Key="CLSID\{EBC25CF6-9120-4283-B972-0E5520D0000C}\InprocServer32\2.5.8.0" Name="CodeBase" Value="file:///[#fil29681523F6C5F6494E9C0C2613364952]" Type="string" Action="write" />
+                <RegistryValue Root="HKCR" Key="CLSID\{EBC25CF6-9120-4283-B972-0E5520D0000C}\InprocServer32" Name="Class" Value="Ionic.Crc.CRC32" Type="string" Action="write" />
+                <RegistryValue Root="HKCR" Key="CLSID\{EBC25CF6-9120-4283-B972-0E5520D0000C}\InprocServer32" Name="Assembly" Value="MyToolkit.Extended, Version=2.5.8.0, Culture=neutral, PublicKeyToken=3e349a1360994d26" Type="string" Action="write" />
+                <RegistryValue Root="HKCR" Key="CLSID\{EBC25CF6-9120-4283-B972-0E5520D0000C}\InprocServer32" Name="RuntimeVersion" Value="v4.0.30319" Type="string" Action="write" />
+                <RegistryValue Root="HKCR" Key="CLSID\{EBC25CF6-9120-4283-B972-0E5520D0000C}\InprocServer32" Name="CodeBase" Value="file:///[#fil29681523F6C5F6494E9C0C2613364952]" Type="string" Action="write" />
+                <RegistryValue Root="HKCR" Key="CLSID\{EBC25CF6-9120-4283-B972-0E5520D0000D}\Implemented Categories\{62C8FE65-4EBB-45e7-B440-6E39B2CDBF29}" Value="" Type="string" Action="write" />
+                <RegistryValue Root="HKCR" Key="CLSID\{EBC25CF6-9120-4283-B972-0E5520D0000D}\InprocServer32\2.5.8.0" Name="Class" Value="Ionic.Zlib.ZlibCodec" Type="string" Action="write" />
+                <RegistryValue Root="HKCR" Key="CLSID\{EBC25CF6-9120-4283-B972-0E5520D0000D}\InprocServer32\2.5.8.0" Name="Assembly" Value="MyToolkit.Extended, Version=2.5.8.0, Culture=neutral, PublicKeyToken=3e349a1360994d26" Type="string" Action="write" />
+                <RegistryValue Root="HKCR" Key="CLSID\{EBC25CF6-9120-4283-B972-0E5520D0000D}\InprocServer32\2.5.8.0" Name="RuntimeVersion" Value="v4.0.30319" Type="string" Action="write" />
+                <RegistryValue Root="HKCR" Key="CLSID\{EBC25CF6-9120-4283-B972-0E5520D0000D}\InprocServer32\2.5.8.0" Name="CodeBase" Value="file:///[#fil29681523F6C5F6494E9C0C2613364952]" Type="string" Action="write" />
+                <RegistryValue Root="HKCR" Key="CLSID\{EBC25CF6-9120-4283-B972-0E5520D0000D}\InprocServer32" Name="Class" Value="Ionic.Zlib.ZlibCodec" Type="string" Action="write" />
+                <RegistryValue Root="HKCR" Key="CLSID\{EBC25CF6-9120-4283-B972-0E5520D0000D}\InprocServer32" Name="Assembly" Value="MyToolkit.Extended, Version=2.5.8.0, Culture=neutral, PublicKeyToken=3e349a1360994d26" Type="string" Action="write" />
+                <RegistryValue Root="HKCR" Key="CLSID\{EBC25CF6-9120-4283-B972-0E5520D0000D}\InprocServer32" Name="RuntimeVersion" Value="v4.0.30319" Type="string" Action="write" />
+                <RegistryValue Root="HKCR" Key="CLSID\{EBC25CF6-9120-4283-B972-0E5520D0000D}\InprocServer32" Name="CodeBase" Value="file:///[#fil29681523F6C5F6494E9C0C2613364952]" Type="string" Action="write" />
+            </Component>
+            <Component Id="cmp5DA04D879E472CDB59610C78E2C06D67" Directory="RootDirectory" Guid="*">
+                <File Id="fil9DE1E33FF998D56AD5CDDBB114A9D14E" KeyPath="yes" Source="$(var.SourcePath)\MyToolkit.Extended.xml" />
+            </Component>
+            <Component Id="cmp31D065AFFB2F9C455FBCDC62BD6A0282" Directory="RootDirectory" Guid="*">
+                <File Id="fil2E9070A107598B8FB198EFBCF6062E75" KeyPath="yes" Source="$(var.SourcePath)\MyToolkit.xml" />
+            </Component>
+            <Component Id="cmpAA23E95C15845F50DC0B637F446EC20F" Directory="RootDirectory" Guid="*">
+                <Class Id="{1199A69F-C2DA-359C-8879-37ED3426C2C0}" Context="InprocServer32" Description="NConsole.SwitchAttribute" ThreadingModel="both" ForeignServer="mscoree.dll">
+                    <ProgId Id="NConsole.SwitchAttribute" Description="NConsole.SwitchAttribute" />
+                </Class>
+                <Class Id="{39CDBF3F-BF22-3E45-8976-96F883F54376}" Context="InprocServer32" Description="NConsole.ArgumentAttribute" ThreadingModel="both" ForeignServer="mscoree.dll">
+                    <ProgId Id="NConsole.ArgumentAttribute" Description="NConsole.ArgumentAttribute" />
+                </Class>
+                <Class Id="{4B4413C6-6F52-312A-A170-4D2B30642CDA}" Context="InprocServer32" Description="NConsole.ConsoleHost" ThreadingModel="both" ForeignServer="mscoree.dll">
+                    <ProgId Id="NConsole.ConsoleHost" Description="NConsole.ConsoleHost" />
+                </Class>
+                <Class Id="{A62DB9DD-593F-302F-BD7B-6EDD967DB61A}" Context="InprocServer32" Description="NConsole.HelpCommand" ThreadingModel="both" ForeignServer="mscoree.dll">
+                    <ProgId Id="NConsole.HelpCommand" Description="NConsole.HelpCommand" />
+                </Class>
+                <File Id="filEA326544F4E25C02E5E5DC3144171768" KeyPath="yes" Source="$(var.SourcePath)\NConsole.dll" />
+                <RegistryValue Root="HKCR" Key="CLSID\{1199A69F-C2DA-359C-8879-37ED3426C2C0}\Implemented Categories\{62C8FE65-4EBB-45e7-B440-6E39B2CDBF29}" Value="" Type="string" Action="write" />
+                <RegistryValue Root="HKCR" Key="CLSID\{1199A69F-C2DA-359C-8879-37ED3426C2C0}\InprocServer32\1.0.5828.40276" Name="Class" Value="NConsole.SwitchAttribute" Type="string" Action="write" />
+                <RegistryValue Root="HKCR" Key="CLSID\{1199A69F-C2DA-359C-8879-37ED3426C2C0}\InprocServer32\1.0.5828.40276" Name="Assembly" Value="NConsole, Version=1.0.5828.40276, Culture=neutral, PublicKeyToken=null" Type="string" Action="write" />
+                <RegistryValue Root="HKCR" Key="CLSID\{1199A69F-C2DA-359C-8879-37ED3426C2C0}\InprocServer32\1.0.5828.40276" Name="RuntimeVersion" Value="v4.0.30319" Type="string" Action="write" />
+                <RegistryValue Root="HKCR" Key="CLSID\{1199A69F-C2DA-359C-8879-37ED3426C2C0}\InprocServer32\1.0.5828.40276" Name="CodeBase" Value="file:///[#filEA326544F4E25C02E5E5DC3144171768]" Type="string" Action="write" />
+                <RegistryValue Root="HKCR" Key="CLSID\{1199A69F-C2DA-359C-8879-37ED3426C2C0}\InprocServer32" Name="Class" Value="NConsole.SwitchAttribute" Type="string" Action="write" />
+                <RegistryValue Root="HKCR" Key="CLSID\{1199A69F-C2DA-359C-8879-37ED3426C2C0}\InprocServer32" Name="Assembly" Value="NConsole, Version=1.0.5828.40276, Culture=neutral, PublicKeyToken=null" Type="string" Action="write" />
+                <RegistryValue Root="HKCR" Key="CLSID\{1199A69F-C2DA-359C-8879-37ED3426C2C0}\InprocServer32" Name="RuntimeVersion" Value="v4.0.30319" Type="string" Action="write" />
+                <RegistryValue Root="HKCR" Key="CLSID\{1199A69F-C2DA-359C-8879-37ED3426C2C0}\InprocServer32" Name="CodeBase" Value="file:///[#filEA326544F4E25C02E5E5DC3144171768]" Type="string" Action="write" />
+                <RegistryValue Root="HKCR" Key="CLSID\{39CDBF3F-BF22-3E45-8976-96F883F54376}\Implemented Categories\{62C8FE65-4EBB-45e7-B440-6E39B2CDBF29}" Value="" Type="string" Action="write" />
+                <RegistryValue Root="HKCR" Key="CLSID\{39CDBF3F-BF22-3E45-8976-96F883F54376}\InprocServer32\1.0.5828.40276" Name="Class" Value="NConsole.ArgumentAttribute" Type="string" Action="write" />
+                <RegistryValue Root="HKCR" Key="CLSID\{39CDBF3F-BF22-3E45-8976-96F883F54376}\InprocServer32\1.0.5828.40276" Name="Assembly" Value="NConsole, Version=1.0.5828.40276, Culture=neutral, PublicKeyToken=null" Type="string" Action="write" />
+                <RegistryValue Root="HKCR" Key="CLSID\{39CDBF3F-BF22-3E45-8976-96F883F54376}\InprocServer32\1.0.5828.40276" Name="RuntimeVersion" Value="v4.0.30319" Type="string" Action="write" />
+                <RegistryValue Root="HKCR" Key="CLSID\{39CDBF3F-BF22-3E45-8976-96F883F54376}\InprocServer32\1.0.5828.40276" Name="CodeBase" Value="file:///[#filEA326544F4E25C02E5E5DC3144171768]" Type="string" Action="write" />
+                <RegistryValue Root="HKCR" Key="CLSID\{39CDBF3F-BF22-3E45-8976-96F883F54376}\InprocServer32" Name="Class" Value="NConsole.ArgumentAttribute" Type="string" Action="write" />
+                <RegistryValue Root="HKCR" Key="CLSID\{39CDBF3F-BF22-3E45-8976-96F883F54376}\InprocServer32" Name="Assembly" Value="NConsole, Version=1.0.5828.40276, Culture=neutral, PublicKeyToken=null" Type="string" Action="write" />
+                <RegistryValue Root="HKCR" Key="CLSID\{39CDBF3F-BF22-3E45-8976-96F883F54376}\InprocServer32" Name="RuntimeVersion" Value="v4.0.30319" Type="string" Action="write" />
+                <RegistryValue Root="HKCR" Key="CLSID\{39CDBF3F-BF22-3E45-8976-96F883F54376}\InprocServer32" Name="CodeBase" Value="file:///[#filEA326544F4E25C02E5E5DC3144171768]" Type="string" Action="write" />
+                <RegistryValue Root="HKCR" Key="CLSID\{4B4413C6-6F52-312A-A170-4D2B30642CDA}\Implemented Categories\{62C8FE65-4EBB-45e7-B440-6E39B2CDBF29}" Value="" Type="string" Action="write" />
+                <RegistryValue Root="HKCR" Key="CLSID\{4B4413C6-6F52-312A-A170-4D2B30642CDA}\InprocServer32\1.0.5828.40276" Name="Class" Value="NConsole.ConsoleHost" Type="string" Action="write" />
+                <RegistryValue Root="HKCR" Key="CLSID\{4B4413C6-6F52-312A-A170-4D2B30642CDA}\InprocServer32\1.0.5828.40276" Name="Assembly" Value="NConsole, Version=1.0.5828.40276, Culture=neutral, PublicKeyToken=null" Type="string" Action="write" />
+                <RegistryValue Root="HKCR" Key="CLSID\{4B4413C6-6F52-312A-A170-4D2B30642CDA}\InprocServer32\1.0.5828.40276" Name="RuntimeVersion" Value="v4.0.30319" Type="string" Action="write" />
+                <RegistryValue Root="HKCR" Key="CLSID\{4B4413C6-6F52-312A-A170-4D2B30642CDA}\InprocServer32\1.0.5828.40276" Name="CodeBase" Value="file:///[#filEA326544F4E25C02E5E5DC3144171768]" Type="string" Action="write" />
+                <RegistryValue Root="HKCR" Key="CLSID\{4B4413C6-6F52-312A-A170-4D2B30642CDA}\InprocServer32" Name="Class" Value="NConsole.ConsoleHost" Type="string" Action="write" />
+                <RegistryValue Root="HKCR" Key="CLSID\{4B4413C6-6F52-312A-A170-4D2B30642CDA}\InprocServer32" Name="Assembly" Value="NConsole, Version=1.0.5828.40276, Culture=neutral, PublicKeyToken=null" Type="string" Action="write" />
+                <RegistryValue Root="HKCR" Key="CLSID\{4B4413C6-6F52-312A-A170-4D2B30642CDA}\InprocServer32" Name="RuntimeVersion" Value="v4.0.30319" Type="string" Action="write" />
+                <RegistryValue Root="HKCR" Key="CLSID\{4B4413C6-6F52-312A-A170-4D2B30642CDA}\InprocServer32" Name="CodeBase" Value="file:///[#filEA326544F4E25C02E5E5DC3144171768]" Type="string" Action="write" />
+                <RegistryValue Root="HKCR" Key="CLSID\{A62DB9DD-593F-302F-BD7B-6EDD967DB61A}\Implemented Categories\{62C8FE65-4EBB-45e7-B440-6E39B2CDBF29}" Value="" Type="string" Action="write" />
+                <RegistryValue Root="HKCR" Key="CLSID\{A62DB9DD-593F-302F-BD7B-6EDD967DB61A}\InprocServer32\1.0.5828.40276" Name="Class" Value="NConsole.HelpCommand" Type="string" Action="write" />
+                <RegistryValue Root="HKCR" Key="CLSID\{A62DB9DD-593F-302F-BD7B-6EDD967DB61A}\InprocServer32\1.0.5828.40276" Name="Assembly" Value="NConsole, Version=1.0.5828.40276, Culture=neutral, PublicKeyToken=null" Type="string" Action="write" />
+                <RegistryValue Root="HKCR" Key="CLSID\{A62DB9DD-593F-302F-BD7B-6EDD967DB61A}\InprocServer32\1.0.5828.40276" Name="RuntimeVersion" Value="v4.0.30319" Type="string" Action="write" />
+                <RegistryValue Root="HKCR" Key="CLSID\{A62DB9DD-593F-302F-BD7B-6EDD967DB61A}\InprocServer32\1.0.5828.40276" Name="CodeBase" Value="file:///[#filEA326544F4E25C02E5E5DC3144171768]" Type="string" Action="write" />
+                <RegistryValue Root="HKCR" Key="CLSID\{A62DB9DD-593F-302F-BD7B-6EDD967DB61A}\InprocServer32" Name="Class" Value="NConsole.HelpCommand" Type="string" Action="write" />
+                <RegistryValue Root="HKCR" Key="CLSID\{A62DB9DD-593F-302F-BD7B-6EDD967DB61A}\InprocServer32" Name="Assembly" Value="NConsole, Version=1.0.5828.40276, Culture=neutral, PublicKeyToken=null" Type="string" Action="write" />
+                <RegistryValue Root="HKCR" Key="CLSID\{A62DB9DD-593F-302F-BD7B-6EDD967DB61A}\InprocServer32" Name="RuntimeVersion" Value="v4.0.30319" Type="string" Action="write" />
+                <RegistryValue Root="HKCR" Key="CLSID\{A62DB9DD-593F-302F-BD7B-6EDD967DB61A}\InprocServer32" Name="CodeBase" Value="file:///[#filEA326544F4E25C02E5E5DC3144171768]" Type="string" Action="write" />
+            </Component>
+            <Component Id="cmp4EF681E940C9E20EA080DB3DA5BFF531" Directory="RootDirectory" Guid="*">
+                <File Id="filE1465DA3401877B048DC334009AB18B4" KeyPath="yes" Source="$(var.SourcePath)\NConsole.xml" />
+            </Component>
+            <Component Id="cmp6F0300C5B63980FD2F1566987FE7F216" Directory="RootDirectory" Guid="*">
+                <File Id="filCCECE5841B510C7D3FCB3A6E246AE174" KeyPath="yes" Source="$(var.SourcePath)\Newtonsoft.Json.dll" />
+            </Component>
+            <Component Id="cmp20174E0C694A4A5926FFFA07E361BA39" Directory="RootDirectory" Guid="*">
+                <File Id="filEABCE0C3E6A9FBB38D59A1965E694418" KeyPath="yes" Source="$(var.SourcePath)\Newtonsoft.Json.xml" />
+            </Component>
+            <Component Id="cmpDB0E1E99867094F8CB9FF5C59686A391" Directory="RootDirectory" Guid="*">
+                <Class Id="{12364A1C-E664-35E6-BB70-491492AAFFBA}" Context="InprocServer32" Description="NJsonSchema.CodeGeneration.TypeScript.TypeScriptTypeResolver" ThreadingModel="both" ForeignServer="mscoree.dll">
+                    <ProgId Id="NJsonSchema.CodeGeneration.TypeScript.TypeScriptTypeResolver" Description="NJsonSchema.CodeGeneration.TypeScript.TypeScriptTypeResolver" />
+                </Class>
+                <Class Id="{87494461-7D3C-3089-AF25-5A3B615841D3}" Context="InprocServer32" Description="NJsonSchema.CodeGeneration.EnumerationEntry" ThreadingModel="both" ForeignServer="mscoree.dll">
+                    <ProgId Id="NJsonSchema.CodeGeneration.EnumerationEntry" Description="NJsonSchema.CodeGeneration.EnumerationEntry" />
+                </Class>
+                <Class Id="{BC5297EB-DCBF-3FB9-B0D5-33000F585C9B}" Context="InprocServer32" Description="NJsonSchema.CodeGeneration.CSharp.CSharpGeneratorSettings" ThreadingModel="both" ForeignServer="mscoree.dll">
+                    <ProgId Id="NJsonSchema.CodeGeneration.CSharp.CSharpGeneratorSettings" Description="NJsonSchema.CodeGeneration.CSharp.CSharpGeneratorSettings" />
+                </Class>
+                <Class Id="{F649C58C-D464-39A8-8104-751DF734831C}" Context="InprocServer32" Description="NJsonSchema.CodeGeneration.TypeGeneratorResult" ThreadingModel="both" ForeignServer="mscoree.dll">
+                    <ProgId Id="NJsonSchema.CodeGeneration.TypeGeneratorResult" Description="NJsonSchema.CodeGeneration.TypeGeneratorResult" />
+                </Class>
+                <File Id="fil69E69326265A56E58AABD23A6FA13906" KeyPath="yes" Source="$(var.SourcePath)\NJsonSchema.CodeGeneration.dll" />
+                <ProgId Id="Record" />
+                <RegistryValue Root="HKCR" Key="CLSID\{12364A1C-E664-35E6-BB70-491492AAFFBA}\Implemented Categories\{62C8FE65-4EBB-45e7-B440-6E39B2CDBF29}" Value="" Type="string" Action="write" />
+                <RegistryValue Root="HKCR" Key="CLSID\{12364A1C-E664-35E6-BB70-491492AAFFBA}\InprocServer32\1.22.5836.1198" Name="Class" Value="NJsonSchema.CodeGeneration.TypeScript.TypeScriptTypeResolver" Type="string" Action="write" />
+                <RegistryValue Root="HKCR" Key="CLSID\{12364A1C-E664-35E6-BB70-491492AAFFBA}\InprocServer32\1.22.5836.1198" Name="Assembly" Value="NJsonSchema.CodeGeneration, Version=1.22.5836.1198, Culture=neutral, PublicKeyToken=null" Type="string" Action="write" />
+                <RegistryValue Root="HKCR" Key="CLSID\{12364A1C-E664-35E6-BB70-491492AAFFBA}\InprocServer32\1.22.5836.1198" Name="RuntimeVersion" Value="v4.0.30319" Type="string" Action="write" />
+                <RegistryValue Root="HKCR" Key="CLSID\{12364A1C-E664-35E6-BB70-491492AAFFBA}\InprocServer32\1.22.5836.1198" Name="CodeBase" Value="file:///[#fil69E69326265A56E58AABD23A6FA13906]" Type="string" Action="write" />
+                <RegistryValue Root="HKCR" Key="CLSID\{12364A1C-E664-35E6-BB70-491492AAFFBA}\InprocServer32" Name="Class" Value="NJsonSchema.CodeGeneration.TypeScript.TypeScriptTypeResolver" Type="string" Action="write" />
+                <RegistryValue Root="HKCR" Key="CLSID\{12364A1C-E664-35E6-BB70-491492AAFFBA}\InprocServer32" Name="Assembly" Value="NJsonSchema.CodeGeneration, Version=1.22.5836.1198, Culture=neutral, PublicKeyToken=null" Type="string" Action="write" />
+                <RegistryValue Root="HKCR" Key="CLSID\{12364A1C-E664-35E6-BB70-491492AAFFBA}\InprocServer32" Name="RuntimeVersion" Value="v4.0.30319" Type="string" Action="write" />
+                <RegistryValue Root="HKCR" Key="CLSID\{12364A1C-E664-35E6-BB70-491492AAFFBA}\InprocServer32" Name="CodeBase" Value="file:///[#fil69E69326265A56E58AABD23A6FA13906]" Type="string" Action="write" />
+                <RegistryValue Root="HKCR" Key="CLSID\{87494461-7D3C-3089-AF25-5A3B615841D3}\Implemented Categories\{62C8FE65-4EBB-45e7-B440-6E39B2CDBF29}" Value="" Type="string" Action="write" />
+                <RegistryValue Root="HKCR" Key="CLSID\{87494461-7D3C-3089-AF25-5A3B615841D3}\InprocServer32\1.22.5836.1198" Name="Class" Value="NJsonSchema.CodeGeneration.EnumerationEntry" Type="string" Action="write" />
+                <RegistryValue Root="HKCR" Key="CLSID\{87494461-7D3C-3089-AF25-5A3B615841D3}\InprocServer32\1.22.5836.1198" Name="Assembly" Value="NJsonSchema.CodeGeneration, Version=1.22.5836.1198, Culture=neutral, PublicKeyToken=null" Type="string" Action="write" />
+                <RegistryValue Root="HKCR" Key="CLSID\{87494461-7D3C-3089-AF25-5A3B615841D3}\InprocServer32\1.22.5836.1198" Name="RuntimeVersion" Value="v4.0.30319" Type="string" Action="write" />
+                <RegistryValue Root="HKCR" Key="CLSID\{87494461-7D3C-3089-AF25-5A3B615841D3}\InprocServer32\1.22.5836.1198" Name="CodeBase" Value="file:///[#fil69E69326265A56E58AABD23A6FA13906]" Type="string" Action="write" />
+                <RegistryValue Root="HKCR" Key="CLSID\{87494461-7D3C-3089-AF25-5A3B615841D3}\InprocServer32" Name="Class" Value="NJsonSchema.CodeGeneration.EnumerationEntry" Type="string" Action="write" />
+                <RegistryValue Root="HKCR" Key="CLSID\{87494461-7D3C-3089-AF25-5A3B615841D3}\InprocServer32" Name="Assembly" Value="NJsonSchema.CodeGeneration, Version=1.22.5836.1198, Culture=neutral, PublicKeyToken=null" Type="string" Action="write" />
+                <RegistryValue Root="HKCR" Key="CLSID\{87494461-7D3C-3089-AF25-5A3B615841D3}\InprocServer32" Name="RuntimeVersion" Value="v4.0.30319" Type="string" Action="write" />
+                <RegistryValue Root="HKCR" Key="CLSID\{87494461-7D3C-3089-AF25-5A3B615841D3}\InprocServer32" Name="CodeBase" Value="file:///[#fil69E69326265A56E58AABD23A6FA13906]" Type="string" Action="write" />
+                <RegistryValue Root="HKCR" Key="CLSID\{BC5297EB-DCBF-3FB9-B0D5-33000F585C9B}\Implemented Categories\{62C8FE65-4EBB-45e7-B440-6E39B2CDBF29}" Value="" Type="string" Action="write" />
+                <RegistryValue Root="HKCR" Key="CLSID\{BC5297EB-DCBF-3FB9-B0D5-33000F585C9B}\InprocServer32\1.22.5836.1198" Name="Class" Value="NJsonSchema.CodeGeneration.CSharp.CSharpGeneratorSettings" Type="string" Action="write" />
+                <RegistryValue Root="HKCR" Key="CLSID\{BC5297EB-DCBF-3FB9-B0D5-33000F585C9B}\InprocServer32\1.22.5836.1198" Name="Assembly" Value="NJsonSchema.CodeGeneration, Version=1.22.5836.1198, Culture=neutral, PublicKeyToken=null" Type="string" Action="write" />
+                <RegistryValue Root="HKCR" Key="CLSID\{BC5297EB-DCBF-3FB9-B0D5-33000F585C9B}\InprocServer32\1.22.5836.1198" Name="RuntimeVersion" Value="v4.0.30319" Type="string" Action="write" />
+                <RegistryValue Root="HKCR" Key="CLSID\{BC5297EB-DCBF-3FB9-B0D5-33000F585C9B}\InprocServer32\1.22.5836.1198" Name="CodeBase" Value="file:///[#fil69E69326265A56E58AABD23A6FA13906]" Type="string" Action="write" />
+                <RegistryValue Root="HKCR" Key="CLSID\{BC5297EB-DCBF-3FB9-B0D5-33000F585C9B}\InprocServer32" Name="Class" Value="NJsonSchema.CodeGeneration.CSharp.CSharpGeneratorSettings" Type="string" Action="write" />
+                <RegistryValue Root="HKCR" Key="CLSID\{BC5297EB-DCBF-3FB9-B0D5-33000F585C9B}\InprocServer32" Name="Assembly" Value="NJsonSchema.CodeGeneration, Version=1.22.5836.1198, Culture=neutral, PublicKeyToken=null" Type="string" Action="write" />
+                <RegistryValue Root="HKCR" Key="CLSID\{BC5297EB-DCBF-3FB9-B0D5-33000F585C9B}\InprocServer32" Name="RuntimeVersion" Value="v4.0.30319" Type="string" Action="write" />
+                <RegistryValue Root="HKCR" Key="CLSID\{BC5297EB-DCBF-3FB9-B0D5-33000F585C9B}\InprocServer32" Name="CodeBase" Value="file:///[#fil69E69326265A56E58AABD23A6FA13906]" Type="string" Action="write" />
+                <RegistryValue Root="HKCR" Key="CLSID\{F649C58C-D464-39A8-8104-751DF734831C}\Implemented Categories\{62C8FE65-4EBB-45e7-B440-6E39B2CDBF29}" Value="" Type="string" Action="write" />
+                <RegistryValue Root="HKCR" Key="CLSID\{F649C58C-D464-39A8-8104-751DF734831C}\InprocServer32\1.22.5836.1198" Name="Class" Value="NJsonSchema.CodeGeneration.TypeGeneratorResult" Type="string" Action="write" />
+                <RegistryValue Root="HKCR" Key="CLSID\{F649C58C-D464-39A8-8104-751DF734831C}\InprocServer32\1.22.5836.1198" Name="Assembly" Value="NJsonSchema.CodeGeneration, Version=1.22.5836.1198, Culture=neutral, PublicKeyToken=null" Type="string" Action="write" />
+                <RegistryValue Root="HKCR" Key="CLSID\{F649C58C-D464-39A8-8104-751DF734831C}\InprocServer32\1.22.5836.1198" Name="RuntimeVersion" Value="v4.0.30319" Type="string" Action="write" />
+                <RegistryValue Root="HKCR" Key="CLSID\{F649C58C-D464-39A8-8104-751DF734831C}\InprocServer32\1.22.5836.1198" Name="CodeBase" Value="file:///[#fil69E69326265A56E58AABD23A6FA13906]" Type="string" Action="write" />
+                <RegistryValue Root="HKCR" Key="CLSID\{F649C58C-D464-39A8-8104-751DF734831C}\InprocServer32" Name="Class" Value="NJsonSchema.CodeGeneration.TypeGeneratorResult" Type="string" Action="write" />
+                <RegistryValue Root="HKCR" Key="CLSID\{F649C58C-D464-39A8-8104-751DF734831C}\InprocServer32" Name="Assembly" Value="NJsonSchema.CodeGeneration, Version=1.22.5836.1198, Culture=neutral, PublicKeyToken=null" Type="string" Action="write" />
+                <RegistryValue Root="HKCR" Key="CLSID\{F649C58C-D464-39A8-8104-751DF734831C}\InprocServer32" Name="RuntimeVersion" Value="v4.0.30319" Type="string" Action="write" />
+                <RegistryValue Root="HKCR" Key="CLSID\{F649C58C-D464-39A8-8104-751DF734831C}\InprocServer32" Name="CodeBase" Value="file:///[#fil69E69326265A56E58AABD23A6FA13906]" Type="string" Action="write" />
+                <RegistryValue Root="HKCR" Key="Record\{81EFCEED-3836-3C3D-AB11-EC647DB45076}\1.22.5836.1198" Name="Class" Value="NJsonSchema.CodeGeneration.CSharp.CSharpDateTimeType" Type="string" Action="write" />
+                <RegistryValue Root="HKCR" Key="Record\{81EFCEED-3836-3C3D-AB11-EC647DB45076}\1.22.5836.1198" Name="Assembly" Value="NJsonSchema.CodeGeneration, Version=1.22.5836.1198, Culture=neutral, PublicKeyToken=null" Type="string" Action="write" />
+                <RegistryValue Root="HKCR" Key="Record\{81EFCEED-3836-3C3D-AB11-EC647DB45076}\1.22.5836.1198" Name="RuntimeVersion" Value="v4.0.30319" Type="string" Action="write" />
+                <RegistryValue Root="HKCR" Key="Record\{81EFCEED-3836-3C3D-AB11-EC647DB45076}\1.22.5836.1198" Name="CodeBase" Value="file:///[#fil69E69326265A56E58AABD23A6FA13906]" Type="string" Action="write" />
+            </Component>
+            <Component Id="cmp0F72DC80E66380C61176B1A472BDB203" Directory="RootDirectory" Guid="*">
+                <File Id="fil967F1D6FED5D8E55E7C4B8711B422729" KeyPath="yes" Source="$(var.SourcePath)\NJsonSchema.CodeGeneration.pdb" />
+            </Component>
+            <Component Id="cmp19FE2E6712C318DF128B0BEEEAC96FAD" Directory="RootDirectory" Guid="*">
+                <File Id="filC0CB432EEDC939D89C8438BACBC5F227" KeyPath="yes" Source="$(var.SourcePath)\NJsonSchema.CodeGeneration.xml" />
+            </Component>
+            <Component Id="cmpCFDF9B03906A160A23B423DF1D391540" Directory="RootDirectory" Guid="*">
+                <Class Id="{105DCB80-E1C1-3EF3-ACFA-B755E7FCFEEE}" Context="InprocServer32" Description="NJsonSchema.JsonProperty" ThreadingModel="both" ForeignServer="mscoree.dll">
+                    <ProgId Id="NJsonSchema.JsonProperty" Description="NJsonSchema.JsonProperty" />
+                </Class>
+                <Class Id="{7B98DABC-CF0A-34C4-A097-9E3373A6CF7B}" Context="InprocServer32" Description="NJsonSchema.SchemaResolver" ThreadingModel="both" ForeignServer="mscoree.dll">
+                    <ProgId Id="NJsonSchema.SchemaResolver" Description="NJsonSchema.SchemaResolver" />
+                </Class>
+                <Class Id="{8AEDB779-133F-35C7-B101-50B849ED688B}" Context="InprocServer32" Description="NJsonSchema.JsonSchema4" ThreadingModel="both" ForeignServer="mscoree.dll">
+                    <ProgId Id="NJsonSchema.JsonSchema4" Description="NJsonSchema.JsonSchema4" />
+                </Class>
+                <Class Id="{AA8CF092-F45F-34EF-B468-AC710623711F}" Context="InprocServer32" Description="NJsonSchema.JsonSchemaGeneratorSettings" ThreadingModel="both" ForeignServer="mscoree.dll">
+                    <ProgId Id="NJsonSchema.JsonSchemaGeneratorSettings" Description="NJsonSchema.JsonSchemaGeneratorSettings" />
+                </Class>
+                <File Id="filE7D2BAF36BE70670FE414AAABB6765E1" KeyPath="yes" Source="$(var.SourcePath)\NJsonSchema.dll" />
+                <ProgId Id="Record" />
+                <RegistryValue Root="HKCR" Key="CLSID\{105DCB80-E1C1-3EF3-ACFA-B755E7FCFEEE}\Implemented Categories\{62C8FE65-4EBB-45e7-B440-6E39B2CDBF29}" Value="" Type="string" Action="write" />
+                <RegistryValue Root="HKCR" Key="CLSID\{105DCB80-E1C1-3EF3-ACFA-B755E7FCFEEE}\InprocServer32\1.22.5836.1197" Name="Class" Value="NJsonSchema.JsonProperty" Type="string" Action="write" />
+                <RegistryValue Root="HKCR" Key="CLSID\{105DCB80-E1C1-3EF3-ACFA-B755E7FCFEEE}\InprocServer32\1.22.5836.1197" Name="Assembly" Value="NJsonSchema, Version=1.22.5836.1197, Culture=neutral, PublicKeyToken=null" Type="string" Action="write" />
+                <RegistryValue Root="HKCR" Key="CLSID\{105DCB80-E1C1-3EF3-ACFA-B755E7FCFEEE}\InprocServer32\1.22.5836.1197" Name="RuntimeVersion" Value="v4.0.30319" Type="string" Action="write" />
+                <RegistryValue Root="HKCR" Key="CLSID\{105DCB80-E1C1-3EF3-ACFA-B755E7FCFEEE}\InprocServer32\1.22.5836.1197" Name="CodeBase" Value="file:///[#filE7D2BAF36BE70670FE414AAABB6765E1]" Type="string" Action="write" />
+                <RegistryValue Root="HKCR" Key="CLSID\{105DCB80-E1C1-3EF3-ACFA-B755E7FCFEEE}\InprocServer32" Name="Class" Value="NJsonSchema.JsonProperty" Type="string" Action="write" />
+                <RegistryValue Root="HKCR" Key="CLSID\{105DCB80-E1C1-3EF3-ACFA-B755E7FCFEEE}\InprocServer32" Name="Assembly" Value="NJsonSchema, Version=1.22.5836.1197, Culture=neutral, PublicKeyToken=null" Type="string" Action="write" />
+                <RegistryValue Root="HKCR" Key="CLSID\{105DCB80-E1C1-3EF3-ACFA-B755E7FCFEEE}\InprocServer32" Name="RuntimeVersion" Value="v4.0.30319" Type="string" Action="write" />
+                <RegistryValue Root="HKCR" Key="CLSID\{105DCB80-E1C1-3EF3-ACFA-B755E7FCFEEE}\InprocServer32" Name="CodeBase" Value="file:///[#filE7D2BAF36BE70670FE414AAABB6765E1]" Type="string" Action="write" />
+                <RegistryValue Root="HKCR" Key="CLSID\{7B98DABC-CF0A-34C4-A097-9E3373A6CF7B}\Implemented Categories\{62C8FE65-4EBB-45e7-B440-6E39B2CDBF29}" Value="" Type="string" Action="write" />
+                <RegistryValue Root="HKCR" Key="CLSID\{7B98DABC-CF0A-34C4-A097-9E3373A6CF7B}\InprocServer32\1.22.5836.1197" Name="Class" Value="NJsonSchema.SchemaResolver" Type="string" Action="write" />
+                <RegistryValue Root="HKCR" Key="CLSID\{7B98DABC-CF0A-34C4-A097-9E3373A6CF7B}\InprocServer32\1.22.5836.1197" Name="Assembly" Value="NJsonSchema, Version=1.22.5836.1197, Culture=neutral, PublicKeyToken=null" Type="string" Action="write" />
+                <RegistryValue Root="HKCR" Key="CLSID\{7B98DABC-CF0A-34C4-A097-9E3373A6CF7B}\InprocServer32\1.22.5836.1197" Name="RuntimeVersion" Value="v4.0.30319" Type="string" Action="write" />
+                <RegistryValue Root="HKCR" Key="CLSID\{7B98DABC-CF0A-34C4-A097-9E3373A6CF7B}\InprocServer32\1.22.5836.1197" Name="CodeBase" Value="file:///[#filE7D2BAF36BE70670FE414AAABB6765E1]" Type="string" Action="write" />
+                <RegistryValue Root="HKCR" Key="CLSID\{7B98DABC-CF0A-34C4-A097-9E3373A6CF7B}\InprocServer32" Name="Class" Value="NJsonSchema.SchemaResolver" Type="string" Action="write" />
+                <RegistryValue Root="HKCR" Key="CLSID\{7B98DABC-CF0A-34C4-A097-9E3373A6CF7B}\InprocServer32" Name="Assembly" Value="NJsonSchema, Version=1.22.5836.1197, Culture=neutral, PublicKeyToken=null" Type="string" Action="write" />
+                <RegistryValue Root="HKCR" Key="CLSID\{7B98DABC-CF0A-34C4-A097-9E3373A6CF7B}\InprocServer32" Name="RuntimeVersion" Value="v4.0.30319" Type="string" Action="write" />
+                <RegistryValue Root="HKCR" Key="CLSID\{7B98DABC-CF0A-34C4-A097-9E3373A6CF7B}\InprocServer32" Name="CodeBase" Value="file:///[#filE7D2BAF36BE70670FE414AAABB6765E1]" Type="string" Action="write" />
+                <RegistryValue Root="HKCR" Key="CLSID\{8AEDB779-133F-35C7-B101-50B849ED688B}\Implemented Categories\{62C8FE65-4EBB-45e7-B440-6E39B2CDBF29}" Value="" Type="string" Action="write" />
+                <RegistryValue Root="HKCR" Key="CLSID\{8AEDB779-133F-35C7-B101-50B849ED688B}\InprocServer32\1.22.5836.1197" Name="Class" Value="NJsonSchema.JsonSchema4" Type="string" Action="write" />
+                <RegistryValue Root="HKCR" Key="CLSID\{8AEDB779-133F-35C7-B101-50B849ED688B}\InprocServer32\1.22.5836.1197" Name="Assembly" Value="NJsonSchema, Version=1.22.5836.1197, Culture=neutral, PublicKeyToken=null" Type="string" Action="write" />
+                <RegistryValue Root="HKCR" Key="CLSID\{8AEDB779-133F-35C7-B101-50B849ED688B}\InprocServer32\1.22.5836.1197" Name="RuntimeVersion" Value="v4.0.30319" Type="string" Action="write" />
+                <RegistryValue Root="HKCR" Key="CLSID\{8AEDB779-133F-35C7-B101-50B849ED688B}\InprocServer32\1.22.5836.1197" Name="CodeBase" Value="file:///[#filE7D2BAF36BE70670FE414AAABB6765E1]" Type="string" Action="write" />
+                <RegistryValue Root="HKCR" Key="CLSID\{8AEDB779-133F-35C7-B101-50B849ED688B}\InprocServer32" Name="Class" Value="NJsonSchema.JsonSchema4" Type="string" Action="write" />
+                <RegistryValue Root="HKCR" Key="CLSID\{8AEDB779-133F-35C7-B101-50B849ED688B}\InprocServer32" Name="Assembly" Value="NJsonSchema, Version=1.22.5836.1197, Culture=neutral, PublicKeyToken=null" Type="string" Action="write" />
+                <RegistryValue Root="HKCR" Key="CLSID\{8AEDB779-133F-35C7-B101-50B849ED688B}\InprocServer32" Name="RuntimeVersion" Value="v4.0.30319" Type="string" Action="write" />
+                <RegistryValue Root="HKCR" Key="CLSID\{8AEDB779-133F-35C7-B101-50B849ED688B}\InprocServer32" Name="CodeBase" Value="file:///[#filE7D2BAF36BE70670FE414AAABB6765E1]" Type="string" Action="write" />
+                <RegistryValue Root="HKCR" Key="CLSID\{AA8CF092-F45F-34EF-B468-AC710623711F}\Implemented Categories\{62C8FE65-4EBB-45e7-B440-6E39B2CDBF29}" Value="" Type="string" Action="write" />
+                <RegistryValue Root="HKCR" Key="CLSID\{AA8CF092-F45F-34EF-B468-AC710623711F}\InprocServer32\1.22.5836.1197" Name="Class" Value="NJsonSchema.JsonSchemaGeneratorSettings" Type="string" Action="write" />
+                <RegistryValue Root="HKCR" Key="CLSID\{AA8CF092-F45F-34EF-B468-AC710623711F}\InprocServer32\1.22.5836.1197" Name="Assembly" Value="NJsonSchema, Version=1.22.5836.1197, Culture=neutral, PublicKeyToken=null" Type="string" Action="write" />
+                <RegistryValue Root="HKCR" Key="CLSID\{AA8CF092-F45F-34EF-B468-AC710623711F}\InprocServer32\1.22.5836.1197" Name="RuntimeVersion" Value="v4.0.30319" Type="string" Action="write" />
+                <RegistryValue Root="HKCR" Key="CLSID\{AA8CF092-F45F-34EF-B468-AC710623711F}\InprocServer32\1.22.5836.1197" Name="CodeBase" Value="file:///[#filE7D2BAF36BE70670FE414AAABB6765E1]" Type="string" Action="write" />
+                <RegistryValue Root="HKCR" Key="CLSID\{AA8CF092-F45F-34EF-B468-AC710623711F}\InprocServer32" Name="Class" Value="NJsonSchema.JsonSchemaGeneratorSettings" Type="string" Action="write" />
+                <RegistryValue Root="HKCR" Key="CLSID\{AA8CF092-F45F-34EF-B468-AC710623711F}\InprocServer32" Name="Assembly" Value="NJsonSchema, Version=1.22.5836.1197, Culture=neutral, PublicKeyToken=null" Type="string" Action="write" />
+                <RegistryValue Root="HKCR" Key="CLSID\{AA8CF092-F45F-34EF-B468-AC710623711F}\InprocServer32" Name="RuntimeVersion" Value="v4.0.30319" Type="string" Action="write" />
+                <RegistryValue Root="HKCR" Key="CLSID\{AA8CF092-F45F-34EF-B468-AC710623711F}\InprocServer32" Name="CodeBase" Value="file:///[#filE7D2BAF36BE70670FE414AAABB6765E1]" Type="string" Action="write" />
+                <RegistryValue Root="HKCR" Key="Record\{2FEC7C30-F8D4-3CC2-8D8F-6DC0DBE5203D}\1.22.5836.1197" Name="Class" Value="NJsonSchema.JsonObjectType" Type="string" Action="write" />
+                <RegistryValue Root="HKCR" Key="Record\{2FEC7C30-F8D4-3CC2-8D8F-6DC0DBE5203D}\1.22.5836.1197" Name="Assembly" Value="NJsonSchema, Version=1.22.5836.1197, Culture=neutral, PublicKeyToken=null" Type="string" Action="write" />
+                <RegistryValue Root="HKCR" Key="Record\{2FEC7C30-F8D4-3CC2-8D8F-6DC0DBE5203D}\1.22.5836.1197" Name="RuntimeVersion" Value="v4.0.30319" Type="string" Action="write" />
+                <RegistryValue Root="HKCR" Key="Record\{2FEC7C30-F8D4-3CC2-8D8F-6DC0DBE5203D}\1.22.5836.1197" Name="CodeBase" Value="file:///[#filE7D2BAF36BE70670FE414AAABB6765E1]" Type="string" Action="write" />
+                <RegistryValue Root="HKCR" Key="Record\{9A0C9994-7AB9-31DD-A73A-93CB8B533785}\1.22.5836.1197" Name="Class" Value="NJsonSchema.EnumHandling" Type="string" Action="write" />
+                <RegistryValue Root="HKCR" Key="Record\{9A0C9994-7AB9-31DD-A73A-93CB8B533785}\1.22.5836.1197" Name="Assembly" Value="NJsonSchema, Version=1.22.5836.1197, Culture=neutral, PublicKeyToken=null" Type="string" Action="write" />
+                <RegistryValue Root="HKCR" Key="Record\{9A0C9994-7AB9-31DD-A73A-93CB8B533785}\1.22.5836.1197" Name="RuntimeVersion" Value="v4.0.30319" Type="string" Action="write" />
+                <RegistryValue Root="HKCR" Key="Record\{9A0C9994-7AB9-31DD-A73A-93CB8B533785}\1.22.5836.1197" Name="CodeBase" Value="file:///[#filE7D2BAF36BE70670FE414AAABB6765E1]" Type="string" Action="write" />
+                <RegistryValue Root="HKCR" Key="Record\{B61ACC15-F522-3DE8-8B1E-882771E56291}\1.22.5836.1197" Name="Class" Value="NJsonSchema.Validation.ValidationErrorKind" Type="string" Action="write" />
+                <RegistryValue Root="HKCR" Key="Record\{B61ACC15-F522-3DE8-8B1E-882771E56291}\1.22.5836.1197" Name="Assembly" Value="NJsonSchema, Version=1.22.5836.1197, Culture=neutral, PublicKeyToken=null" Type="string" Action="write" />
+                <RegistryValue Root="HKCR" Key="Record\{B61ACC15-F522-3DE8-8B1E-882771E56291}\1.22.5836.1197" Name="RuntimeVersion" Value="v4.0.30319" Type="string" Action="write" />
+                <RegistryValue Root="HKCR" Key="Record\{B61ACC15-F522-3DE8-8B1E-882771E56291}\1.22.5836.1197" Name="CodeBase" Value="file:///[#filE7D2BAF36BE70670FE414AAABB6765E1]" Type="string" Action="write" />
+            </Component>
+            <Component Id="cmp1C1136F93E85EEFA43E6D2D9FFB0B6F2" Directory="RootDirectory" Guid="*">
+                <File Id="filD695A73671F7C09A8F5F9B000178428E" KeyPath="yes" Source="$(var.SourcePath)\NJsonSchema.xml" />
+            </Component>
+            <Component Id="cmpD433CB41F7E59DBB651203A1637871EF" Directory="RootDirectory" Guid="*">
+                <Class Id="{28530D81-4929-32D5-B681-332A95544B7A}" Context="InprocServer32" Description="NSwag.CodeGeneration.ClientGenerators.ClientGeneratorBaseSettings" ThreadingModel="both" ForeignServer="mscoree.dll">
+                    <ProgId Id="NSwag.CodeGeneration.ClientGenerators.ClientGeneratorBaseSettings" Description="NSwag.CodeGeneration.ClientGenerators.ClientGeneratorBaseSettings" />
+                </Class>
+                <Class Id="{2A55AE34-EB70-32B0-840C-B44937B11C51}" Context="InprocServer32" Description="NSwag.CodeGeneration.SwaggerGenerators.WebApi.AssemblyTypeToSwaggerGeneratorSettings" ThreadingModel="both" ForeignServer="mscoree.dll">
+                    <ProgId Id="NSwag.CodeGeneration.SwaggerGenerators.WebApi.AssemblyTypeToSwaggerGeneratorSettings" Description="NSwag.CodeGeneration.SwaggerGenerators.WebApi.AssemblyTypeToSwaggerGeneratorSettings" />
+                </Class>
+                <Class Id="{4BA4C063-4E69-3679-9BB9-4F613F5A6DDD}" Context="InprocServer32" Description="NSwag.CodeGeneration.SwaggerGenerators.WebApi.WebApiToSwaggerGeneratorSettings" ThreadingModel="both" ForeignServer="mscoree.dll">
+                    <ProgId Id="NSwag.CodeGeneration.SwaggerGenerators.WebApi.WebApiToSwaggerGeneratorSettings" Description="NSwag.CodeGeneration.SwaggerGenerators.WebApi.WebApiToSwaggerGeneratorSettings" />
+                </Class>
+                <Class Id="{4BE5DD6F-875A-33CC-8E4B-8FD4D70BE3D3}" Context="InprocServer32" Description="NSwag.CodeGeneration.ClientGenerators.CSharp.SwaggerToCSharpGeneratorSettings" ThreadingModel="both" ForeignServer="mscoree.dll">
+                    <ProgId Id="NSwag.CodeGeneration.ClientGenerators.CSharp.SwaggerToCSharpGeneratorSettings" Description="NSwag.CodeGeneration.ClientGenerators.CSharp.SwaggerToCSharpGeneratorSettings" />
+                </Class>
+                <Class Id="{614E3F60-74A0-3E3C-B83A-407C40A94674}" Context="InprocServer32" Description="NSwag.CodeGeneration.ClientGenerators.TypeScript.SwaggerToTypeScriptGeneratorSettings" ThreadingModel="both" ForeignServer="mscoree.dll">
+                    <ProgId Id="NSwag.CodeGeneration.ClientGenerators.TypeScript.SwaggerToTypeScriptGeneratorSettings" Description="NSwag.CodeGeneration.ClientGenerators.TypeScript.SwaggerToTypeScriptGeneratorSettings" />
+                </Class>
+                <Class Id="{F25F4797-FD3D-328A-9BDA-EBC6B8699050}" Context="InprocServer32" Description="NSwag.CodeGeneration.SwaggerGenerators.WebApi.WebApiAssemblyToSwaggerGeneratorSettings" ThreadingModel="both" ForeignServer="mscoree.dll">
+                    <ProgId Id="NSwag.CodeGeneration.SwaggerGenerators.WebApi.WebApiAssemblyToSwaggerGeneratorSettings" Description="NSwag.CodeGeneration.SwaggerGenerators.WebApi.WebApiAssemblyToSwaggerGeneratorSettings" />
+                </Class>
+                <File Id="filDC94E2DB0A7DAD32A328930C80E6419C" KeyPath="yes" Source="$(var.SourcePath)\NSwag.CodeGeneration.dll" />
+                <ProgId Id="Record" />
+                <RegistryValue Root="HKCR" Key="CLSID\{28530D81-4929-32D5-B681-332A95544B7A}\Implemented Categories\{62C8FE65-4EBB-45e7-B440-6E39B2CDBF29}" Value="" Type="string" Action="write" />
+                <RegistryValue Root="HKCR" Key="CLSID\{28530D81-4929-32D5-B681-332A95544B7A}\InprocServer32\1.19.5855.37223" Name="Class" Value="NSwag.CodeGeneration.ClientGenerators.ClientGeneratorBaseSettings" Type="string" Action="write" />
+                <RegistryValue Root="HKCR" Key="CLSID\{28530D81-4929-32D5-B681-332A95544B7A}\InprocServer32\1.19.5855.37223" Name="Assembly" Value="NSwag.CodeGeneration, Version=1.19.5855.37223, Culture=neutral, PublicKeyToken=null" Type="string" Action="write" />
+                <RegistryValue Root="HKCR" Key="CLSID\{28530D81-4929-32D5-B681-332A95544B7A}\InprocServer32\1.19.5855.37223" Name="RuntimeVersion" Value="v4.0.30319" Type="string" Action="write" />
+                <RegistryValue Root="HKCR" Key="CLSID\{28530D81-4929-32D5-B681-332A95544B7A}\InprocServer32\1.19.5855.37223" Name="CodeBase" Value="file:///[#filDC94E2DB0A7DAD32A328930C80E6419C]" Type="string" Action="write" />
+                <RegistryValue Root="HKCR" Key="CLSID\{28530D81-4929-32D5-B681-332A95544B7A}\InprocServer32" Name="Class" Value="NSwag.CodeGeneration.ClientGenerators.ClientGeneratorBaseSettings" Type="string" Action="write" />
+                <RegistryValue Root="HKCR" Key="CLSID\{28530D81-4929-32D5-B681-332A95544B7A}\InprocServer32" Name="Assembly" Value="NSwag.CodeGeneration, Version=1.19.5855.37223, Culture=neutral, PublicKeyToken=null" Type="string" Action="write" />
+                <RegistryValue Root="HKCR" Key="CLSID\{28530D81-4929-32D5-B681-332A95544B7A}\InprocServer32" Name="RuntimeVersion" Value="v4.0.30319" Type="string" Action="write" />
+                <RegistryValue Root="HKCR" Key="CLSID\{28530D81-4929-32D5-B681-332A95544B7A}\InprocServer32" Name="CodeBase" Value="file:///[#filDC94E2DB0A7DAD32A328930C80E6419C]" Type="string" Action="write" />
+                <RegistryValue Root="HKCR" Key="CLSID\{2A55AE34-EB70-32B0-840C-B44937B11C51}\Implemented Categories\{62C8FE65-4EBB-45e7-B440-6E39B2CDBF29}" Value="" Type="string" Action="write" />
+                <RegistryValue Root="HKCR" Key="CLSID\{2A55AE34-EB70-32B0-840C-B44937B11C51}\InprocServer32\1.19.5855.37223" Name="Class" Value="NSwag.CodeGeneration.SwaggerGenerators.WebApi.AssemblyTypeToSwaggerGeneratorSettings" Type="string" Action="write" />
+                <RegistryValue Root="HKCR" Key="CLSID\{2A55AE34-EB70-32B0-840C-B44937B11C51}\InprocServer32\1.19.5855.37223" Name="Assembly" Value="NSwag.CodeGeneration, Version=1.19.5855.37223, Culture=neutral, PublicKeyToken=null" Type="string" Action="write" />
+                <RegistryValue Root="HKCR" Key="CLSID\{2A55AE34-EB70-32B0-840C-B44937B11C51}\InprocServer32\1.19.5855.37223" Name="RuntimeVersion" Value="v4.0.30319" Type="string" Action="write" />
+                <RegistryValue Root="HKCR" Key="CLSID\{2A55AE34-EB70-32B0-840C-B44937B11C51}\InprocServer32\1.19.5855.37223" Name="CodeBase" Value="file:///[#filDC94E2DB0A7DAD32A328930C80E6419C]" Type="string" Action="write" />
+                <RegistryValue Root="HKCR" Key="CLSID\{2A55AE34-EB70-32B0-840C-B44937B11C51}\InprocServer32" Name="Class" Value="NSwag.CodeGeneration.SwaggerGenerators.WebApi.AssemblyTypeToSwaggerGeneratorSettings" Type="string" Action="write" />
+                <RegistryValue Root="HKCR" Key="CLSID\{2A55AE34-EB70-32B0-840C-B44937B11C51}\InprocServer32" Name="Assembly" Value="NSwag.CodeGeneration, Version=1.19.5855.37223, Culture=neutral, PublicKeyToken=null" Type="string" Action="write" />
+                <RegistryValue Root="HKCR" Key="CLSID\{2A55AE34-EB70-32B0-840C-B44937B11C51}\InprocServer32" Name="RuntimeVersion" Value="v4.0.30319" Type="string" Action="write" />
+                <RegistryValue Root="HKCR" Key="CLSID\{2A55AE34-EB70-32B0-840C-B44937B11C51}\InprocServer32" Name="CodeBase" Value="file:///[#filDC94E2DB0A7DAD32A328930C80E6419C]" Type="string" Action="write" />
+                <RegistryValue Root="HKCR" Key="CLSID\{4BA4C063-4E69-3679-9BB9-4F613F5A6DDD}\Implemented Categories\{62C8FE65-4EBB-45e7-B440-6E39B2CDBF29}" Value="" Type="string" Action="write" />
+                <RegistryValue Root="HKCR" Key="CLSID\{4BA4C063-4E69-3679-9BB9-4F613F5A6DDD}\InprocServer32\1.19.5855.37223" Name="Class" Value="NSwag.CodeGeneration.SwaggerGenerators.WebApi.WebApiToSwaggerGeneratorSettings" Type="string" Action="write" />
+                <RegistryValue Root="HKCR" Key="CLSID\{4BA4C063-4E69-3679-9BB9-4F613F5A6DDD}\InprocServer32\1.19.5855.37223" Name="Assembly" Value="NSwag.CodeGeneration, Version=1.19.5855.37223, Culture=neutral, PublicKeyToken=null" Type="string" Action="write" />
+                <RegistryValue Root="HKCR" Key="CLSID\{4BA4C063-4E69-3679-9BB9-4F613F5A6DDD}\InprocServer32\1.19.5855.37223" Name="RuntimeVersion" Value="v4.0.30319" Type="string" Action="write" />
+                <RegistryValue Root="HKCR" Key="CLSID\{4BA4C063-4E69-3679-9BB9-4F613F5A6DDD}\InprocServer32\1.19.5855.37223" Name="CodeBase" Value="file:///[#filDC94E2DB0A7DAD32A328930C80E6419C]" Type="string" Action="write" />
+                <RegistryValue Root="HKCR" Key="CLSID\{4BA4C063-4E69-3679-9BB9-4F613F5A6DDD}\InprocServer32" Name="Class" Value="NSwag.CodeGeneration.SwaggerGenerators.WebApi.WebApiToSwaggerGeneratorSettings" Type="string" Action="write" />
+                <RegistryValue Root="HKCR" Key="CLSID\{4BA4C063-4E69-3679-9BB9-4F613F5A6DDD}\InprocServer32" Name="Assembly" Value="NSwag.CodeGeneration, Version=1.19.5855.37223, Culture=neutral, PublicKeyToken=null" Type="string" Action="write" />
+                <RegistryValue Root="HKCR" Key="CLSID\{4BA4C063-4E69-3679-9BB9-4F613F5A6DDD}\InprocServer32" Name="RuntimeVersion" Value="v4.0.30319" Type="string" Action="write" />
+                <RegistryValue Root="HKCR" Key="CLSID\{4BA4C063-4E69-3679-9BB9-4F613F5A6DDD}\InprocServer32" Name="CodeBase" Value="file:///[#filDC94E2DB0A7DAD32A328930C80E6419C]" Type="string" Action="write" />
+                <RegistryValue Root="HKCR" Key="CLSID\{4BE5DD6F-875A-33CC-8E4B-8FD4D70BE3D3}\Implemented Categories\{62C8FE65-4EBB-45e7-B440-6E39B2CDBF29}" Value="" Type="string" Action="write" />
+                <RegistryValue Root="HKCR" Key="CLSID\{4BE5DD6F-875A-33CC-8E4B-8FD4D70BE3D3}\InprocServer32\1.19.5855.37223" Name="Class" Value="NSwag.CodeGeneration.ClientGenerators.CSharp.SwaggerToCSharpGeneratorSettings" Type="string" Action="write" />
+                <RegistryValue Root="HKCR" Key="CLSID\{4BE5DD6F-875A-33CC-8E4B-8FD4D70BE3D3}\InprocServer32\1.19.5855.37223" Name="Assembly" Value="NSwag.CodeGeneration, Version=1.19.5855.37223, Culture=neutral, PublicKeyToken=null" Type="string" Action="write" />
+                <RegistryValue Root="HKCR" Key="CLSID\{4BE5DD6F-875A-33CC-8E4B-8FD4D70BE3D3}\InprocServer32\1.19.5855.37223" Name="RuntimeVersion" Value="v4.0.30319" Type="string" Action="write" />
+                <RegistryValue Root="HKCR" Key="CLSID\{4BE5DD6F-875A-33CC-8E4B-8FD4D70BE3D3}\InprocServer32\1.19.5855.37223" Name="CodeBase" Value="file:///[#filDC94E2DB0A7DAD32A328930C80E6419C]" Type="string" Action="write" />
+                <RegistryValue Root="HKCR" Key="CLSID\{4BE5DD6F-875A-33CC-8E4B-8FD4D70BE3D3}\InprocServer32" Name="Class" Value="NSwag.CodeGeneration.ClientGenerators.CSharp.SwaggerToCSharpGeneratorSettings" Type="string" Action="write" />
+                <RegistryValue Root="HKCR" Key="CLSID\{4BE5DD6F-875A-33CC-8E4B-8FD4D70BE3D3}\InprocServer32" Name="Assembly" Value="NSwag.CodeGeneration, Version=1.19.5855.37223, Culture=neutral, PublicKeyToken=null" Type="string" Action="write" />
+                <RegistryValue Root="HKCR" Key="CLSID\{4BE5DD6F-875A-33CC-8E4B-8FD4D70BE3D3}\InprocServer32" Name="RuntimeVersion" Value="v4.0.30319" Type="string" Action="write" />
+                <RegistryValue Root="HKCR" Key="CLSID\{4BE5DD6F-875A-33CC-8E4B-8FD4D70BE3D3}\InprocServer32" Name="CodeBase" Value="file:///[#filDC94E2DB0A7DAD32A328930C80E6419C]" Type="string" Action="write" />
+                <RegistryValue Root="HKCR" Key="CLSID\{614E3F60-74A0-3E3C-B83A-407C40A94674}\Implemented Categories\{62C8FE65-4EBB-45e7-B440-6E39B2CDBF29}" Value="" Type="string" Action="write" />
+                <RegistryValue Root="HKCR" Key="CLSID\{614E3F60-74A0-3E3C-B83A-407C40A94674}\InprocServer32\1.19.5855.37223" Name="Class" Value="NSwag.CodeGeneration.ClientGenerators.TypeScript.SwaggerToTypeScriptGeneratorSettings" Type="string" Action="write" />
+                <RegistryValue Root="HKCR" Key="CLSID\{614E3F60-74A0-3E3C-B83A-407C40A94674}\InprocServer32\1.19.5855.37223" Name="Assembly" Value="NSwag.CodeGeneration, Version=1.19.5855.37223, Culture=neutral, PublicKeyToken=null" Type="string" Action="write" />
+                <RegistryValue Root="HKCR" Key="CLSID\{614E3F60-74A0-3E3C-B83A-407C40A94674}\InprocServer32\1.19.5855.37223" Name="RuntimeVersion" Value="v4.0.30319" Type="string" Action="write" />
+                <RegistryValue Root="HKCR" Key="CLSID\{614E3F60-74A0-3E3C-B83A-407C40A94674}\InprocServer32\1.19.5855.37223" Name="CodeBase" Value="file:///[#filDC94E2DB0A7DAD32A328930C80E6419C]" Type="string" Action="write" />
+                <RegistryValue Root="HKCR" Key="CLSID\{614E3F60-74A0-3E3C-B83A-407C40A94674}\InprocServer32" Name="Class" Value="NSwag.CodeGeneration.ClientGenerators.TypeScript.SwaggerToTypeScriptGeneratorSettings" Type="string" Action="write" />
+                <RegistryValue Root="HKCR" Key="CLSID\{614E3F60-74A0-3E3C-B83A-407C40A94674}\InprocServer32" Name="Assembly" Value="NSwag.CodeGeneration, Version=1.19.5855.37223, Culture=neutral, PublicKeyToken=null" Type="string" Action="write" />
+                <RegistryValue Root="HKCR" Key="CLSID\{614E3F60-74A0-3E3C-B83A-407C40A94674}\InprocServer32" Name="RuntimeVersion" Value="v4.0.30319" Type="string" Action="write" />
+                <RegistryValue Root="HKCR" Key="CLSID\{614E3F60-74A0-3E3C-B83A-407C40A94674}\InprocServer32" Name="CodeBase" Value="file:///[#filDC94E2DB0A7DAD32A328930C80E6419C]" Type="string" Action="write" />
+                <RegistryValue Root="HKCR" Key="CLSID\{F25F4797-FD3D-328A-9BDA-EBC6B8699050}\Implemented Categories\{62C8FE65-4EBB-45e7-B440-6E39B2CDBF29}" Value="" Type="string" Action="write" />
+                <RegistryValue Root="HKCR" Key="CLSID\{F25F4797-FD3D-328A-9BDA-EBC6B8699050}\InprocServer32\1.19.5855.37223" Name="Class" Value="NSwag.CodeGeneration.SwaggerGenerators.WebApi.WebApiAssemblyToSwaggerGeneratorSettings" Type="string" Action="write" />
+                <RegistryValue Root="HKCR" Key="CLSID\{F25F4797-FD3D-328A-9BDA-EBC6B8699050}\InprocServer32\1.19.5855.37223" Name="Assembly" Value="NSwag.CodeGeneration, Version=1.19.5855.37223, Culture=neutral, PublicKeyToken=null" Type="string" Action="write" />
+                <RegistryValue Root="HKCR" Key="CLSID\{F25F4797-FD3D-328A-9BDA-EBC6B8699050}\InprocServer32\1.19.5855.37223" Name="RuntimeVersion" Value="v4.0.30319" Type="string" Action="write" />
+                <RegistryValue Root="HKCR" Key="CLSID\{F25F4797-FD3D-328A-9BDA-EBC6B8699050}\InprocServer32\1.19.5855.37223" Name="CodeBase" Value="file:///[#filDC94E2DB0A7DAD32A328930C80E6419C]" Type="string" Action="write" />
+                <RegistryValue Root="HKCR" Key="CLSID\{F25F4797-FD3D-328A-9BDA-EBC6B8699050}\InprocServer32" Name="Class" Value="NSwag.CodeGeneration.SwaggerGenerators.WebApi.WebApiAssemblyToSwaggerGeneratorSettings" Type="string" Action="write" />
+                <RegistryValue Root="HKCR" Key="CLSID\{F25F4797-FD3D-328A-9BDA-EBC6B8699050}\InprocServer32" Name="Assembly" Value="NSwag.CodeGeneration, Version=1.19.5855.37223, Culture=neutral, PublicKeyToken=null" Type="string" Action="write" />
+                <RegistryValue Root="HKCR" Key="CLSID\{F25F4797-FD3D-328A-9BDA-EBC6B8699050}\InprocServer32" Name="RuntimeVersion" Value="v4.0.30319" Type="string" Action="write" />
+                <RegistryValue Root="HKCR" Key="CLSID\{F25F4797-FD3D-328A-9BDA-EBC6B8699050}\InprocServer32" Name="CodeBase" Value="file:///[#filDC94E2DB0A7DAD32A328930C80E6419C]" Type="string" Action="write" />
+                <RegistryValue Root="HKCR" Key="Record\{6DF17F3D-96FF-3E22-95CE-0DF537011C09}\1.19.5855.37223" Name="Class" Value="NSwag.CodeGeneration.ClientGenerators.OperationGenerationMode" Type="string" Action="write" />
+                <RegistryValue Root="HKCR" Key="Record\{6DF17F3D-96FF-3E22-95CE-0DF537011C09}\1.19.5855.37223" Name="Assembly" Value="NSwag.CodeGeneration, Version=1.19.5855.37223, Culture=neutral, PublicKeyToken=null" Type="string" Action="write" />
+                <RegistryValue Root="HKCR" Key="Record\{6DF17F3D-96FF-3E22-95CE-0DF537011C09}\1.19.5855.37223" Name="RuntimeVersion" Value="v4.0.30319" Type="string" Action="write" />
+                <RegistryValue Root="HKCR" Key="Record\{6DF17F3D-96FF-3E22-95CE-0DF537011C09}\1.19.5855.37223" Name="CodeBase" Value="file:///[#filDC94E2DB0A7DAD32A328930C80E6419C]" Type="string" Action="write" />
+                <RegistryValue Root="HKCR" Key="Record\{7BA0ACB4-3141-3104-95FD-4211D0CF5D41}\1.19.5855.37223" Name="Class" Value="NSwag.CodeGeneration.ClientGenerators.TypeScript.TypeScriptTemplate" Type="string" Action="write" />
+                <RegistryValue Root="HKCR" Key="Record\{7BA0ACB4-3141-3104-95FD-4211D0CF5D41}\1.19.5855.37223" Name="Assembly" Value="NSwag.CodeGeneration, Version=1.19.5855.37223, Culture=neutral, PublicKeyToken=null" Type="string" Action="write" />
+                <RegistryValue Root="HKCR" Key="Record\{7BA0ACB4-3141-3104-95FD-4211D0CF5D41}\1.19.5855.37223" Name="RuntimeVersion" Value="v4.0.30319" Type="string" Action="write" />
+                <RegistryValue Root="HKCR" Key="Record\{7BA0ACB4-3141-3104-95FD-4211D0CF5D41}\1.19.5855.37223" Name="CodeBase" Value="file:///[#filDC94E2DB0A7DAD32A328930C80E6419C]" Type="string" Action="write" />
+            </Component>
+            <Component Id="cmp1949BC3177C07B75094A9C221E194BD5" Directory="RootDirectory" Guid="*">
+                <File Id="fil8177F0D8741FF80180BD236FBACDF05F" KeyPath="yes" Source="$(var.SourcePath)\NSwag.CodeGeneration.pdb" />
+            </Component>
+            <Component Id="cmp467981A375B9C9BD9836444143038D95" Directory="RootDirectory" Guid="*">
+                <File Id="filA0B38857D48FC4AADA41CEA9DCA0BED9" KeyPath="yes" Source="$(var.SourcePath)\NSwag.CodeGeneration.xml" />
+            </Component>
+            <Component Id="cmpAAFA37AAF0733BDB6A158E6D1B46BBE6" Directory="RootDirectory" Guid="*">
+                <Class Id="{215D9D25-D640-3FE8-BEDB-F46674AD3487}" Context="InprocServer32" Description="NSwag.SwaggerTag" ThreadingModel="both" ForeignServer="mscoree.dll">
+                    <ProgId Id="NSwag.SwaggerTag" Description="NSwag.SwaggerTag" />
+                </Class>
+                <Class Id="{218C5F0D-FA27-3E17-BE38-796DB7B8BD15}" Context="InprocServer32" Description="NSwag.SwaggerLicense" ThreadingModel="both" ForeignServer="mscoree.dll">
+                    <ProgId Id="NSwag.SwaggerLicense" Description="NSwag.SwaggerLicense" />
+                </Class>
+                <Class Id="{2199CB83-79E1-35E4-BBA2-83AA3FEE0674}" Context="InprocServer32" Description="NSwag.SwaggerSecurityScheme" ThreadingModel="both" ForeignServer="mscoree.dll">
+                    <ProgId Id="NSwag.SwaggerSecurityScheme" Description="NSwag.SwaggerSecurityScheme" />
+                </Class>
+                <Class Id="{2FCE4EDD-F87B-31A9-A271-6E3963A3B468}" Context="InprocServer32" Description="NSwag.SwaggerOperationDescription" ThreadingModel="both" ForeignServer="mscoree.dll">
+                    <ProgId Id="NSwag.SwaggerOperationDescription" Description="NSwag.SwaggerOperationDescription" />
+                </Class>
+                <Class Id="{4E9DE9B4-1EE9-3B9A-B108-AD2EFAD2EFA1}" Context="InprocServer32" Description="NSwag.SwaggerResponses" ThreadingModel="both" ForeignServer="mscoree.dll">
+                    <ProgId Id="NSwag.SwaggerResponses" Description="NSwag.SwaggerResponses" />
+                </Class>
+                <Class Id="{55DF7E69-7CCF-3747-817F-9558D7A4B530}" Context="InprocServer32" Description="NSwag.SwaggerSecurityRequirement" ThreadingModel="both" ForeignServer="mscoree.dll">
+                    <ProgId Id="NSwag.SwaggerSecurityRequirement" Description="NSwag.SwaggerSecurityRequirement" />
+                </Class>
+                <Class Id="{568C1743-0EA6-3663-B4B8-D78E6AB8ED07}" Context="InprocServer32" Description="NSwag.SwaggerOperation" ThreadingModel="both" ForeignServer="mscoree.dll">
+                    <ProgId Id="NSwag.SwaggerOperation" Description="NSwag.SwaggerOperation" />
+                </Class>
+                <Class Id="{5E6C99B2-8F3E-35C4-B253-C2FE60CD169A}" Context="InprocServer32" Description="NSwag.SwaggerOperations" ThreadingModel="both" ForeignServer="mscoree.dll">
+                    <ProgId Id="NSwag.SwaggerOperations" Description="NSwag.SwaggerOperations" />
+                </Class>
+                <Class Id="{75B80523-4F0B-3176-AE33-79D851F44CEF}" Context="InprocServer32" Description="NSwag.SwaggerContact" ThreadingModel="both" ForeignServer="mscoree.dll">
+                    <ProgId Id="NSwag.SwaggerContact" Description="NSwag.SwaggerContact" />
+                </Class>
+                <Class Id="{7C81CB33-9462-3AD5-AC20-1F9CB0B9AF86}" Context="InprocServer32" Description="NSwag.SwaggerService" ThreadingModel="both" ForeignServer="mscoree.dll">
+                    <ProgId Id="NSwag.SwaggerService" Description="NSwag.SwaggerService" />
+                </Class>
+                <Class Id="{90C10037-9AA2-384F-9D7F-3895156C7113}" Context="InprocServer32" Description="NSwag.SwaggerExternalDocumentation" ThreadingModel="both" ForeignServer="mscoree.dll">
+                    <ProgId Id="NSwag.SwaggerExternalDocumentation" Description="NSwag.SwaggerExternalDocumentation" />
+                </Class>
+                <Class Id="{B510DC1C-22EA-302F-8AE3-213B8A052A9B}" Context="InprocServer32" Description="NSwag.SwaggerInfo" ThreadingModel="both" ForeignServer="mscoree.dll">
+                    <ProgId Id="NSwag.SwaggerInfo" Description="NSwag.SwaggerInfo" />
+                </Class>
+                <Class Id="{C1801A07-611C-3C28-AF96-DBA21852F983}" Context="InprocServer32" Description="NSwag.SwaggerResponse" ThreadingModel="both" ForeignServer="mscoree.dll">
+                    <ProgId Id="NSwag.SwaggerResponse" Description="NSwag.SwaggerResponse" />
+                </Class>
+                <Class Id="{E0C06564-955E-35D7-81D4-A2D05FAFBF84}" Context="InprocServer32" Description="NSwag.SwaggerParameter" ThreadingModel="both" ForeignServer="mscoree.dll">
+                    <ProgId Id="NSwag.SwaggerParameter" Description="NSwag.SwaggerParameter" />
+                </Class>
+                <Class Id="{E841CB6C-527D-3FB3-BF75-2F523C5EA1B1}" Context="InprocServer32" Description="NSwag.SwaggerHeaders" ThreadingModel="both" ForeignServer="mscoree.dll">
+                    <ProgId Id="NSwag.SwaggerHeaders" Description="NSwag.SwaggerHeaders" />
+                </Class>
+                <File Id="fil3F4437F772041EF18E21178330FB07F9" KeyPath="yes" Source="$(var.SourcePath)\NSwag.Core.dll" />
+                <ProgId Id="Record" />
+                <RegistryValue Root="HKCR" Key="CLSID\{215D9D25-D640-3FE8-BEDB-F46674AD3487}\Implemented Categories\{62C8FE65-4EBB-45e7-B440-6E39B2CDBF29}" Value="" Type="string" Action="write" />
+                <RegistryValue Root="HKCR" Key="CLSID\{215D9D25-D640-3FE8-BEDB-F46674AD3487}\InprocServer32\1.19.5855.33203" Name="Class" Value="NSwag.SwaggerTag" Type="string" Action="write" />
+                <RegistryValue Root="HKCR" Key="CLSID\{215D9D25-D640-3FE8-BEDB-F46674AD3487}\InprocServer32\1.19.5855.33203" Name="Assembly" Value="NSwag.Core, Version=1.19.5855.33203, Culture=neutral, PublicKeyToken=null" Type="string" Action="write" />
+                <RegistryValue Root="HKCR" Key="CLSID\{215D9D25-D640-3FE8-BEDB-F46674AD3487}\InprocServer32\1.19.5855.33203" Name="RuntimeVersion" Value="v4.0.30319" Type="string" Action="write" />
+                <RegistryValue Root="HKCR" Key="CLSID\{215D9D25-D640-3FE8-BEDB-F46674AD3487}\InprocServer32\1.19.5855.33203" Name="CodeBase" Value="file:///[#fil3F4437F772041EF18E21178330FB07F9]" Type="string" Action="write" />
+                <RegistryValue Root="HKCR" Key="CLSID\{215D9D25-D640-3FE8-BEDB-F46674AD3487}\InprocServer32" Name="Class" Value="NSwag.SwaggerTag" Type="string" Action="write" />
+                <RegistryValue Root="HKCR" Key="CLSID\{215D9D25-D640-3FE8-BEDB-F46674AD3487}\InprocServer32" Name="Assembly" Value="NSwag.Core, Version=1.19.5855.33203, Culture=neutral, PublicKeyToken=null" Type="string" Action="write" />
+                <RegistryValue Root="HKCR" Key="CLSID\{215D9D25-D640-3FE8-BEDB-F46674AD3487}\InprocServer32" Name="RuntimeVersion" Value="v4.0.30319" Type="string" Action="write" />
+                <RegistryValue Root="HKCR" Key="CLSID\{215D9D25-D640-3FE8-BEDB-F46674AD3487}\InprocServer32" Name="CodeBase" Value="file:///[#fil3F4437F772041EF18E21178330FB07F9]" Type="string" Action="write" />
+                <RegistryValue Root="HKCR" Key="CLSID\{218C5F0D-FA27-3E17-BE38-796DB7B8BD15}\Implemented Categories\{62C8FE65-4EBB-45e7-B440-6E39B2CDBF29}" Value="" Type="string" Action="write" />
+                <RegistryValue Root="HKCR" Key="CLSID\{218C5F0D-FA27-3E17-BE38-796DB7B8BD15}\InprocServer32\1.19.5855.33203" Name="Class" Value="NSwag.SwaggerLicense" Type="string" Action="write" />
+                <RegistryValue Root="HKCR" Key="CLSID\{218C5F0D-FA27-3E17-BE38-796DB7B8BD15}\InprocServer32\1.19.5855.33203" Name="Assembly" Value="NSwag.Core, Version=1.19.5855.33203, Culture=neutral, PublicKeyToken=null" Type="string" Action="write" />
+                <RegistryValue Root="HKCR" Key="CLSID\{218C5F0D-FA27-3E17-BE38-796DB7B8BD15}\InprocServer32\1.19.5855.33203" Name="RuntimeVersion" Value="v4.0.30319" Type="string" Action="write" />
+                <RegistryValue Root="HKCR" Key="CLSID\{218C5F0D-FA27-3E17-BE38-796DB7B8BD15}\InprocServer32\1.19.5855.33203" Name="CodeBase" Value="file:///[#fil3F4437F772041EF18E21178330FB07F9]" Type="string" Action="write" />
+                <RegistryValue Root="HKCR" Key="CLSID\{218C5F0D-FA27-3E17-BE38-796DB7B8BD15}\InprocServer32" Name="Class" Value="NSwag.SwaggerLicense" Type="string" Action="write" />
+                <RegistryValue Root="HKCR" Key="CLSID\{218C5F0D-FA27-3E17-BE38-796DB7B8BD15}\InprocServer32" Name="Assembly" Value="NSwag.Core, Version=1.19.5855.33203, Culture=neutral, PublicKeyToken=null" Type="string" Action="write" />
+                <RegistryValue Root="HKCR" Key="CLSID\{218C5F0D-FA27-3E17-BE38-796DB7B8BD15}\InprocServer32" Name="RuntimeVersion" Value="v4.0.30319" Type="string" Action="write" />
+                <RegistryValue Root="HKCR" Key="CLSID\{218C5F0D-FA27-3E17-BE38-796DB7B8BD15}\InprocServer32" Name="CodeBase" Value="file:///[#fil3F4437F772041EF18E21178330FB07F9]" Type="string" Action="write" />
+                <RegistryValue Root="HKCR" Key="CLSID\{2199CB83-79E1-35E4-BBA2-83AA3FEE0674}\Implemented Categories\{62C8FE65-4EBB-45e7-B440-6E39B2CDBF29}" Value="" Type="string" Action="write" />
+                <RegistryValue Root="HKCR" Key="CLSID\{2199CB83-79E1-35E4-BBA2-83AA3FEE0674}\InprocServer32\1.19.5855.33203" Name="Class" Value="NSwag.SwaggerSecurityScheme" Type="string" Action="write" />
+                <RegistryValue Root="HKCR" Key="CLSID\{2199CB83-79E1-35E4-BBA2-83AA3FEE0674}\InprocServer32\1.19.5855.33203" Name="Assembly" Value="NSwag.Core, Version=1.19.5855.33203, Culture=neutral, PublicKeyToken=null" Type="string" Action="write" />
+                <RegistryValue Root="HKCR" Key="CLSID\{2199CB83-79E1-35E4-BBA2-83AA3FEE0674}\InprocServer32\1.19.5855.33203" Name="RuntimeVersion" Value="v4.0.30319" Type="string" Action="write" />
+                <RegistryValue Root="HKCR" Key="CLSID\{2199CB83-79E1-35E4-BBA2-83AA3FEE0674}\InprocServer32\1.19.5855.33203" Name="CodeBase" Value="file:///[#fil3F4437F772041EF18E21178330FB07F9]" Type="string" Action="write" />
+                <RegistryValue Root="HKCR" Key="CLSID\{2199CB83-79E1-35E4-BBA2-83AA3FEE0674}\InprocServer32" Name="Class" Value="NSwag.SwaggerSecurityScheme" Type="string" Action="write" />
+                <RegistryValue Root="HKCR" Key="CLSID\{2199CB83-79E1-35E4-BBA2-83AA3FEE0674}\InprocServer32" Name="Assembly" Value="NSwag.Core, Version=1.19.5855.33203, Culture=neutral, PublicKeyToken=null" Type="string" Action="write" />
+                <RegistryValue Root="HKCR" Key="CLSID\{2199CB83-79E1-35E4-BBA2-83AA3FEE0674}\InprocServer32" Name="RuntimeVersion" Value="v4.0.30319" Type="string" Action="write" />
+                <RegistryValue Root="HKCR" Key="CLSID\{2199CB83-79E1-35E4-BBA2-83AA3FEE0674}\InprocServer32" Name="CodeBase" Value="file:///[#fil3F4437F772041EF18E21178330FB07F9]" Type="string" Action="write" />
+                <RegistryValue Root="HKCR" Key="CLSID\{2FCE4EDD-F87B-31A9-A271-6E3963A3B468}\Implemented Categories\{62C8FE65-4EBB-45e7-B440-6E39B2CDBF29}" Value="" Type="string" Action="write" />
+                <RegistryValue Root="HKCR" Key="CLSID\{2FCE4EDD-F87B-31A9-A271-6E3963A3B468}\InprocServer32\1.19.5855.33203" Name="Class" Value="NSwag.SwaggerOperationDescription" Type="string" Action="write" />
+                <RegistryValue Root="HKCR" Key="CLSID\{2FCE4EDD-F87B-31A9-A271-6E3963A3B468}\InprocServer32\1.19.5855.33203" Name="Assembly" Value="NSwag.Core, Version=1.19.5855.33203, Culture=neutral, PublicKeyToken=null" Type="string" Action="write" />
+                <RegistryValue Root="HKCR" Key="CLSID\{2FCE4EDD-F87B-31A9-A271-6E3963A3B468}\InprocServer32\1.19.5855.33203" Name="RuntimeVersion" Value="v4.0.30319" Type="string" Action="write" />
+                <RegistryValue Root="HKCR" Key="CLSID\{2FCE4EDD-F87B-31A9-A271-6E3963A3B468}\InprocServer32\1.19.5855.33203" Name="CodeBase" Value="file:///[#fil3F4437F772041EF18E21178330FB07F9]" Type="string" Action="write" />
+                <RegistryValue Root="HKCR" Key="CLSID\{2FCE4EDD-F87B-31A9-A271-6E3963A3B468}\InprocServer32" Name="Class" Value="NSwag.SwaggerOperationDescription" Type="string" Action="write" />
+                <RegistryValue Root="HKCR" Key="CLSID\{2FCE4EDD-F87B-31A9-A271-6E3963A3B468}\InprocServer32" Name="Assembly" Value="NSwag.Core, Version=1.19.5855.33203, Culture=neutral, PublicKeyToken=null" Type="string" Action="write" />
+                <RegistryValue Root="HKCR" Key="CLSID\{2FCE4EDD-F87B-31A9-A271-6E3963A3B468}\InprocServer32" Name="RuntimeVersion" Value="v4.0.30319" Type="string" Action="write" />
+                <RegistryValue Root="HKCR" Key="CLSID\{2FCE4EDD-F87B-31A9-A271-6E3963A3B468}\InprocServer32" Name="CodeBase" Value="file:///[#fil3F4437F772041EF18E21178330FB07F9]" Type="string" Action="write" />
+                <RegistryValue Root="HKCR" Key="CLSID\{4E9DE9B4-1EE9-3B9A-B108-AD2EFAD2EFA1}\Implemented Categories\{62C8FE65-4EBB-45e7-B440-6E39B2CDBF29}" Value="" Type="string" Action="write" />
+                <RegistryValue Root="HKCR" Key="CLSID\{4E9DE9B4-1EE9-3B9A-B108-AD2EFAD2EFA1}\InprocServer32\1.19.5855.33203" Name="Class" Value="NSwag.SwaggerResponses" Type="string" Action="write" />
+                <RegistryValue Root="HKCR" Key="CLSID\{4E9DE9B4-1EE9-3B9A-B108-AD2EFAD2EFA1}\InprocServer32\1.19.5855.33203" Name="Assembly" Value="NSwag.Core, Version=1.19.5855.33203, Culture=neutral, PublicKeyToken=null" Type="string" Action="write" />
+                <RegistryValue Root="HKCR" Key="CLSID\{4E9DE9B4-1EE9-3B9A-B108-AD2EFAD2EFA1}\InprocServer32\1.19.5855.33203" Name="RuntimeVersion" Value="v4.0.30319" Type="string" Action="write" />
+                <RegistryValue Root="HKCR" Key="CLSID\{4E9DE9B4-1EE9-3B9A-B108-AD2EFAD2EFA1}\InprocServer32\1.19.5855.33203" Name="CodeBase" Value="file:///[#fil3F4437F772041EF18E21178330FB07F9]" Type="string" Action="write" />
+                <RegistryValue Root="HKCR" Key="CLSID\{4E9DE9B4-1EE9-3B9A-B108-AD2EFAD2EFA1}\InprocServer32" Name="Class" Value="NSwag.SwaggerResponses" Type="string" Action="write" />
+                <RegistryValue Root="HKCR" Key="CLSID\{4E9DE9B4-1EE9-3B9A-B108-AD2EFAD2EFA1}\InprocServer32" Name="Assembly" Value="NSwag.Core, Version=1.19.5855.33203, Culture=neutral, PublicKeyToken=null" Type="string" Action="write" />
+                <RegistryValue Root="HKCR" Key="CLSID\{4E9DE9B4-1EE9-3B9A-B108-AD2EFAD2EFA1}\InprocServer32" Name="RuntimeVersion" Value="v4.0.30319" Type="string" Action="write" />
+                <RegistryValue Root="HKCR" Key="CLSID\{4E9DE9B4-1EE9-3B9A-B108-AD2EFAD2EFA1}\InprocServer32" Name="CodeBase" Value="file:///[#fil3F4437F772041EF18E21178330FB07F9]" Type="string" Action="write" />
+                <RegistryValue Root="HKCR" Key="CLSID\{55DF7E69-7CCF-3747-817F-9558D7A4B530}\Implemented Categories\{62C8FE65-4EBB-45e7-B440-6E39B2CDBF29}" Value="" Type="string" Action="write" />
+                <RegistryValue Root="HKCR" Key="CLSID\{55DF7E69-7CCF-3747-817F-9558D7A4B530}\InprocServer32\1.19.5855.33203" Name="Class" Value="NSwag.SwaggerSecurityRequirement" Type="string" Action="write" />
+                <RegistryValue Root="HKCR" Key="CLSID\{55DF7E69-7CCF-3747-817F-9558D7A4B530}\InprocServer32\1.19.5855.33203" Name="Assembly" Value="NSwag.Core, Version=1.19.5855.33203, Culture=neutral, PublicKeyToken=null" Type="string" Action="write" />
+                <RegistryValue Root="HKCR" Key="CLSID\{55DF7E69-7CCF-3747-817F-9558D7A4B530}\InprocServer32\1.19.5855.33203" Name="RuntimeVersion" Value="v4.0.30319" Type="string" Action="write" />
+                <RegistryValue Root="HKCR" Key="CLSID\{55DF7E69-7CCF-3747-817F-9558D7A4B530}\InprocServer32\1.19.5855.33203" Name="CodeBase" Value="file:///[#fil3F4437F772041EF18E21178330FB07F9]" Type="string" Action="write" />
+                <RegistryValue Root="HKCR" Key="CLSID\{55DF7E69-7CCF-3747-817F-9558D7A4B530}\InprocServer32" Name="Class" Value="NSwag.SwaggerSecurityRequirement" Type="string" Action="write" />
+                <RegistryValue Root="HKCR" Key="CLSID\{55DF7E69-7CCF-3747-817F-9558D7A4B530}\InprocServer32" Name="Assembly" Value="NSwag.Core, Version=1.19.5855.33203, Culture=neutral, PublicKeyToken=null" Type="string" Action="write" />
+                <RegistryValue Root="HKCR" Key="CLSID\{55DF7E69-7CCF-3747-817F-9558D7A4B530}\InprocServer32" Name="RuntimeVersion" Value="v4.0.30319" Type="string" Action="write" />
+                <RegistryValue Root="HKCR" Key="CLSID\{55DF7E69-7CCF-3747-817F-9558D7A4B530}\InprocServer32" Name="CodeBase" Value="file:///[#fil3F4437F772041EF18E21178330FB07F9]" Type="string" Action="write" />
+                <RegistryValue Root="HKCR" Key="CLSID\{568C1743-0EA6-3663-B4B8-D78E6AB8ED07}\Implemented Categories\{62C8FE65-4EBB-45e7-B440-6E39B2CDBF29}" Value="" Type="string" Action="write" />
+                <RegistryValue Root="HKCR" Key="CLSID\{568C1743-0EA6-3663-B4B8-D78E6AB8ED07}\InprocServer32\1.19.5855.33203" Name="Class" Value="NSwag.SwaggerOperation" Type="string" Action="write" />
+                <RegistryValue Root="HKCR" Key="CLSID\{568C1743-0EA6-3663-B4B8-D78E6AB8ED07}\InprocServer32\1.19.5855.33203" Name="Assembly" Value="NSwag.Core, Version=1.19.5855.33203, Culture=neutral, PublicKeyToken=null" Type="string" Action="write" />
+                <RegistryValue Root="HKCR" Key="CLSID\{568C1743-0EA6-3663-B4B8-D78E6AB8ED07}\InprocServer32\1.19.5855.33203" Name="RuntimeVersion" Value="v4.0.30319" Type="string" Action="write" />
+                <RegistryValue Root="HKCR" Key="CLSID\{568C1743-0EA6-3663-B4B8-D78E6AB8ED07}\InprocServer32\1.19.5855.33203" Name="CodeBase" Value="file:///[#fil3F4437F772041EF18E21178330FB07F9]" Type="string" Action="write" />
+                <RegistryValue Root="HKCR" Key="CLSID\{568C1743-0EA6-3663-B4B8-D78E6AB8ED07}\InprocServer32" Name="Class" Value="NSwag.SwaggerOperation" Type="string" Action="write" />
+                <RegistryValue Root="HKCR" Key="CLSID\{568C1743-0EA6-3663-B4B8-D78E6AB8ED07}\InprocServer32" Name="Assembly" Value="NSwag.Core, Version=1.19.5855.33203, Culture=neutral, PublicKeyToken=null" Type="string" Action="write" />
+                <RegistryValue Root="HKCR" Key="CLSID\{568C1743-0EA6-3663-B4B8-D78E6AB8ED07}\InprocServer32" Name="RuntimeVersion" Value="v4.0.30319" Type="string" Action="write" />
+                <RegistryValue Root="HKCR" Key="CLSID\{568C1743-0EA6-3663-B4B8-D78E6AB8ED07}\InprocServer32" Name="CodeBase" Value="file:///[#fil3F4437F772041EF18E21178330FB07F9]" Type="string" Action="write" />
+                <RegistryValue Root="HKCR" Key="CLSID\{5E6C99B2-8F3E-35C4-B253-C2FE60CD169A}\Implemented Categories\{62C8FE65-4EBB-45e7-B440-6E39B2CDBF29}" Value="" Type="string" Action="write" />
+                <RegistryValue Root="HKCR" Key="CLSID\{5E6C99B2-8F3E-35C4-B253-C2FE60CD169A}\InprocServer32\1.19.5855.33203" Name="Class" Value="NSwag.SwaggerOperations" Type="string" Action="write" />
+                <RegistryValue Root="HKCR" Key="CLSID\{5E6C99B2-8F3E-35C4-B253-C2FE60CD169A}\InprocServer32\1.19.5855.33203" Name="Assembly" Value="NSwag.Core, Version=1.19.5855.33203, Culture=neutral, PublicKeyToken=null" Type="string" Action="write" />
+                <RegistryValue Root="HKCR" Key="CLSID\{5E6C99B2-8F3E-35C4-B253-C2FE60CD169A}\InprocServer32\1.19.5855.33203" Name="RuntimeVersion" Value="v4.0.30319" Type="string" Action="write" />
+                <RegistryValue Root="HKCR" Key="CLSID\{5E6C99B2-8F3E-35C4-B253-C2FE60CD169A}\InprocServer32\1.19.5855.33203" Name="CodeBase" Value="file:///[#fil3F4437F772041EF18E21178330FB07F9]" Type="string" Action="write" />
+                <RegistryValue Root="HKCR" Key="CLSID\{5E6C99B2-8F3E-35C4-B253-C2FE60CD169A}\InprocServer32" Name="Class" Value="NSwag.SwaggerOperations" Type="string" Action="write" />
+                <RegistryValue Root="HKCR" Key="CLSID\{5E6C99B2-8F3E-35C4-B253-C2FE60CD169A}\InprocServer32" Name="Assembly" Value="NSwag.Core, Version=1.19.5855.33203, Culture=neutral, PublicKeyToken=null" Type="string" Action="write" />
+                <RegistryValue Root="HKCR" Key="CLSID\{5E6C99B2-8F3E-35C4-B253-C2FE60CD169A}\InprocServer32" Name="RuntimeVersion" Value="v4.0.30319" Type="string" Action="write" />
+                <RegistryValue Root="HKCR" Key="CLSID\{5E6C99B2-8F3E-35C4-B253-C2FE60CD169A}\InprocServer32" Name="CodeBase" Value="file:///[#fil3F4437F772041EF18E21178330FB07F9]" Type="string" Action="write" />
+                <RegistryValue Root="HKCR" Key="CLSID\{75B80523-4F0B-3176-AE33-79D851F44CEF}\Implemented Categories\{62C8FE65-4EBB-45e7-B440-6E39B2CDBF29}" Value="" Type="string" Action="write" />
+                <RegistryValue Root="HKCR" Key="CLSID\{75B80523-4F0B-3176-AE33-79D851F44CEF}\InprocServer32\1.19.5855.33203" Name="Class" Value="NSwag.SwaggerContact" Type="string" Action="write" />
+                <RegistryValue Root="HKCR" Key="CLSID\{75B80523-4F0B-3176-AE33-79D851F44CEF}\InprocServer32\1.19.5855.33203" Name="Assembly" Value="NSwag.Core, Version=1.19.5855.33203, Culture=neutral, PublicKeyToken=null" Type="string" Action="write" />
+                <RegistryValue Root="HKCR" Key="CLSID\{75B80523-4F0B-3176-AE33-79D851F44CEF}\InprocServer32\1.19.5855.33203" Name="RuntimeVersion" Value="v4.0.30319" Type="string" Action="write" />
+                <RegistryValue Root="HKCR" Key="CLSID\{75B80523-4F0B-3176-AE33-79D851F44CEF}\InprocServer32\1.19.5855.33203" Name="CodeBase" Value="file:///[#fil3F4437F772041EF18E21178330FB07F9]" Type="string" Action="write" />
+                <RegistryValue Root="HKCR" Key="CLSID\{75B80523-4F0B-3176-AE33-79D851F44CEF}\InprocServer32" Name="Class" Value="NSwag.SwaggerContact" Type="string" Action="write" />
+                <RegistryValue Root="HKCR" Key="CLSID\{75B80523-4F0B-3176-AE33-79D851F44CEF}\InprocServer32" Name="Assembly" Value="NSwag.Core, Version=1.19.5855.33203, Culture=neutral, PublicKeyToken=null" Type="string" Action="write" />
+                <RegistryValue Root="HKCR" Key="CLSID\{75B80523-4F0B-3176-AE33-79D851F44CEF}\InprocServer32" Name="RuntimeVersion" Value="v4.0.30319" Type="string" Action="write" />
+                <RegistryValue Root="HKCR" Key="CLSID\{75B80523-4F0B-3176-AE33-79D851F44CEF}\InprocServer32" Name="CodeBase" Value="file:///[#fil3F4437F772041EF18E21178330FB07F9]" Type="string" Action="write" />
+                <RegistryValue Root="HKCR" Key="CLSID\{7C81CB33-9462-3AD5-AC20-1F9CB0B9AF86}\Implemented Categories\{62C8FE65-4EBB-45e7-B440-6E39B2CDBF29}" Value="" Type="string" Action="write" />
+                <RegistryValue Root="HKCR" Key="CLSID\{7C81CB33-9462-3AD5-AC20-1F9CB0B9AF86}\InprocServer32\1.19.5855.33203" Name="Class" Value="NSwag.SwaggerService" Type="string" Action="write" />
+                <RegistryValue Root="HKCR" Key="CLSID\{7C81CB33-9462-3AD5-AC20-1F9CB0B9AF86}\InprocServer32\1.19.5855.33203" Name="Assembly" Value="NSwag.Core, Version=1.19.5855.33203, Culture=neutral, PublicKeyToken=null" Type="string" Action="write" />
+                <RegistryValue Root="HKCR" Key="CLSID\{7C81CB33-9462-3AD5-AC20-1F9CB0B9AF86}\InprocServer32\1.19.5855.33203" Name="RuntimeVersion" Value="v4.0.30319" Type="string" Action="write" />
+                <RegistryValue Root="HKCR" Key="CLSID\{7C81CB33-9462-3AD5-AC20-1F9CB0B9AF86}\InprocServer32\1.19.5855.33203" Name="CodeBase" Value="file:///[#fil3F4437F772041EF18E21178330FB07F9]" Type="string" Action="write" />
+                <RegistryValue Root="HKCR" Key="CLSID\{7C81CB33-9462-3AD5-AC20-1F9CB0B9AF86}\InprocServer32" Name="Class" Value="NSwag.SwaggerService" Type="string" Action="write" />
+                <RegistryValue Root="HKCR" Key="CLSID\{7C81CB33-9462-3AD5-AC20-1F9CB0B9AF86}\InprocServer32" Name="Assembly" Value="NSwag.Core, Version=1.19.5855.33203, Culture=neutral, PublicKeyToken=null" Type="string" Action="write" />
+                <RegistryValue Root="HKCR" Key="CLSID\{7C81CB33-9462-3AD5-AC20-1F9CB0B9AF86}\InprocServer32" Name="RuntimeVersion" Value="v4.0.30319" Type="string" Action="write" />
+                <RegistryValue Root="HKCR" Key="CLSID\{7C81CB33-9462-3AD5-AC20-1F9CB0B9AF86}\InprocServer32" Name="CodeBase" Value="file:///[#fil3F4437F772041EF18E21178330FB07F9]" Type="string" Action="write" />
+                <RegistryValue Root="HKCR" Key="CLSID\{90C10037-9AA2-384F-9D7F-3895156C7113}\Implemented Categories\{62C8FE65-4EBB-45e7-B440-6E39B2CDBF29}" Value="" Type="string" Action="write" />
+                <RegistryValue Root="HKCR" Key="CLSID\{90C10037-9AA2-384F-9D7F-3895156C7113}\InprocServer32\1.19.5855.33203" Name="Class" Value="NSwag.SwaggerExternalDocumentation" Type="string" Action="write" />
+                <RegistryValue Root="HKCR" Key="CLSID\{90C10037-9AA2-384F-9D7F-3895156C7113}\InprocServer32\1.19.5855.33203" Name="Assembly" Value="NSwag.Core, Version=1.19.5855.33203, Culture=neutral, PublicKeyToken=null" Type="string" Action="write" />
+                <RegistryValue Root="HKCR" Key="CLSID\{90C10037-9AA2-384F-9D7F-3895156C7113}\InprocServer32\1.19.5855.33203" Name="RuntimeVersion" Value="v4.0.30319" Type="string" Action="write" />
+                <RegistryValue Root="HKCR" Key="CLSID\{90C10037-9AA2-384F-9D7F-3895156C7113}\InprocServer32\1.19.5855.33203" Name="CodeBase" Value="file:///[#fil3F4437F772041EF18E21178330FB07F9]" Type="string" Action="write" />
+                <RegistryValue Root="HKCR" Key="CLSID\{90C10037-9AA2-384F-9D7F-3895156C7113}\InprocServer32" Name="Class" Value="NSwag.SwaggerExternalDocumentation" Type="string" Action="write" />
+                <RegistryValue Root="HKCR" Key="CLSID\{90C10037-9AA2-384F-9D7F-3895156C7113}\InprocServer32" Name="Assembly" Value="NSwag.Core, Version=1.19.5855.33203, Culture=neutral, PublicKeyToken=null" Type="string" Action="write" />
+                <RegistryValue Root="HKCR" Key="CLSID\{90C10037-9AA2-384F-9D7F-3895156C7113}\InprocServer32" Name="RuntimeVersion" Value="v4.0.30319" Type="string" Action="write" />
+                <RegistryValue Root="HKCR" Key="CLSID\{90C10037-9AA2-384F-9D7F-3895156C7113}\InprocServer32" Name="CodeBase" Value="file:///[#fil3F4437F772041EF18E21178330FB07F9]" Type="string" Action="write" />
+                <RegistryValue Root="HKCR" Key="CLSID\{B510DC1C-22EA-302F-8AE3-213B8A052A9B}\Implemented Categories\{62C8FE65-4EBB-45e7-B440-6E39B2CDBF29}" Value="" Type="string" Action="write" />
+                <RegistryValue Root="HKCR" Key="CLSID\{B510DC1C-22EA-302F-8AE3-213B8A052A9B}\InprocServer32\1.19.5855.33203" Name="Class" Value="NSwag.SwaggerInfo" Type="string" Action="write" />
+                <RegistryValue Root="HKCR" Key="CLSID\{B510DC1C-22EA-302F-8AE3-213B8A052A9B}\InprocServer32\1.19.5855.33203" Name="Assembly" Value="NSwag.Core, Version=1.19.5855.33203, Culture=neutral, PublicKeyToken=null" Type="string" Action="write" />
+                <RegistryValue Root="HKCR" Key="CLSID\{B510DC1C-22EA-302F-8AE3-213B8A052A9B}\InprocServer32\1.19.5855.33203" Name="RuntimeVersion" Value="v4.0.30319" Type="string" Action="write" />
+                <RegistryValue Root="HKCR" Key="CLSID\{B510DC1C-22EA-302F-8AE3-213B8A052A9B}\InprocServer32\1.19.5855.33203" Name="CodeBase" Value="file:///[#fil3F4437F772041EF18E21178330FB07F9]" Type="string" Action="write" />
+                <RegistryValue Root="HKCR" Key="CLSID\{B510DC1C-22EA-302F-8AE3-213B8A052A9B}\InprocServer32" Name="Class" Value="NSwag.SwaggerInfo" Type="string" Action="write" />
+                <RegistryValue Root="HKCR" Key="CLSID\{B510DC1C-22EA-302F-8AE3-213B8A052A9B}\InprocServer32" Name="Assembly" Value="NSwag.Core, Version=1.19.5855.33203, Culture=neutral, PublicKeyToken=null" Type="string" Action="write" />
+                <RegistryValue Root="HKCR" Key="CLSID\{B510DC1C-22EA-302F-8AE3-213B8A052A9B}\InprocServer32" Name="RuntimeVersion" Value="v4.0.30319" Type="string" Action="write" />
+                <RegistryValue Root="HKCR" Key="CLSID\{B510DC1C-22EA-302F-8AE3-213B8A052A9B}\InprocServer32" Name="CodeBase" Value="file:///[#fil3F4437F772041EF18E21178330FB07F9]" Type="string" Action="write" />
+                <RegistryValue Root="HKCR" Key="CLSID\{C1801A07-611C-3C28-AF96-DBA21852F983}\Implemented Categories\{62C8FE65-4EBB-45e7-B440-6E39B2CDBF29}" Value="" Type="string" Action="write" />
+                <RegistryValue Root="HKCR" Key="CLSID\{C1801A07-611C-3C28-AF96-DBA21852F983}\InprocServer32\1.19.5855.33203" Name="Class" Value="NSwag.SwaggerResponse" Type="string" Action="write" />
+                <RegistryValue Root="HKCR" Key="CLSID\{C1801A07-611C-3C28-AF96-DBA21852F983}\InprocServer32\1.19.5855.33203" Name="Assembly" Value="NSwag.Core, Version=1.19.5855.33203, Culture=neutral, PublicKeyToken=null" Type="string" Action="write" />
+                <RegistryValue Root="HKCR" Key="CLSID\{C1801A07-611C-3C28-AF96-DBA21852F983}\InprocServer32\1.19.5855.33203" Name="RuntimeVersion" Value="v4.0.30319" Type="string" Action="write" />
+                <RegistryValue Root="HKCR" Key="CLSID\{C1801A07-611C-3C28-AF96-DBA21852F983}\InprocServer32\1.19.5855.33203" Name="CodeBase" Value="file:///[#fil3F4437F772041EF18E21178330FB07F9]" Type="string" Action="write" />
+                <RegistryValue Root="HKCR" Key="CLSID\{C1801A07-611C-3C28-AF96-DBA21852F983}\InprocServer32" Name="Class" Value="NSwag.SwaggerResponse" Type="string" Action="write" />
+                <RegistryValue Root="HKCR" Key="CLSID\{C1801A07-611C-3C28-AF96-DBA21852F983}\InprocServer32" Name="Assembly" Value="NSwag.Core, Version=1.19.5855.33203, Culture=neutral, PublicKeyToken=null" Type="string" Action="write" />
+                <RegistryValue Root="HKCR" Key="CLSID\{C1801A07-611C-3C28-AF96-DBA21852F983}\InprocServer32" Name="RuntimeVersion" Value="v4.0.30319" Type="string" Action="write" />
+                <RegistryValue Root="HKCR" Key="CLSID\{C1801A07-611C-3C28-AF96-DBA21852F983}\InprocServer32" Name="CodeBase" Value="file:///[#fil3F4437F772041EF18E21178330FB07F9]" Type="string" Action="write" />
+                <RegistryValue Root="HKCR" Key="CLSID\{E0C06564-955E-35D7-81D4-A2D05FAFBF84}\Implemented Categories\{62C8FE65-4EBB-45e7-B440-6E39B2CDBF29}" Value="" Type="string" Action="write" />
+                <RegistryValue Root="HKCR" Key="CLSID\{E0C06564-955E-35D7-81D4-A2D05FAFBF84}\InprocServer32\1.19.5855.33203" Name="Class" Value="NSwag.SwaggerParameter" Type="string" Action="write" />
+                <RegistryValue Root="HKCR" Key="CLSID\{E0C06564-955E-35D7-81D4-A2D05FAFBF84}\InprocServer32\1.19.5855.33203" Name="Assembly" Value="NSwag.Core, Version=1.19.5855.33203, Culture=neutral, PublicKeyToken=null" Type="string" Action="write" />
+                <RegistryValue Root="HKCR" Key="CLSID\{E0C06564-955E-35D7-81D4-A2D05FAFBF84}\InprocServer32\1.19.5855.33203" Name="RuntimeVersion" Value="v4.0.30319" Type="string" Action="write" />
+                <RegistryValue Root="HKCR" Key="CLSID\{E0C06564-955E-35D7-81D4-A2D05FAFBF84}\InprocServer32\1.19.5855.33203" Name="CodeBase" Value="file:///[#fil3F4437F772041EF18E21178330FB07F9]" Type="string" Action="write" />
+                <RegistryValue Root="HKCR" Key="CLSID\{E0C06564-955E-35D7-81D4-A2D05FAFBF84}\InprocServer32" Name="Class" Value="NSwag.SwaggerParameter" Type="string" Action="write" />
+                <RegistryValue Root="HKCR" Key="CLSID\{E0C06564-955E-35D7-81D4-A2D05FAFBF84}\InprocServer32" Name="Assembly" Value="NSwag.Core, Version=1.19.5855.33203, Culture=neutral, PublicKeyToken=null" Type="string" Action="write" />
+                <RegistryValue Root="HKCR" Key="CLSID\{E0C06564-955E-35D7-81D4-A2D05FAFBF84}\InprocServer32" Name="RuntimeVersion" Value="v4.0.30319" Type="string" Action="write" />
+                <RegistryValue Root="HKCR" Key="CLSID\{E0C06564-955E-35D7-81D4-A2D05FAFBF84}\InprocServer32" Name="CodeBase" Value="file:///[#fil3F4437F772041EF18E21178330FB07F9]" Type="string" Action="write" />
+                <RegistryValue Root="HKCR" Key="CLSID\{E841CB6C-527D-3FB3-BF75-2F523C5EA1B1}\Implemented Categories\{62C8FE65-4EBB-45e7-B440-6E39B2CDBF29}" Value="" Type="string" Action="write" />
+                <RegistryValue Root="HKCR" Key="CLSID\{E841CB6C-527D-3FB3-BF75-2F523C5EA1B1}\InprocServer32\1.19.5855.33203" Name="Class" Value="NSwag.SwaggerHeaders" Type="string" Action="write" />
+                <RegistryValue Root="HKCR" Key="CLSID\{E841CB6C-527D-3FB3-BF75-2F523C5EA1B1}\InprocServer32\1.19.5855.33203" Name="Assembly" Value="NSwag.Core, Version=1.19.5855.33203, Culture=neutral, PublicKeyToken=null" Type="string" Action="write" />
+                <RegistryValue Root="HKCR" Key="CLSID\{E841CB6C-527D-3FB3-BF75-2F523C5EA1B1}\InprocServer32\1.19.5855.33203" Name="RuntimeVersion" Value="v4.0.30319" Type="string" Action="write" />
+                <RegistryValue Root="HKCR" Key="CLSID\{E841CB6C-527D-3FB3-BF75-2F523C5EA1B1}\InprocServer32\1.19.5855.33203" Name="CodeBase" Value="file:///[#fil3F4437F772041EF18E21178330FB07F9]" Type="string" Action="write" />
+                <RegistryValue Root="HKCR" Key="CLSID\{E841CB6C-527D-3FB3-BF75-2F523C5EA1B1}\InprocServer32" Name="Class" Value="NSwag.SwaggerHeaders" Type="string" Action="write" />
+                <RegistryValue Root="HKCR" Key="CLSID\{E841CB6C-527D-3FB3-BF75-2F523C5EA1B1}\InprocServer32" Name="Assembly" Value="NSwag.Core, Version=1.19.5855.33203, Culture=neutral, PublicKeyToken=null" Type="string" Action="write" />
+                <RegistryValue Root="HKCR" Key="CLSID\{E841CB6C-527D-3FB3-BF75-2F523C5EA1B1}\InprocServer32" Name="RuntimeVersion" Value="v4.0.30319" Type="string" Action="write" />
+                <RegistryValue Root="HKCR" Key="CLSID\{E841CB6C-527D-3FB3-BF75-2F523C5EA1B1}\InprocServer32" Name="CodeBase" Value="file:///[#fil3F4437F772041EF18E21178330FB07F9]" Type="string" Action="write" />
+                <RegistryValue Root="HKCR" Key="Record\{0013711C-744F-39E0-9EAD-D3354DF8D7A7}\1.19.5855.33203" Name="Class" Value="NSwag.SwaggerSchema" Type="string" Action="write" />
+                <RegistryValue Root="HKCR" Key="Record\{0013711C-744F-39E0-9EAD-D3354DF8D7A7}\1.19.5855.33203" Name="Assembly" Value="NSwag.Core, Version=1.19.5855.33203, Culture=neutral, PublicKeyToken=null" Type="string" Action="write" />
+                <RegistryValue Root="HKCR" Key="Record\{0013711C-744F-39E0-9EAD-D3354DF8D7A7}\1.19.5855.33203" Name="RuntimeVersion" Value="v4.0.30319" Type="string" Action="write" />
+                <RegistryValue Root="HKCR" Key="Record\{0013711C-744F-39E0-9EAD-D3354DF8D7A7}\1.19.5855.33203" Name="CodeBase" Value="file:///[#fil3F4437F772041EF18E21178330FB07F9]" Type="string" Action="write" />
+                <RegistryValue Root="HKCR" Key="Record\{533DD177-C20E-3F14-BB4E-89BB7BEE2CA9}\1.19.5855.33203" Name="Class" Value="NSwag.SwaggerParameterKind" Type="string" Action="write" />
+                <RegistryValue Root="HKCR" Key="Record\{533DD177-C20E-3F14-BB4E-89BB7BEE2CA9}\1.19.5855.33203" Name="Assembly" Value="NSwag.Core, Version=1.19.5855.33203, Culture=neutral, PublicKeyToken=null" Type="string" Action="write" />
+                <RegistryValue Root="HKCR" Key="Record\{533DD177-C20E-3F14-BB4E-89BB7BEE2CA9}\1.19.5855.33203" Name="RuntimeVersion" Value="v4.0.30319" Type="string" Action="write" />
+                <RegistryValue Root="HKCR" Key="Record\{533DD177-C20E-3F14-BB4E-89BB7BEE2CA9}\1.19.5855.33203" Name="CodeBase" Value="file:///[#fil3F4437F772041EF18E21178330FB07F9]" Type="string" Action="write" />
+                <RegistryValue Root="HKCR" Key="Record\{5FE2B56F-7207-3359-BFE2-E7B658B6187F}\1.19.5855.33203" Name="Class" Value="NSwag.SwaggerOperationMethod" Type="string" Action="write" />
+                <RegistryValue Root="HKCR" Key="Record\{5FE2B56F-7207-3359-BFE2-E7B658B6187F}\1.19.5855.33203" Name="Assembly" Value="NSwag.Core, Version=1.19.5855.33203, Culture=neutral, PublicKeyToken=null" Type="string" Action="write" />
+                <RegistryValue Root="HKCR" Key="Record\{5FE2B56F-7207-3359-BFE2-E7B658B6187F}\1.19.5855.33203" Name="RuntimeVersion" Value="v4.0.30319" Type="string" Action="write" />
+                <RegistryValue Root="HKCR" Key="Record\{5FE2B56F-7207-3359-BFE2-E7B658B6187F}\1.19.5855.33203" Name="CodeBase" Value="file:///[#fil3F4437F772041EF18E21178330FB07F9]" Type="string" Action="write" />
+                <RegistryValue Root="HKCR" Key="Record\{C2972A5C-9858-34E2-99E5-1E4ED3DC8387}\1.19.5855.33203" Name="Class" Value="NSwag.SwaggerSecuritySchemeType" Type="string" Action="write" />
+                <RegistryValue Root="HKCR" Key="Record\{C2972A5C-9858-34E2-99E5-1E4ED3DC8387}\1.19.5855.33203" Name="Assembly" Value="NSwag.Core, Version=1.19.5855.33203, Culture=neutral, PublicKeyToken=null" Type="string" Action="write" />
+                <RegistryValue Root="HKCR" Key="Record\{C2972A5C-9858-34E2-99E5-1E4ED3DC8387}\1.19.5855.33203" Name="RuntimeVersion" Value="v4.0.30319" Type="string" Action="write" />
+                <RegistryValue Root="HKCR" Key="Record\{C2972A5C-9858-34E2-99E5-1E4ED3DC8387}\1.19.5855.33203" Name="CodeBase" Value="file:///[#fil3F4437F772041EF18E21178330FB07F9]" Type="string" Action="write" />
+            </Component>
+            <Component Id="cmp1010C0663A590ED1850175378FD283FF" Directory="RootDirectory" Guid="*">
+                <File Id="fil40CDD58B15B8468857D8908B897841FF" KeyPath="yes" Source="$(var.SourcePath)\NSwag.Core.pdb" />
+            </Component>
+            <Component Id="cmp9EE45CDB16B4CC1F1782CAE6CE0726C8" Directory="RootDirectory" Guid="*">
+                <Class Id="{0D0D178C-51AD-3738-8A90-A71F9B7CB7A2}" Context="InprocServer32" Description="NSwag.Commands.SwaggerToCSharpCommand" ThreadingModel="both" ForeignServer="mscoree.dll">
+                    <ProgId Id="NSwag.Commands.SwaggerToCSharpCommand" Description="NSwag.Commands.SwaggerToCSharpCommand" />
+                </Class>
+                <Class Id="{102B7092-26B9-3213-9A2A-0A133CCA17F8}" Context="InprocServer32" Description="NSwag.Commands.SwaggerToTypeScriptCommand" ThreadingModel="both" ForeignServer="mscoree.dll">
+                    <ProgId Id="NSwag.Commands.SwaggerToTypeScriptCommand" Description="NSwag.Commands.SwaggerToTypeScriptCommand" />
+                </Class>
+                <Class Id="{12BFDA78-E865-3F2F-A706-63B0420349FC}" Context="InprocServer32" Description="NSwag.Commands.WebApiToSwaggerCommand" ThreadingModel="both" ForeignServer="mscoree.dll">
+                    <ProgId Id="NSwag.Commands.WebApiToSwaggerCommand" Description="NSwag.Commands.WebApiToSwaggerCommand" />
+                </Class>
+                <Class Id="{4DAF166A-EAF1-31C8-9655-3036D31B8F38}" Context="InprocServer32" Description="NSwag.Commands.JsonSchemaToTypeScriptCommand" ThreadingModel="both" ForeignServer="mscoree.dll">
+                    <ProgId Id="NSwag.Commands.JsonSchemaToTypeScriptCommand" Description="NSwag.Commands.JsonSchemaToTypeScriptCommand" />
+                </Class>
+                <Class Id="{702F8F9E-C25E-394E-8604-95272BDD980F}" Context="InprocServer32" Description="NSwag.Commands.AssemblyTypeToSwaggerCommand" ThreadingModel="both" ForeignServer="mscoree.dll">
+                    <ProgId Id="NSwag.Commands.AssemblyTypeToSwaggerCommand" Description="NSwag.Commands.AssemblyTypeToSwaggerCommand" />
+                </Class>
+                <Class Id="{9C12F690-9664-3149-B788-F161B03CB2F1}" Context="InprocServer32" Description="NSwag.Program" ThreadingModel="both" ForeignServer="mscoree.dll">
+                    <ProgId Id="NSwag.Program" Description="NSwag.Program" />
+                </Class>
+                <Class Id="{F1EE6D77-576D-360C-AB3B-90749D1D3A56}" Context="InprocServer32" Description="NSwag.Commands.JsonSchemaToCSharpCommand" ThreadingModel="both" ForeignServer="mscoree.dll">
+                    <ProgId Id="NSwag.Commands.JsonSchemaToCSharpCommand" Description="NSwag.Commands.JsonSchemaToCSharpCommand" />
+                </Class>
+                <File Id="filE739E664708A94CFE7C67EC645DD0A88" KeyPath="yes" Source="$(var.SourcePath)\NSwag.exe" />
+                <RegistryValue Root="HKCR" Key="CLSID\{0D0D178C-51AD-3738-8A90-A71F9B7CB7A2}\Implemented Categories\{62C8FE65-4EBB-45e7-B440-6E39B2CDBF29}" Value="" Type="string" Action="write" />
+                <RegistryValue Root="HKCR" Key="CLSID\{0D0D178C-51AD-3738-8A90-A71F9B7CB7A2}\InprocServer32\1.19.5855.37223" Name="Class" Value="NSwag.Commands.SwaggerToCSharpCommand" Type="string" Action="write" />
+                <RegistryValue Root="HKCR" Key="CLSID\{0D0D178C-51AD-3738-8A90-A71F9B7CB7A2}\InprocServer32\1.19.5855.37223" Name="Assembly" Value="NSwag, Version=1.19.5855.37223, Culture=neutral, PublicKeyToken=null" Type="string" Action="write" />
+                <RegistryValue Root="HKCR" Key="CLSID\{0D0D178C-51AD-3738-8A90-A71F9B7CB7A2}\InprocServer32\1.19.5855.37223" Name="RuntimeVersion" Value="v4.0.30319" Type="string" Action="write" />
+                <RegistryValue Root="HKCR" Key="CLSID\{0D0D178C-51AD-3738-8A90-A71F9B7CB7A2}\InprocServer32\1.19.5855.37223" Name="CodeBase" Value="file:///[#filE739E664708A94CFE7C67EC645DD0A88]" Type="string" Action="write" />
+                <RegistryValue Root="HKCR" Key="CLSID\{0D0D178C-51AD-3738-8A90-A71F9B7CB7A2}\InprocServer32" Name="Class" Value="NSwag.Commands.SwaggerToCSharpCommand" Type="string" Action="write" />
+                <RegistryValue Root="HKCR" Key="CLSID\{0D0D178C-51AD-3738-8A90-A71F9B7CB7A2}\InprocServer32" Name="Assembly" Value="NSwag, Version=1.19.5855.37223, Culture=neutral, PublicKeyToken=null" Type="string" Action="write" />
+                <RegistryValue Root="HKCR" Key="CLSID\{0D0D178C-51AD-3738-8A90-A71F9B7CB7A2}\InprocServer32" Name="RuntimeVersion" Value="v4.0.30319" Type="string" Action="write" />
+                <RegistryValue Root="HKCR" Key="CLSID\{0D0D178C-51AD-3738-8A90-A71F9B7CB7A2}\InprocServer32" Name="CodeBase" Value="file:///[#filE739E664708A94CFE7C67EC645DD0A88]" Type="string" Action="write" />
+                <RegistryValue Root="HKCR" Key="CLSID\{102B7092-26B9-3213-9A2A-0A133CCA17F8}\Implemented Categories\{62C8FE65-4EBB-45e7-B440-6E39B2CDBF29}" Value="" Type="string" Action="write" />
+                <RegistryValue Root="HKCR" Key="CLSID\{102B7092-26B9-3213-9A2A-0A133CCA17F8}\InprocServer32\1.19.5855.37223" Name="Class" Value="NSwag.Commands.SwaggerToTypeScriptCommand" Type="string" Action="write" />
+                <RegistryValue Root="HKCR" Key="CLSID\{102B7092-26B9-3213-9A2A-0A133CCA17F8}\InprocServer32\1.19.5855.37223" Name="Assembly" Value="NSwag, Version=1.19.5855.37223, Culture=neutral, PublicKeyToken=null" Type="string" Action="write" />
+                <RegistryValue Root="HKCR" Key="CLSID\{102B7092-26B9-3213-9A2A-0A133CCA17F8}\InprocServer32\1.19.5855.37223" Name="RuntimeVersion" Value="v4.0.30319" Type="string" Action="write" />
+                <RegistryValue Root="HKCR" Key="CLSID\{102B7092-26B9-3213-9A2A-0A133CCA17F8}\InprocServer32\1.19.5855.37223" Name="CodeBase" Value="file:///[#filE739E664708A94CFE7C67EC645DD0A88]" Type="string" Action="write" />
+                <RegistryValue Root="HKCR" Key="CLSID\{102B7092-26B9-3213-9A2A-0A133CCA17F8}\InprocServer32" Name="Class" Value="NSwag.Commands.SwaggerToTypeScriptCommand" Type="string" Action="write" />
+                <RegistryValue Root="HKCR" Key="CLSID\{102B7092-26B9-3213-9A2A-0A133CCA17F8}\InprocServer32" Name="Assembly" Value="NSwag, Version=1.19.5855.37223, Culture=neutral, PublicKeyToken=null" Type="string" Action="write" />
+                <RegistryValue Root="HKCR" Key="CLSID\{102B7092-26B9-3213-9A2A-0A133CCA17F8}\InprocServer32" Name="RuntimeVersion" Value="v4.0.30319" Type="string" Action="write" />
+                <RegistryValue Root="HKCR" Key="CLSID\{102B7092-26B9-3213-9A2A-0A133CCA17F8}\InprocServer32" Name="CodeBase" Value="file:///[#filE739E664708A94CFE7C67EC645DD0A88]" Type="string" Action="write" />
+                <RegistryValue Root="HKCR" Key="CLSID\{12BFDA78-E865-3F2F-A706-63B0420349FC}\Implemented Categories\{62C8FE65-4EBB-45e7-B440-6E39B2CDBF29}" Value="" Type="string" Action="write" />
+                <RegistryValue Root="HKCR" Key="CLSID\{12BFDA78-E865-3F2F-A706-63B0420349FC}\InprocServer32\1.19.5855.37223" Name="Class" Value="NSwag.Commands.WebApiToSwaggerCommand" Type="string" Action="write" />
+                <RegistryValue Root="HKCR" Key="CLSID\{12BFDA78-E865-3F2F-A706-63B0420349FC}\InprocServer32\1.19.5855.37223" Name="Assembly" Value="NSwag, Version=1.19.5855.37223, Culture=neutral, PublicKeyToken=null" Type="string" Action="write" />
+                <RegistryValue Root="HKCR" Key="CLSID\{12BFDA78-E865-3F2F-A706-63B0420349FC}\InprocServer32\1.19.5855.37223" Name="RuntimeVersion" Value="v4.0.30319" Type="string" Action="write" />
+                <RegistryValue Root="HKCR" Key="CLSID\{12BFDA78-E865-3F2F-A706-63B0420349FC}\InprocServer32\1.19.5855.37223" Name="CodeBase" Value="file:///[#filE739E664708A94CFE7C67EC645DD0A88]" Type="string" Action="write" />
+                <RegistryValue Root="HKCR" Key="CLSID\{12BFDA78-E865-3F2F-A706-63B0420349FC}\InprocServer32" Name="Class" Value="NSwag.Commands.WebApiToSwaggerCommand" Type="string" Action="write" />
+                <RegistryValue Root="HKCR" Key="CLSID\{12BFDA78-E865-3F2F-A706-63B0420349FC}\InprocServer32" Name="Assembly" Value="NSwag, Version=1.19.5855.37223, Culture=neutral, PublicKeyToken=null" Type="string" Action="write" />
+                <RegistryValue Root="HKCR" Key="CLSID\{12BFDA78-E865-3F2F-A706-63B0420349FC}\InprocServer32" Name="RuntimeVersion" Value="v4.0.30319" Type="string" Action="write" />
+                <RegistryValue Root="HKCR" Key="CLSID\{12BFDA78-E865-3F2F-A706-63B0420349FC}\InprocServer32" Name="CodeBase" Value="file:///[#filE739E664708A94CFE7C67EC645DD0A88]" Type="string" Action="write" />
+                <RegistryValue Root="HKCR" Key="CLSID\{4DAF166A-EAF1-31C8-9655-3036D31B8F38}\Implemented Categories\{62C8FE65-4EBB-45e7-B440-6E39B2CDBF29}" Value="" Type="string" Action="write" />
+                <RegistryValue Root="HKCR" Key="CLSID\{4DAF166A-EAF1-31C8-9655-3036D31B8F38}\InprocServer32\1.19.5855.37223" Name="Class" Value="NSwag.Commands.JsonSchemaToTypeScriptCommand" Type="string" Action="write" />
+                <RegistryValue Root="HKCR" Key="CLSID\{4DAF166A-EAF1-31C8-9655-3036D31B8F38}\InprocServer32\1.19.5855.37223" Name="Assembly" Value="NSwag, Version=1.19.5855.37223, Culture=neutral, PublicKeyToken=null" Type="string" Action="write" />
+                <RegistryValue Root="HKCR" Key="CLSID\{4DAF166A-EAF1-31C8-9655-3036D31B8F38}\InprocServer32\1.19.5855.37223" Name="RuntimeVersion" Value="v4.0.30319" Type="string" Action="write" />
+                <RegistryValue Root="HKCR" Key="CLSID\{4DAF166A-EAF1-31C8-9655-3036D31B8F38}\InprocServer32\1.19.5855.37223" Name="CodeBase" Value="file:///[#filE739E664708A94CFE7C67EC645DD0A88]" Type="string" Action="write" />
+                <RegistryValue Root="HKCR" Key="CLSID\{4DAF166A-EAF1-31C8-9655-3036D31B8F38}\InprocServer32" Name="Class" Value="NSwag.Commands.JsonSchemaToTypeScriptCommand" Type="string" Action="write" />
+                <RegistryValue Root="HKCR" Key="CLSID\{4DAF166A-EAF1-31C8-9655-3036D31B8F38}\InprocServer32" Name="Assembly" Value="NSwag, Version=1.19.5855.37223, Culture=neutral, PublicKeyToken=null" Type="string" Action="write" />
+                <RegistryValue Root="HKCR" Key="CLSID\{4DAF166A-EAF1-31C8-9655-3036D31B8F38}\InprocServer32" Name="RuntimeVersion" Value="v4.0.30319" Type="string" Action="write" />
+                <RegistryValue Root="HKCR" Key="CLSID\{4DAF166A-EAF1-31C8-9655-3036D31B8F38}\InprocServer32" Name="CodeBase" Value="file:///[#filE739E664708A94CFE7C67EC645DD0A88]" Type="string" Action="write" />
+                <RegistryValue Root="HKCR" Key="CLSID\{702F8F9E-C25E-394E-8604-95272BDD980F}\Implemented Categories\{62C8FE65-4EBB-45e7-B440-6E39B2CDBF29}" Value="" Type="string" Action="write" />
+                <RegistryValue Root="HKCR" Key="CLSID\{702F8F9E-C25E-394E-8604-95272BDD980F}\InprocServer32\1.19.5855.37223" Name="Class" Value="NSwag.Commands.AssemblyTypeToSwaggerCommand" Type="string" Action="write" />
+                <RegistryValue Root="HKCR" Key="CLSID\{702F8F9E-C25E-394E-8604-95272BDD980F}\InprocServer32\1.19.5855.37223" Name="Assembly" Value="NSwag, Version=1.19.5855.37223, Culture=neutral, PublicKeyToken=null" Type="string" Action="write" />
+                <RegistryValue Root="HKCR" Key="CLSID\{702F8F9E-C25E-394E-8604-95272BDD980F}\InprocServer32\1.19.5855.37223" Name="RuntimeVersion" Value="v4.0.30319" Type="string" Action="write" />
+                <RegistryValue Root="HKCR" Key="CLSID\{702F8F9E-C25E-394E-8604-95272BDD980F}\InprocServer32\1.19.5855.37223" Name="CodeBase" Value="file:///[#filE739E664708A94CFE7C67EC645DD0A88]" Type="string" Action="write" />
+                <RegistryValue Root="HKCR" Key="CLSID\{702F8F9E-C25E-394E-8604-95272BDD980F}\InprocServer32" Name="Class" Value="NSwag.Commands.AssemblyTypeToSwaggerCommand" Type="string" Action="write" />
+                <RegistryValue Root="HKCR" Key="CLSID\{702F8F9E-C25E-394E-8604-95272BDD980F}\InprocServer32" Name="Assembly" Value="NSwag, Version=1.19.5855.37223, Culture=neutral, PublicKeyToken=null" Type="string" Action="write" />
+                <RegistryValue Root="HKCR" Key="CLSID\{702F8F9E-C25E-394E-8604-95272BDD980F}\InprocServer32" Name="RuntimeVersion" Value="v4.0.30319" Type="string" Action="write" />
+                <RegistryValue Root="HKCR" Key="CLSID\{702F8F9E-C25E-394E-8604-95272BDD980F}\InprocServer32" Name="CodeBase" Value="file:///[#filE739E664708A94CFE7C67EC645DD0A88]" Type="string" Action="write" />
+                <RegistryValue Root="HKCR" Key="CLSID\{9C12F690-9664-3149-B788-F161B03CB2F1}\Implemented Categories\{62C8FE65-4EBB-45e7-B440-6E39B2CDBF29}" Value="" Type="string" Action="write" />
+                <RegistryValue Root="HKCR" Key="CLSID\{9C12F690-9664-3149-B788-F161B03CB2F1}\InprocServer32\1.19.5855.37223" Name="Class" Value="NSwag.Program" Type="string" Action="write" />
+                <RegistryValue Root="HKCR" Key="CLSID\{9C12F690-9664-3149-B788-F161B03CB2F1}\InprocServer32\1.19.5855.37223" Name="Assembly" Value="NSwag, Version=1.19.5855.37223, Culture=neutral, PublicKeyToken=null" Type="string" Action="write" />
+                <RegistryValue Root="HKCR" Key="CLSID\{9C12F690-9664-3149-B788-F161B03CB2F1}\InprocServer32\1.19.5855.37223" Name="RuntimeVersion" Value="v4.0.30319" Type="string" Action="write" />
+                <RegistryValue Root="HKCR" Key="CLSID\{9C12F690-9664-3149-B788-F161B03CB2F1}\InprocServer32\1.19.5855.37223" Name="CodeBase" Value="file:///[#filE739E664708A94CFE7C67EC645DD0A88]" Type="string" Action="write" />
+                <RegistryValue Root="HKCR" Key="CLSID\{9C12F690-9664-3149-B788-F161B03CB2F1}\InprocServer32" Name="Class" Value="NSwag.Program" Type="string" Action="write" />
+                <RegistryValue Root="HKCR" Key="CLSID\{9C12F690-9664-3149-B788-F161B03CB2F1}\InprocServer32" Name="Assembly" Value="NSwag, Version=1.19.5855.37223, Culture=neutral, PublicKeyToken=null" Type="string" Action="write" />
+                <RegistryValue Root="HKCR" Key="CLSID\{9C12F690-9664-3149-B788-F161B03CB2F1}\InprocServer32" Name="RuntimeVersion" Value="v4.0.30319" Type="string" Action="write" />
+                <RegistryValue Root="HKCR" Key="CLSID\{9C12F690-9664-3149-B788-F161B03CB2F1}\InprocServer32" Name="CodeBase" Value="file:///[#filE739E664708A94CFE7C67EC645DD0A88]" Type="string" Action="write" />
+                <RegistryValue Root="HKCR" Key="CLSID\{F1EE6D77-576D-360C-AB3B-90749D1D3A56}\Implemented Categories\{62C8FE65-4EBB-45e7-B440-6E39B2CDBF29}" Value="" Type="string" Action="write" />
+                <RegistryValue Root="HKCR" Key="CLSID\{F1EE6D77-576D-360C-AB3B-90749D1D3A56}\InprocServer32\1.19.5855.37223" Name="Class" Value="NSwag.Commands.JsonSchemaToCSharpCommand" Type="string" Action="write" />
+                <RegistryValue Root="HKCR" Key="CLSID\{F1EE6D77-576D-360C-AB3B-90749D1D3A56}\InprocServer32\1.19.5855.37223" Name="Assembly" Value="NSwag, Version=1.19.5855.37223, Culture=neutral, PublicKeyToken=null" Type="string" Action="write" />
+                <RegistryValue Root="HKCR" Key="CLSID\{F1EE6D77-576D-360C-AB3B-90749D1D3A56}\InprocServer32\1.19.5855.37223" Name="RuntimeVersion" Value="v4.0.30319" Type="string" Action="write" />
+                <RegistryValue Root="HKCR" Key="CLSID\{F1EE6D77-576D-360C-AB3B-90749D1D3A56}\InprocServer32\1.19.5855.37223" Name="CodeBase" Value="file:///[#filE739E664708A94CFE7C67EC645DD0A88]" Type="string" Action="write" />
+                <RegistryValue Root="HKCR" Key="CLSID\{F1EE6D77-576D-360C-AB3B-90749D1D3A56}\InprocServer32" Name="Class" Value="NSwag.Commands.JsonSchemaToCSharpCommand" Type="string" Action="write" />
+                <RegistryValue Root="HKCR" Key="CLSID\{F1EE6D77-576D-360C-AB3B-90749D1D3A56}\InprocServer32" Name="Assembly" Value="NSwag, Version=1.19.5855.37223, Culture=neutral, PublicKeyToken=null" Type="string" Action="write" />
+                <RegistryValue Root="HKCR" Key="CLSID\{F1EE6D77-576D-360C-AB3B-90749D1D3A56}\InprocServer32" Name="RuntimeVersion" Value="v4.0.30319" Type="string" Action="write" />
+                <RegistryValue Root="HKCR" Key="CLSID\{F1EE6D77-576D-360C-AB3B-90749D1D3A56}\InprocServer32" Name="CodeBase" Value="file:///[#filE739E664708A94CFE7C67EC645DD0A88]" Type="string" Action="write" />
+            </Component>
+            <Component Id="cmpB27D53834FD85E29FA7563BC334D554C" Directory="RootDirectory" Guid="*">
+                <File Id="filB160E459611A55BD812888E001FF740C" KeyPath="yes" Source="$(var.SourcePath)\NSwag.pdb" />
+            </Component>
+            <Component Id="cmp52D2A30100C72AAC8F61B78E109361CE" Directory="RootDirectory" Guid="*">
+                <Class Id="{0475ADAD-E53B-37BB-810C-597D66501FDB}" Context="InprocServer32" Description="NSwagStudio.Views.AvalonEditBehavior" ThreadingModel="both" ForeignServer="mscoree.dll">
+                    <ProgId Id="NSwagStudio.Views.AvalonEditBehavior" Description="NSwagStudio.Views.AvalonEditBehavior" />
+                </Class>
+                <Class Id="{19F11952-B6FC-3B4D-8997-8BC129FB3110}" Context="InprocServer32" Description="NSwagStudio.Views.ClientGenerators.SwaggerGeneratorView" ThreadingModel="both" ForeignServer="mscoree.dll">
+                    <ProgId Id="NSwagStudio.Views.ClientGenerators.SwaggerGeneratorView" Description="NSwagStudio.Views.ClientGenerators.SwaggerGeneratorView" />
+                </Class>
+                <Class Id="{48F09913-BD58-393A-AABB-080006D142EE}" Context="InprocServer32" Description="NSwagStudio.Views.DocumentView" ThreadingModel="both" ForeignServer="mscoree.dll">
+                    <ProgId Id="NSwagStudio.Views.DocumentView" Description="NSwagStudio.Views.DocumentView" />
+                </Class>
+                <Class Id="{4D34972E-40CD-32B9-A41D-6DE1C94F584B}" Context="InprocServer32" Description="NSwagStudio.ViewModels.ClientGenerators.TypeScriptCodeGeneratorViewModel" ThreadingModel="both" ForeignServer="mscoree.dll">
+                    <ProgId Id="NSwagStudio.ViewModels.ClientGenerators.TypeScriptCodeGeneratorViewModel" Description="NSwagStudio.ViewModels.ClientGenerators.TypeScriptCodeGeneratorViewModel" />
+                </Class>
+                <Class Id="{5F0AF822-BB85-37AE-8C73-E7E1D5C264EF}" Context="InprocServer32" Description="NSwagStudio.ViewModels.ClientGenerators.CSharpClientGeneratorViewModel" ThreadingModel="both" ForeignServer="mscoree.dll">
+                    <ProgId Id="NSwagStudio.ViewModels.ClientGenerators.CSharpClientGeneratorViewModel" Description="NSwagStudio.ViewModels.ClientGenerators.CSharpClientGeneratorViewModel" />
+                </Class>
+                <Class Id="{76178113-173D-3245-83BD-8B7C5057155C}" Context="InprocServer32" Description="NSwagStudio.ViewModels.DocumentViewModel" ThreadingModel="both" ForeignServer="mscoree.dll">
+                    <ProgId Id="NSwagStudio.ViewModels.DocumentViewModel" Description="NSwagStudio.ViewModels.DocumentViewModel" />
+                </Class>
+                <Class Id="{9354DBD8-E5F8-3C8D-930C-4A07444D3268}" Context="InprocServer32" Description="NSwagStudio.ViewModels.SwaggerGenerators.AssemblySwaggerGeneratorViewModel" ThreadingModel="both" ForeignServer="mscoree.dll">
+                    <ProgId Id="NSwagStudio.ViewModels.SwaggerGenerators.AssemblySwaggerGeneratorViewModel" Description="NSwagStudio.ViewModels.SwaggerGenerators.AssemblySwaggerGeneratorViewModel" />
+                </Class>
+                <Class Id="{A7802877-1E3C-352D-BCF8-7C6E0F42811C}" Context="InprocServer32" Description="NSwagStudio.ViewModels.SwaggerGenerators.WebApiSwaggerGeneratorViewModel" ThreadingModel="both" ForeignServer="mscoree.dll">
+                    <ProgId Id="NSwagStudio.ViewModels.SwaggerGenerators.WebApiSwaggerGeneratorViewModel" Description="NSwagStudio.ViewModels.SwaggerGenerators.WebApiSwaggerGeneratorViewModel" />
+                </Class>
+                <Class Id="{A83A1A86-0E59-3E19-AB97-04EA3AF97855}" Context="InprocServer32" Description="NSwagStudio.App" ThreadingModel="both" ForeignServer="mscoree.dll">
+                    <ProgId Id="NSwagStudio.App" Description="NSwagStudio.App" />
+                </Class>
+                <Class Id="{C8FC01C6-35A4-31E7-9B58-5A59755C6EB9}" Context="InprocServer32" Description="NSwagStudio.ViewModels.ClientGenerators.SwaggerGeneratorViewModel" ThreadingModel="both" ForeignServer="mscoree.dll">
+                    <ProgId Id="NSwagStudio.ViewModels.ClientGenerators.SwaggerGeneratorViewModel" Description="NSwagStudio.ViewModels.ClientGenerators.SwaggerGeneratorViewModel" />
+                </Class>
+                <Class Id="{DCF03C68-A520-3FA6-9AC8-51D306651513}" Context="InprocServer32" Description="NSwagStudio.Views.MainWindow" ThreadingModel="both" ForeignServer="mscoree.dll">
+                    <ProgId Id="NSwagStudio.Views.MainWindow" Description="NSwagStudio.Views.MainWindow" />
+                </Class>
+                <Class Id="{DD2C5053-E0EF-3EAD-A889-425005CB30D9}" Context="InprocServer32" Description="NSwagStudio.ViewModels.MainWindowModel" ThreadingModel="both" ForeignServer="mscoree.dll">
+                    <ProgId Id="NSwagStudio.ViewModels.MainWindowModel" Description="NSwagStudio.ViewModels.MainWindowModel" />
+                </Class>
+                <Class Id="{DFDC59DA-8DF3-318E-B5D0-E366BA9378CE}" Context="InprocServer32" Description="NSwagStudio.ViewModels.ViewModelBase" ThreadingModel="both" ForeignServer="mscoree.dll">
+                    <ProgId Id="NSwagStudio.ViewModels.ViewModelBase" Description="NSwagStudio.ViewModels.ViewModelBase" />
+                </Class>
+                <Class Id="{EEBB3F0C-01C7-3139-AB33-C4CABD66F277}" Context="InprocServer32" Description="NSwagStudio.NSwagDocument" ThreadingModel="both" ForeignServer="mscoree.dll">
+                    <ProgId Id="NSwagStudio.NSwagDocument" Description="NSwagStudio.NSwagDocument" />
+                </Class>
+                <File Id="filF3BD24AA0D122986D3F6250EA6C47D5B" KeyPath="yes" Source="$(var.SourcePath)\NSwagStudio.exe" />
+                <RegistryValue Root="HKCR" Key="CLSID\{0475ADAD-E53B-37BB-810C-597D66501FDB}\Implemented Categories\{62C8FE65-4EBB-45e7-B440-6E39B2CDBF29}" Value="" Type="string" Action="write" />
+                <RegistryValue Root="HKCR" Key="CLSID\{0475ADAD-E53B-37BB-810C-597D66501FDB}\InprocServer32\1.19.5855.37224" Name="Class" Value="NSwagStudio.Views.AvalonEditBehavior" Type="string" Action="write" />
+                <RegistryValue Root="HKCR" Key="CLSID\{0475ADAD-E53B-37BB-810C-597D66501FDB}\InprocServer32\1.19.5855.37224" Name="Assembly" Value="NSwagStudio, Version=1.19.5855.37224, Culture=neutral, PublicKeyToken=null" Type="string" Action="write" />
+                <RegistryValue Root="HKCR" Key="CLSID\{0475ADAD-E53B-37BB-810C-597D66501FDB}\InprocServer32\1.19.5855.37224" Name="RuntimeVersion" Value="v4.0.30319" Type="string" Action="write" />
+                <RegistryValue Root="HKCR" Key="CLSID\{0475ADAD-E53B-37BB-810C-597D66501FDB}\InprocServer32\1.19.5855.37224" Name="CodeBase" Value="file:///[#filF3BD24AA0D122986D3F6250EA6C47D5B]" Type="string" Action="write" />
+                <RegistryValue Root="HKCR" Key="CLSID\{0475ADAD-E53B-37BB-810C-597D66501FDB}\InprocServer32" Name="Class" Value="NSwagStudio.Views.AvalonEditBehavior" Type="string" Action="write" />
+                <RegistryValue Root="HKCR" Key="CLSID\{0475ADAD-E53B-37BB-810C-597D66501FDB}\InprocServer32" Name="Assembly" Value="NSwagStudio, Version=1.19.5855.37224, Culture=neutral, PublicKeyToken=null" Type="string" Action="write" />
+                <RegistryValue Root="HKCR" Key="CLSID\{0475ADAD-E53B-37BB-810C-597D66501FDB}\InprocServer32" Name="RuntimeVersion" Value="v4.0.30319" Type="string" Action="write" />
+                <RegistryValue Root="HKCR" Key="CLSID\{0475ADAD-E53B-37BB-810C-597D66501FDB}\InprocServer32" Name="CodeBase" Value="file:///[#filF3BD24AA0D122986D3F6250EA6C47D5B]" Type="string" Action="write" />
+                <RegistryValue Root="HKCR" Key="CLSID\{19F11952-B6FC-3B4D-8997-8BC129FB3110}\Implemented Categories\{62C8FE65-4EBB-45e7-B440-6E39B2CDBF29}" Value="" Type="string" Action="write" />
+                <RegistryValue Root="HKCR" Key="CLSID\{19F11952-B6FC-3B4D-8997-8BC129FB3110}\InprocServer32\1.19.5855.37224" Name="Class" Value="NSwagStudio.Views.ClientGenerators.SwaggerGeneratorView" Type="string" Action="write" />
+                <RegistryValue Root="HKCR" Key="CLSID\{19F11952-B6FC-3B4D-8997-8BC129FB3110}\InprocServer32\1.19.5855.37224" Name="Assembly" Value="NSwagStudio, Version=1.19.5855.37224, Culture=neutral, PublicKeyToken=null" Type="string" Action="write" />
+                <RegistryValue Root="HKCR" Key="CLSID\{19F11952-B6FC-3B4D-8997-8BC129FB3110}\InprocServer32\1.19.5855.37224" Name="RuntimeVersion" Value="v4.0.30319" Type="string" Action="write" />
+                <RegistryValue Root="HKCR" Key="CLSID\{19F11952-B6FC-3B4D-8997-8BC129FB3110}\InprocServer32\1.19.5855.37224" Name="CodeBase" Value="file:///[#filF3BD24AA0D122986D3F6250EA6C47D5B]" Type="string" Action="write" />
+                <RegistryValue Root="HKCR" Key="CLSID\{19F11952-B6FC-3B4D-8997-8BC129FB3110}\InprocServer32" Name="Class" Value="NSwagStudio.Views.ClientGenerators.SwaggerGeneratorView" Type="string" Action="write" />
+                <RegistryValue Root="HKCR" Key="CLSID\{19F11952-B6FC-3B4D-8997-8BC129FB3110}\InprocServer32" Name="Assembly" Value="NSwagStudio, Version=1.19.5855.37224, Culture=neutral, PublicKeyToken=null" Type="string" Action="write" />
+                <RegistryValue Root="HKCR" Key="CLSID\{19F11952-B6FC-3B4D-8997-8BC129FB3110}\InprocServer32" Name="RuntimeVersion" Value="v4.0.30319" Type="string" Action="write" />
+                <RegistryValue Root="HKCR" Key="CLSID\{19F11952-B6FC-3B4D-8997-8BC129FB3110}\InprocServer32" Name="CodeBase" Value="file:///[#filF3BD24AA0D122986D3F6250EA6C47D5B]" Type="string" Action="write" />
+                <RegistryValue Root="HKCR" Key="CLSID\{48F09913-BD58-393A-AABB-080006D142EE}\Implemented Categories\{62C8FE65-4EBB-45e7-B440-6E39B2CDBF29}" Value="" Type="string" Action="write" />
+                <RegistryValue Root="HKCR" Key="CLSID\{48F09913-BD58-393A-AABB-080006D142EE}\InprocServer32\1.19.5855.37224" Name="Class" Value="NSwagStudio.Views.DocumentView" Type="string" Action="write" />
+                <RegistryValue Root="HKCR" Key="CLSID\{48F09913-BD58-393A-AABB-080006D142EE}\InprocServer32\1.19.5855.37224" Name="Assembly" Value="NSwagStudio, Version=1.19.5855.37224, Culture=neutral, PublicKeyToken=null" Type="string" Action="write" />
+                <RegistryValue Root="HKCR" Key="CLSID\{48F09913-BD58-393A-AABB-080006D142EE}\InprocServer32\1.19.5855.37224" Name="RuntimeVersion" Value="v4.0.30319" Type="string" Action="write" />
+                <RegistryValue Root="HKCR" Key="CLSID\{48F09913-BD58-393A-AABB-080006D142EE}\InprocServer32\1.19.5855.37224" Name="CodeBase" Value="file:///[#filF3BD24AA0D122986D3F6250EA6C47D5B]" Type="string" Action="write" />
+                <RegistryValue Root="HKCR" Key="CLSID\{48F09913-BD58-393A-AABB-080006D142EE}\InprocServer32" Name="Class" Value="NSwagStudio.Views.DocumentView" Type="string" Action="write" />
+                <RegistryValue Root="HKCR" Key="CLSID\{48F09913-BD58-393A-AABB-080006D142EE}\InprocServer32" Name="Assembly" Value="NSwagStudio, Version=1.19.5855.37224, Culture=neutral, PublicKeyToken=null" Type="string" Action="write" />
+                <RegistryValue Root="HKCR" Key="CLSID\{48F09913-BD58-393A-AABB-080006D142EE}\InprocServer32" Name="RuntimeVersion" Value="v4.0.30319" Type="string" Action="write" />
+                <RegistryValue Root="HKCR" Key="CLSID\{48F09913-BD58-393A-AABB-080006D142EE}\InprocServer32" Name="CodeBase" Value="file:///[#filF3BD24AA0D122986D3F6250EA6C47D5B]" Type="string" Action="write" />
+                <RegistryValue Root="HKCR" Key="CLSID\{4D34972E-40CD-32B9-A41D-6DE1C94F584B}\Implemented Categories\{62C8FE65-4EBB-45e7-B440-6E39B2CDBF29}" Value="" Type="string" Action="write" />
+                <RegistryValue Root="HKCR" Key="CLSID\{4D34972E-40CD-32B9-A41D-6DE1C94F584B}\InprocServer32\1.19.5855.37224" Name="Class" Value="NSwagStudio.ViewModels.ClientGenerators.TypeScriptCodeGeneratorViewModel" Type="string" Action="write" />
+                <RegistryValue Root="HKCR" Key="CLSID\{4D34972E-40CD-32B9-A41D-6DE1C94F584B}\InprocServer32\1.19.5855.37224" Name="Assembly" Value="NSwagStudio, Version=1.19.5855.37224, Culture=neutral, PublicKeyToken=null" Type="string" Action="write" />
+                <RegistryValue Root="HKCR" Key="CLSID\{4D34972E-40CD-32B9-A41D-6DE1C94F584B}\InprocServer32\1.19.5855.37224" Name="RuntimeVersion" Value="v4.0.30319" Type="string" Action="write" />
+                <RegistryValue Root="HKCR" Key="CLSID\{4D34972E-40CD-32B9-A41D-6DE1C94F584B}\InprocServer32\1.19.5855.37224" Name="CodeBase" Value="file:///[#filF3BD24AA0D122986D3F6250EA6C47D5B]" Type="string" Action="write" />
+                <RegistryValue Root="HKCR" Key="CLSID\{4D34972E-40CD-32B9-A41D-6DE1C94F584B}\InprocServer32" Name="Class" Value="NSwagStudio.ViewModels.ClientGenerators.TypeScriptCodeGeneratorViewModel" Type="string" Action="write" />
+                <RegistryValue Root="HKCR" Key="CLSID\{4D34972E-40CD-32B9-A41D-6DE1C94F584B}\InprocServer32" Name="Assembly" Value="NSwagStudio, Version=1.19.5855.37224, Culture=neutral, PublicKeyToken=null" Type="string" Action="write" />
+                <RegistryValue Root="HKCR" Key="CLSID\{4D34972E-40CD-32B9-A41D-6DE1C94F584B}\InprocServer32" Name="RuntimeVersion" Value="v4.0.30319" Type="string" Action="write" />
+                <RegistryValue Root="HKCR" Key="CLSID\{4D34972E-40CD-32B9-A41D-6DE1C94F584B}\InprocServer32" Name="CodeBase" Value="file:///[#filF3BD24AA0D122986D3F6250EA6C47D5B]" Type="string" Action="write" />
+                <RegistryValue Root="HKCR" Key="CLSID\{5F0AF822-BB85-37AE-8C73-E7E1D5C264EF}\Implemented Categories\{62C8FE65-4EBB-45e7-B440-6E39B2CDBF29}" Value="" Type="string" Action="write" />
+                <RegistryValue Root="HKCR" Key="CLSID\{5F0AF822-BB85-37AE-8C73-E7E1D5C264EF}\InprocServer32\1.19.5855.37224" Name="Class" Value="NSwagStudio.ViewModels.ClientGenerators.CSharpClientGeneratorViewModel" Type="string" Action="write" />
+                <RegistryValue Root="HKCR" Key="CLSID\{5F0AF822-BB85-37AE-8C73-E7E1D5C264EF}\InprocServer32\1.19.5855.37224" Name="Assembly" Value="NSwagStudio, Version=1.19.5855.37224, Culture=neutral, PublicKeyToken=null" Type="string" Action="write" />
+                <RegistryValue Root="HKCR" Key="CLSID\{5F0AF822-BB85-37AE-8C73-E7E1D5C264EF}\InprocServer32\1.19.5855.37224" Name="RuntimeVersion" Value="v4.0.30319" Type="string" Action="write" />
+                <RegistryValue Root="HKCR" Key="CLSID\{5F0AF822-BB85-37AE-8C73-E7E1D5C264EF}\InprocServer32\1.19.5855.37224" Name="CodeBase" Value="file:///[#filF3BD24AA0D122986D3F6250EA6C47D5B]" Type="string" Action="write" />
+                <RegistryValue Root="HKCR" Key="CLSID\{5F0AF822-BB85-37AE-8C73-E7E1D5C264EF}\InprocServer32" Name="Class" Value="NSwagStudio.ViewModels.ClientGenerators.CSharpClientGeneratorViewModel" Type="string" Action="write" />
+                <RegistryValue Root="HKCR" Key="CLSID\{5F0AF822-BB85-37AE-8C73-E7E1D5C264EF}\InprocServer32" Name="Assembly" Value="NSwagStudio, Version=1.19.5855.37224, Culture=neutral, PublicKeyToken=null" Type="string" Action="write" />
+                <RegistryValue Root="HKCR" Key="CLSID\{5F0AF822-BB85-37AE-8C73-E7E1D5C264EF}\InprocServer32" Name="RuntimeVersion" Value="v4.0.30319" Type="string" Action="write" />
+                <RegistryValue Root="HKCR" Key="CLSID\{5F0AF822-BB85-37AE-8C73-E7E1D5C264EF}\InprocServer32" Name="CodeBase" Value="file:///[#filF3BD24AA0D122986D3F6250EA6C47D5B]" Type="string" Action="write" />
+                <RegistryValue Root="HKCR" Key="CLSID\{76178113-173D-3245-83BD-8B7C5057155C}\Implemented Categories\{62C8FE65-4EBB-45e7-B440-6E39B2CDBF29}" Value="" Type="string" Action="write" />
+                <RegistryValue Root="HKCR" Key="CLSID\{76178113-173D-3245-83BD-8B7C5057155C}\InprocServer32\1.19.5855.37224" Name="Class" Value="NSwagStudio.ViewModels.DocumentViewModel" Type="string" Action="write" />
+                <RegistryValue Root="HKCR" Key="CLSID\{76178113-173D-3245-83BD-8B7C5057155C}\InprocServer32\1.19.5855.37224" Name="Assembly" Value="NSwagStudio, Version=1.19.5855.37224, Culture=neutral, PublicKeyToken=null" Type="string" Action="write" />
+                <RegistryValue Root="HKCR" Key="CLSID\{76178113-173D-3245-83BD-8B7C5057155C}\InprocServer32\1.19.5855.37224" Name="RuntimeVersion" Value="v4.0.30319" Type="string" Action="write" />
+                <RegistryValue Root="HKCR" Key="CLSID\{76178113-173D-3245-83BD-8B7C5057155C}\InprocServer32\1.19.5855.37224" Name="CodeBase" Value="file:///[#filF3BD24AA0D122986D3F6250EA6C47D5B]" Type="string" Action="write" />
+                <RegistryValue Root="HKCR" Key="CLSID\{76178113-173D-3245-83BD-8B7C5057155C}\InprocServer32" Name="Class" Value="NSwagStudio.ViewModels.DocumentViewModel" Type="string" Action="write" />
+                <RegistryValue Root="HKCR" Key="CLSID\{76178113-173D-3245-83BD-8B7C5057155C}\InprocServer32" Name="Assembly" Value="NSwagStudio, Version=1.19.5855.37224, Culture=neutral, PublicKeyToken=null" Type="string" Action="write" />
+                <RegistryValue Root="HKCR" Key="CLSID\{76178113-173D-3245-83BD-8B7C5057155C}\InprocServer32" Name="RuntimeVersion" Value="v4.0.30319" Type="string" Action="write" />
+                <RegistryValue Root="HKCR" Key="CLSID\{76178113-173D-3245-83BD-8B7C5057155C}\InprocServer32" Name="CodeBase" Value="file:///[#filF3BD24AA0D122986D3F6250EA6C47D5B]" Type="string" Action="write" />
+                <RegistryValue Root="HKCR" Key="CLSID\{9354DBD8-E5F8-3C8D-930C-4A07444D3268}\Implemented Categories\{62C8FE65-4EBB-45e7-B440-6E39B2CDBF29}" Value="" Type="string" Action="write" />
+                <RegistryValue Root="HKCR" Key="CLSID\{9354DBD8-E5F8-3C8D-930C-4A07444D3268}\InprocServer32\1.19.5855.37224" Name="Class" Value="NSwagStudio.ViewModels.SwaggerGenerators.AssemblySwaggerGeneratorViewModel" Type="string" Action="write" />
+                <RegistryValue Root="HKCR" Key="CLSID\{9354DBD8-E5F8-3C8D-930C-4A07444D3268}\InprocServer32\1.19.5855.37224" Name="Assembly" Value="NSwagStudio, Version=1.19.5855.37224, Culture=neutral, PublicKeyToken=null" Type="string" Action="write" />
+                <RegistryValue Root="HKCR" Key="CLSID\{9354DBD8-E5F8-3C8D-930C-4A07444D3268}\InprocServer32\1.19.5855.37224" Name="RuntimeVersion" Value="v4.0.30319" Type="string" Action="write" />
+                <RegistryValue Root="HKCR" Key="CLSID\{9354DBD8-E5F8-3C8D-930C-4A07444D3268}\InprocServer32\1.19.5855.37224" Name="CodeBase" Value="file:///[#filF3BD24AA0D122986D3F6250EA6C47D5B]" Type="string" Action="write" />
+                <RegistryValue Root="HKCR" Key="CLSID\{9354DBD8-E5F8-3C8D-930C-4A07444D3268}\InprocServer32" Name="Class" Value="NSwagStudio.ViewModels.SwaggerGenerators.AssemblySwaggerGeneratorViewModel" Type="string" Action="write" />
+                <RegistryValue Root="HKCR" Key="CLSID\{9354DBD8-E5F8-3C8D-930C-4A07444D3268}\InprocServer32" Name="Assembly" Value="NSwagStudio, Version=1.19.5855.37224, Culture=neutral, PublicKeyToken=null" Type="string" Action="write" />
+                <RegistryValue Root="HKCR" Key="CLSID\{9354DBD8-E5F8-3C8D-930C-4A07444D3268}\InprocServer32" Name="RuntimeVersion" Value="v4.0.30319" Type="string" Action="write" />
+                <RegistryValue Root="HKCR" Key="CLSID\{9354DBD8-E5F8-3C8D-930C-4A07444D3268}\InprocServer32" Name="CodeBase" Value="file:///[#filF3BD24AA0D122986D3F6250EA6C47D5B]" Type="string" Action="write" />
+                <RegistryValue Root="HKCR" Key="CLSID\{A7802877-1E3C-352D-BCF8-7C6E0F42811C}\Implemented Categories\{62C8FE65-4EBB-45e7-B440-6E39B2CDBF29}" Value="" Type="string" Action="write" />
+                <RegistryValue Root="HKCR" Key="CLSID\{A7802877-1E3C-352D-BCF8-7C6E0F42811C}\InprocServer32\1.19.5855.37224" Name="Class" Value="NSwagStudio.ViewModels.SwaggerGenerators.WebApiSwaggerGeneratorViewModel" Type="string" Action="write" />
+                <RegistryValue Root="HKCR" Key="CLSID\{A7802877-1E3C-352D-BCF8-7C6E0F42811C}\InprocServer32\1.19.5855.37224" Name="Assembly" Value="NSwagStudio, Version=1.19.5855.37224, Culture=neutral, PublicKeyToken=null" Type="string" Action="write" />
+                <RegistryValue Root="HKCR" Key="CLSID\{A7802877-1E3C-352D-BCF8-7C6E0F42811C}\InprocServer32\1.19.5855.37224" Name="RuntimeVersion" Value="v4.0.30319" Type="string" Action="write" />
+                <RegistryValue Root="HKCR" Key="CLSID\{A7802877-1E3C-352D-BCF8-7C6E0F42811C}\InprocServer32\1.19.5855.37224" Name="CodeBase" Value="file:///[#filF3BD24AA0D122986D3F6250EA6C47D5B]" Type="string" Action="write" />
+                <RegistryValue Root="HKCR" Key="CLSID\{A7802877-1E3C-352D-BCF8-7C6E0F42811C}\InprocServer32" Name="Class" Value="NSwagStudio.ViewModels.SwaggerGenerators.WebApiSwaggerGeneratorViewModel" Type="string" Action="write" />
+                <RegistryValue Root="HKCR" Key="CLSID\{A7802877-1E3C-352D-BCF8-7C6E0F42811C}\InprocServer32" Name="Assembly" Value="NSwagStudio, Version=1.19.5855.37224, Culture=neutral, PublicKeyToken=null" Type="string" Action="write" />
+                <RegistryValue Root="HKCR" Key="CLSID\{A7802877-1E3C-352D-BCF8-7C6E0F42811C}\InprocServer32" Name="RuntimeVersion" Value="v4.0.30319" Type="string" Action="write" />
+                <RegistryValue Root="HKCR" Key="CLSID\{A7802877-1E3C-352D-BCF8-7C6E0F42811C}\InprocServer32" Name="CodeBase" Value="file:///[#filF3BD24AA0D122986D3F6250EA6C47D5B]" Type="string" Action="write" />
+                <RegistryValue Root="HKCR" Key="CLSID\{A83A1A86-0E59-3E19-AB97-04EA3AF97855}\Implemented Categories\{62C8FE65-4EBB-45e7-B440-6E39B2CDBF29}" Value="" Type="string" Action="write" />
+                <RegistryValue Root="HKCR" Key="CLSID\{A83A1A86-0E59-3E19-AB97-04EA3AF97855}\InprocServer32\1.19.5855.37224" Name="Class" Value="NSwagStudio.App" Type="string" Action="write" />
+                <RegistryValue Root="HKCR" Key="CLSID\{A83A1A86-0E59-3E19-AB97-04EA3AF97855}\InprocServer32\1.19.5855.37224" Name="Assembly" Value="NSwagStudio, Version=1.19.5855.37224, Culture=neutral, PublicKeyToken=null" Type="string" Action="write" />
+                <RegistryValue Root="HKCR" Key="CLSID\{A83A1A86-0E59-3E19-AB97-04EA3AF97855}\InprocServer32\1.19.5855.37224" Name="RuntimeVersion" Value="v4.0.30319" Type="string" Action="write" />
+                <RegistryValue Root="HKCR" Key="CLSID\{A83A1A86-0E59-3E19-AB97-04EA3AF97855}\InprocServer32\1.19.5855.37224" Name="CodeBase" Value="file:///[#filF3BD24AA0D122986D3F6250EA6C47D5B]" Type="string" Action="write" />
+                <RegistryValue Root="HKCR" Key="CLSID\{A83A1A86-0E59-3E19-AB97-04EA3AF97855}\InprocServer32" Name="Class" Value="NSwagStudio.App" Type="string" Action="write" />
+                <RegistryValue Root="HKCR" Key="CLSID\{A83A1A86-0E59-3E19-AB97-04EA3AF97855}\InprocServer32" Name="Assembly" Value="NSwagStudio, Version=1.19.5855.37224, Culture=neutral, PublicKeyToken=null" Type="string" Action="write" />
+                <RegistryValue Root="HKCR" Key="CLSID\{A83A1A86-0E59-3E19-AB97-04EA3AF97855}\InprocServer32" Name="RuntimeVersion" Value="v4.0.30319" Type="string" Action="write" />
+                <RegistryValue Root="HKCR" Key="CLSID\{A83A1A86-0E59-3E19-AB97-04EA3AF97855}\InprocServer32" Name="CodeBase" Value="file:///[#filF3BD24AA0D122986D3F6250EA6C47D5B]" Type="string" Action="write" />
+                <RegistryValue Root="HKCR" Key="CLSID\{C8FC01C6-35A4-31E7-9B58-5A59755C6EB9}\Implemented Categories\{62C8FE65-4EBB-45e7-B440-6E39B2CDBF29}" Value="" Type="string" Action="write" />
+                <RegistryValue Root="HKCR" Key="CLSID\{C8FC01C6-35A4-31E7-9B58-5A59755C6EB9}\InprocServer32\1.19.5855.37224" Name="Class" Value="NSwagStudio.ViewModels.ClientGenerators.SwaggerGeneratorViewModel" Type="string" Action="write" />
+                <RegistryValue Root="HKCR" Key="CLSID\{C8FC01C6-35A4-31E7-9B58-5A59755C6EB9}\InprocServer32\1.19.5855.37224" Name="Assembly" Value="NSwagStudio, Version=1.19.5855.37224, Culture=neutral, PublicKeyToken=null" Type="string" Action="write" />
+                <RegistryValue Root="HKCR" Key="CLSID\{C8FC01C6-35A4-31E7-9B58-5A59755C6EB9}\InprocServer32\1.19.5855.37224" Name="RuntimeVersion" Value="v4.0.30319" Type="string" Action="write" />
+                <RegistryValue Root="HKCR" Key="CLSID\{C8FC01C6-35A4-31E7-9B58-5A59755C6EB9}\InprocServer32\1.19.5855.37224" Name="CodeBase" Value="file:///[#filF3BD24AA0D122986D3F6250EA6C47D5B]" Type="string" Action="write" />
+                <RegistryValue Root="HKCR" Key="CLSID\{C8FC01C6-35A4-31E7-9B58-5A59755C6EB9}\InprocServer32" Name="Class" Value="NSwagStudio.ViewModels.ClientGenerators.SwaggerGeneratorViewModel" Type="string" Action="write" />
+                <RegistryValue Root="HKCR" Key="CLSID\{C8FC01C6-35A4-31E7-9B58-5A59755C6EB9}\InprocServer32" Name="Assembly" Value="NSwagStudio, Version=1.19.5855.37224, Culture=neutral, PublicKeyToken=null" Type="string" Action="write" />
+                <RegistryValue Root="HKCR" Key="CLSID\{C8FC01C6-35A4-31E7-9B58-5A59755C6EB9}\InprocServer32" Name="RuntimeVersion" Value="v4.0.30319" Type="string" Action="write" />
+                <RegistryValue Root="HKCR" Key="CLSID\{C8FC01C6-35A4-31E7-9B58-5A59755C6EB9}\InprocServer32" Name="CodeBase" Value="file:///[#filF3BD24AA0D122986D3F6250EA6C47D5B]" Type="string" Action="write" />
+                <RegistryValue Root="HKCR" Key="CLSID\{DCF03C68-A520-3FA6-9AC8-51D306651513}\Implemented Categories\{62C8FE65-4EBB-45e7-B440-6E39B2CDBF29}" Value="" Type="string" Action="write" />
+                <RegistryValue Root="HKCR" Key="CLSID\{DCF03C68-A520-3FA6-9AC8-51D306651513}\InprocServer32\1.19.5855.37224" Name="Class" Value="NSwagStudio.Views.MainWindow" Type="string" Action="write" />
+                <RegistryValue Root="HKCR" Key="CLSID\{DCF03C68-A520-3FA6-9AC8-51D306651513}\InprocServer32\1.19.5855.37224" Name="Assembly" Value="NSwagStudio, Version=1.19.5855.37224, Culture=neutral, PublicKeyToken=null" Type="string" Action="write" />
+                <RegistryValue Root="HKCR" Key="CLSID\{DCF03C68-A520-3FA6-9AC8-51D306651513}\InprocServer32\1.19.5855.37224" Name="RuntimeVersion" Value="v4.0.30319" Type="string" Action="write" />
+                <RegistryValue Root="HKCR" Key="CLSID\{DCF03C68-A520-3FA6-9AC8-51D306651513}\InprocServer32\1.19.5855.37224" Name="CodeBase" Value="file:///[#filF3BD24AA0D122986D3F6250EA6C47D5B]" Type="string" Action="write" />
+                <RegistryValue Root="HKCR" Key="CLSID\{DCF03C68-A520-3FA6-9AC8-51D306651513}\InprocServer32" Name="Class" Value="NSwagStudio.Views.MainWindow" Type="string" Action="write" />
+                <RegistryValue Root="HKCR" Key="CLSID\{DCF03C68-A520-3FA6-9AC8-51D306651513}\InprocServer32" Name="Assembly" Value="NSwagStudio, Version=1.19.5855.37224, Culture=neutral, PublicKeyToken=null" Type="string" Action="write" />
+                <RegistryValue Root="HKCR" Key="CLSID\{DCF03C68-A520-3FA6-9AC8-51D306651513}\InprocServer32" Name="RuntimeVersion" Value="v4.0.30319" Type="string" Action="write" />
+                <RegistryValue Root="HKCR" Key="CLSID\{DCF03C68-A520-3FA6-9AC8-51D306651513}\InprocServer32" Name="CodeBase" Value="file:///[#filF3BD24AA0D122986D3F6250EA6C47D5B]" Type="string" Action="write" />
+                <RegistryValue Root="HKCR" Key="CLSID\{DD2C5053-E0EF-3EAD-A889-425005CB30D9}\Implemented Categories\{62C8FE65-4EBB-45e7-B440-6E39B2CDBF29}" Value="" Type="string" Action="write" />
+                <RegistryValue Root="HKCR" Key="CLSID\{DD2C5053-E0EF-3EAD-A889-425005CB30D9}\InprocServer32\1.19.5855.37224" Name="Class" Value="NSwagStudio.ViewModels.MainWindowModel" Type="string" Action="write" />
+                <RegistryValue Root="HKCR" Key="CLSID\{DD2C5053-E0EF-3EAD-A889-425005CB30D9}\InprocServer32\1.19.5855.37224" Name="Assembly" Value="NSwagStudio, Version=1.19.5855.37224, Culture=neutral, PublicKeyToken=null" Type="string" Action="write" />
+                <RegistryValue Root="HKCR" Key="CLSID\{DD2C5053-E0EF-3EAD-A889-425005CB30D9}\InprocServer32\1.19.5855.37224" Name="RuntimeVersion" Value="v4.0.30319" Type="string" Action="write" />
+                <RegistryValue Root="HKCR" Key="CLSID\{DD2C5053-E0EF-3EAD-A889-425005CB30D9}\InprocServer32\1.19.5855.37224" Name="CodeBase" Value="file:///[#filF3BD24AA0D122986D3F6250EA6C47D5B]" Type="string" Action="write" />
+                <RegistryValue Root="HKCR" Key="CLSID\{DD2C5053-E0EF-3EAD-A889-425005CB30D9}\InprocServer32" Name="Class" Value="NSwagStudio.ViewModels.MainWindowModel" Type="string" Action="write" />
+                <RegistryValue Root="HKCR" Key="CLSID\{DD2C5053-E0EF-3EAD-A889-425005CB30D9}\InprocServer32" Name="Assembly" Value="NSwagStudio, Version=1.19.5855.37224, Culture=neutral, PublicKeyToken=null" Type="string" Action="write" />
+                <RegistryValue Root="HKCR" Key="CLSID\{DD2C5053-E0EF-3EAD-A889-425005CB30D9}\InprocServer32" Name="RuntimeVersion" Value="v4.0.30319" Type="string" Action="write" />
+                <RegistryValue Root="HKCR" Key="CLSID\{DD2C5053-E0EF-3EAD-A889-425005CB30D9}\InprocServer32" Name="CodeBase" Value="file:///[#filF3BD24AA0D122986D3F6250EA6C47D5B]" Type="string" Action="write" />
+                <RegistryValue Root="HKCR" Key="CLSID\{DFDC59DA-8DF3-318E-B5D0-E366BA9378CE}\Implemented Categories\{62C8FE65-4EBB-45e7-B440-6E39B2CDBF29}" Value="" Type="string" Action="write" />
+                <RegistryValue Root="HKCR" Key="CLSID\{DFDC59DA-8DF3-318E-B5D0-E366BA9378CE}\InprocServer32\1.19.5855.37224" Name="Class" Value="NSwagStudio.ViewModels.ViewModelBase" Type="string" Action="write" />
+                <RegistryValue Root="HKCR" Key="CLSID\{DFDC59DA-8DF3-318E-B5D0-E366BA9378CE}\InprocServer32\1.19.5855.37224" Name="Assembly" Value="NSwagStudio, Version=1.19.5855.37224, Culture=neutral, PublicKeyToken=null" Type="string" Action="write" />
+                <RegistryValue Root="HKCR" Key="CLSID\{DFDC59DA-8DF3-318E-B5D0-E366BA9378CE}\InprocServer32\1.19.5855.37224" Name="RuntimeVersion" Value="v4.0.30319" Type="string" Action="write" />
+                <RegistryValue Root="HKCR" Key="CLSID\{DFDC59DA-8DF3-318E-B5D0-E366BA9378CE}\InprocServer32\1.19.5855.37224" Name="CodeBase" Value="file:///[#filF3BD24AA0D122986D3F6250EA6C47D5B]" Type="string" Action="write" />
+                <RegistryValue Root="HKCR" Key="CLSID\{DFDC59DA-8DF3-318E-B5D0-E366BA9378CE}\InprocServer32" Name="Class" Value="NSwagStudio.ViewModels.ViewModelBase" Type="string" Action="write" />
+                <RegistryValue Root="HKCR" Key="CLSID\{DFDC59DA-8DF3-318E-B5D0-E366BA9378CE}\InprocServer32" Name="Assembly" Value="NSwagStudio, Version=1.19.5855.37224, Culture=neutral, PublicKeyToken=null" Type="string" Action="write" />
+                <RegistryValue Root="HKCR" Key="CLSID\{DFDC59DA-8DF3-318E-B5D0-E366BA9378CE}\InprocServer32" Name="RuntimeVersion" Value="v4.0.30319" Type="string" Action="write" />
+                <RegistryValue Root="HKCR" Key="CLSID\{DFDC59DA-8DF3-318E-B5D0-E366BA9378CE}\InprocServer32" Name="CodeBase" Value="file:///[#filF3BD24AA0D122986D3F6250EA6C47D5B]" Type="string" Action="write" />
+                <RegistryValue Root="HKCR" Key="CLSID\{EEBB3F0C-01C7-3139-AB33-C4CABD66F277}\Implemented Categories\{62C8FE65-4EBB-45e7-B440-6E39B2CDBF29}" Value="" Type="string" Action="write" />
+                <RegistryValue Root="HKCR" Key="CLSID\{EEBB3F0C-01C7-3139-AB33-C4CABD66F277}\InprocServer32\1.19.5855.37224" Name="Class" Value="NSwagStudio.NSwagDocument" Type="string" Action="write" />
+                <RegistryValue Root="HKCR" Key="CLSID\{EEBB3F0C-01C7-3139-AB33-C4CABD66F277}\InprocServer32\1.19.5855.37224" Name="Assembly" Value="NSwagStudio, Version=1.19.5855.37224, Culture=neutral, PublicKeyToken=null" Type="string" Action="write" />
+                <RegistryValue Root="HKCR" Key="CLSID\{EEBB3F0C-01C7-3139-AB33-C4CABD66F277}\InprocServer32\1.19.5855.37224" Name="RuntimeVersion" Value="v4.0.30319" Type="string" Action="write" />
+                <RegistryValue Root="HKCR" Key="CLSID\{EEBB3F0C-01C7-3139-AB33-C4CABD66F277}\InprocServer32\1.19.5855.37224" Name="CodeBase" Value="file:///[#filF3BD24AA0D122986D3F6250EA6C47D5B]" Type="string" Action="write" />
+                <RegistryValue Root="HKCR" Key="CLSID\{EEBB3F0C-01C7-3139-AB33-C4CABD66F277}\InprocServer32" Name="Class" Value="NSwagStudio.NSwagDocument" Type="string" Action="write" />
+                <RegistryValue Root="HKCR" Key="CLSID\{EEBB3F0C-01C7-3139-AB33-C4CABD66F277}\InprocServer32" Name="Assembly" Value="NSwagStudio, Version=1.19.5855.37224, Culture=neutral, PublicKeyToken=null" Type="string" Action="write" />
+                <RegistryValue Root="HKCR" Key="CLSID\{EEBB3F0C-01C7-3139-AB33-C4CABD66F277}\InprocServer32" Name="RuntimeVersion" Value="v4.0.30319" Type="string" Action="write" />
+                <RegistryValue Root="HKCR" Key="CLSID\{EEBB3F0C-01C7-3139-AB33-C4CABD66F277}\InprocServer32" Name="CodeBase" Value="file:///[#filF3BD24AA0D122986D3F6250EA6C47D5B]" Type="string" Action="write" />
+            </Component>
+            <Component Id="cmpE1AD57291ECD76446C08E80324E18C52" Directory="RootDirectory" Guid="*">
+                <File Id="fil3D998DFDF0171F45FA4994B3076A1BE3" KeyPath="yes" Source="$(var.SourcePath)\NSwagStudio.exe.config" />
+            </Component>
+            <Component Id="cmpAF99E5EDE3366C322A0C4A1D460F492A" Directory="RootDirectory" Guid="*">
+                <File Id="fil7363F15332F1A0AE5B714E0BDBE8069F" KeyPath="yes" Source="$(var.SourcePath)\NSwagStudio.pdb" />
+            </Component>
+            <Component Id="cmp32C1339D08859DC7796F4EE23E0819F0" Directory="RootDirectory" Guid="*">
+                <File Id="fil72A10A3701F72ECAD8968E45C6295B9D" KeyPath="yes" Source="$(var.SourcePath)\NSwagStudio.vshost.exe" />
+            </Component>
+            <Component Id="cmp474BA1F5E4041B6B55B1AA38BE12A2E5" Directory="RootDirectory" Guid="*">
+                <File Id="filFA7E5A03A21F54B9AD53663AF2F9AB79" KeyPath="yes" Source="$(var.SourcePath)\NSwagStudio.vshost.exe.config" />
+            </Component>
+            <Component Id="cmp26A1D29B3B042D7131AB32968AD148D6" Directory="RootDirectory" Guid="*">
+                <File Id="filD115E07DAB15EABAE3C6FDB271DD9321" KeyPath="yes" Source="$(var.SourcePath)\System.Windows.Interactivity.dll" />
+            </Component>
+        </ComponentGroup>
+    </Fragment>
 </Wix>