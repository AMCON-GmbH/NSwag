--- conflicted
+++ resolved
@@ -94,15 +94,13 @@
                     <TextBox Text="{Binding Command.ReferencePaths, Mode=TwoWay, Converter={StaticResource StringArrayConverter}}" 
                              ToolTip="ReferencePaths" Height="52" AcceptsReturn="True" VerticalScrollBarVisibility="Visible" Margin="0,0,0,12" />
 
-<<<<<<< HEAD
+                    <CheckBox IsChecked="{Binding Command.UseNuGetCache, Mode=TwoWay}" Margin="0,0,0,12" ToolTip="UseNuGetCache">
+                        <TextBlock Text="Add local Nuget's cache folder to reference paths" TextWrapping="Wrap" />
+                    </CheckBox>
+
                     <TextBlock Text="Startup type (leave empty for auto-discovery)" FontWeight="Bold" Margin="0,0,0,6" />
                     <TextBox Text="{Binding Command.StartupType, Mode=TwoWay}" 
                              ToolTip="StartupType" Margin="0,0,0,12" />
-=======
-                    <CheckBox IsChecked="{Binding Command.UseNuGetCache, Mode=TwoWay}" Margin="0,0,0,12" ToolTip="UseNuGetCache">
-                        <TextBlock Text="Add local Nuget's cache folder to reference paths" TextWrapping="Wrap" />
-                    </CheckBox>
->>>>>>> 2b1f039d
                 </StackPanel>
             </GroupBox>
             
