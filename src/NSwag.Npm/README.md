NSwag is a Swagger 2.0 API (OpenAPI) toolchain for .NET, Web API, TypeScript (jQuery, AngularJS, Angular 2+, Aurelia, KnockoutJS, and more) and other platforms, written in C#. The Swagger specification uses JSON and JSON Schema to describe a RESTful web API. The NSwag project provides tools to generate Swagger specifications from existing ASP.NET Web API controllers and client code from these Swagger specifications. 

**This NPM module requires .NET 4.6+ or .NET Core 1.0.x/1.1.x to be installed on your system!**

- [More information about NSwag](http://nswag.org)
- [More information about the available commands](https://github.com/NSwag/NSwag/wiki/CommandLine)

## Usage

### Global installation

Install the package globally: 

    npm install nswag -g

Show available commands: 

    nswag help

### Project installation
	
Install the package for the current project: 

    npm install nswag --save-dev
	
Show available commands: 

    "node_modules/.bin/nswag" help

## Change runtime

The full .NET Framework in x64 mode is preferred as execution environment. If you need to run the command line tool in x86 mode use

	nswag run version --x86

Add the switch `--core` to the command to execute one of the .NET Core binaries (automatically detects whether .NET Core 1.0 or 1.1 is installed): 

    nswag run version --core
	
To specify what .NET Core binaries to execute, either use 

    nswag run version --core 1.0
	
or

<<<<<<< HEAD
    nswag run version --core 1.1
=======
    nswag run nswag.json --core 1.1
    
or

    nswag run nswag.json --core 2.0
>>>>>>> 11238ee7
	
## Development

Run the following command to compile and copy the current NSwag console binaries into the NPM module directory `binaries` directory: 

    build/01_Npm_Build.bat

To run the NodeJS binary locally: 

    cd "src/NSwag.Npm"
    node "bin/nswag" version

The JavaScript command line tool can be found here: 

    src/NSwag.Npm/bin/nswag.json
	
To publish the package (login required): 

    build/02_Npm_Publish.bat<|MERGE_RESOLUTION|>--- conflicted
+++ resolved
@@ -43,15 +43,11 @@
 	
 or
 
-<<<<<<< HEAD
     nswag run version --core 1.1
-=======
-    nswag run nswag.json --core 1.1
     
 or
 
-    nswag run nswag.json --core 2.0
->>>>>>> 11238ee7
+    nswag run version --core 2.0
 	
 ## Development
 
