﻿<?xml version="1.0" encoding="utf-8"?>
<Project ToolsVersion="12.0" DefaultTargets="Build" xmlns="http://schemas.microsoft.com/developer/msbuild/2003">
  <Import Project="$(MSBuildExtensionsPath)\$(MSBuildToolsVersion)\Microsoft.Common.props" Condition="Exists('$(MSBuildExtensionsPath)\$(MSBuildToolsVersion)\Microsoft.Common.props')" />
  <PropertyGroup>
    <Configuration Condition=" '$(Configuration)' == '' ">Debug</Configuration>
    <Platform Condition=" '$(Platform)' == '' ">AnyCPU</Platform>
    <ProductVersion>
    </ProductVersion>
    <SchemaVersion>2.0</SchemaVersion>
    <ProjectGuid>{AFB11187-666F-4225-8039-D91AE046AFCB}</ProjectGuid>
    <ProjectTypeGuids>{349c5851-65df-11da-9384-00065b846f21};{fae04ec0-301f-11d3-bf4b-00c04f79efbc}</ProjectTypeGuids>
    <OutputType>Library</OutputType>
    <AppDesignerFolder>Properties</AppDesignerFolder>
    <RootNamespace>NSwag.Demo.OwinWeb</RootNamespace>
    <AssemblyName>NSwag.Demo.OwinWeb</AssemblyName>
    <TargetFrameworkVersion>v4.5.2</TargetFrameworkVersion>
    <UseIISExpress>true</UseIISExpress>
    <IISExpressSSLPort />
    <IISExpressAnonymousAuthentication />
    <IISExpressWindowsAuthentication />
    <IISExpressUseClassicPipelineMode />
    <UseGlobalApplicationHostFile />
    <NuGetPackageImportStamp>
    </NuGetPackageImportStamp>
  </PropertyGroup>
  <PropertyGroup Condition=" '$(Configuration)|$(Platform)' == 'Debug|AnyCPU' ">
    <DebugSymbols>true</DebugSymbols>
    <DebugType>full</DebugType>
    <Optimize>false</Optimize>
    <OutputPath>bin\</OutputPath>
    <DefineConstants>DEBUG;TRACE</DefineConstants>
    <ErrorReport>prompt</ErrorReport>
    <WarningLevel>4</WarningLevel>
  </PropertyGroup>
  <PropertyGroup Condition=" '$(Configuration)|$(Platform)' == 'Release|AnyCPU' ">
    <DebugType>pdbonly</DebugType>
    <Optimize>true</Optimize>
    <OutputPath>bin\</OutputPath>
    <DefineConstants>TRACE</DefineConstants>
    <ErrorReport>prompt</ErrorReport>
    <WarningLevel>4</WarningLevel>
  </PropertyGroup>
  <ItemGroup>
    <Reference Include="Microsoft.CSharp" />
    <Reference Include="Microsoft.Owin, Version=3.0.1.0, Culture=neutral, PublicKeyToken=31bf3856ad364e35, processorArchitecture=MSIL">
      <HintPath>..\packages\Microsoft.Owin.3.0.1\lib\net45\Microsoft.Owin.dll</HintPath>
      <Private>True</Private>
    </Reference>
    <Reference Include="Microsoft.Owin.Host.SystemWeb, Version=3.0.1.0, Culture=neutral, PublicKeyToken=31bf3856ad364e35, processorArchitecture=MSIL">
      <HintPath>..\packages\Microsoft.Owin.Host.SystemWeb.3.0.1\lib\net45\Microsoft.Owin.Host.SystemWeb.dll</HintPath>
      <Private>True</Private>
    </Reference>
    <Reference Include="Newtonsoft.Json, Version=9.0.0.0, Culture=neutral, PublicKeyToken=30ad4fe6b2a6aeed, processorArchitecture=MSIL">
      <HintPath>..\packages\Newtonsoft.Json.9.0.1\lib\net45\Newtonsoft.Json.dll</HintPath>
      <Private>True</Private>
    </Reference>
<<<<<<< HEAD
    <Reference Include="NJsonSchema, Version=5.9.6144.17989, Culture=neutral, PublicKeyToken=c2f9c3bdfae56102, processorArchitecture=MSIL">
      <HintPath>..\packages\NJsonSchema.5.9.6144.17989\lib\net45\NJsonSchema.dll</HintPath>
=======
    <Reference Include="NJsonSchema, Version=5.10.6148.26188, Culture=neutral, PublicKeyToken=c2f9c3bdfae56102, processorArchitecture=MSIL">
      <HintPath>..\packages\NJsonSchema.5.10.6148.26188\lib\net45\NJsonSchema.dll</HintPath>
>>>>>>> 5d35432c
      <Private>True</Private>
    </Reference>
    <Reference Include="Owin, Version=1.0.0.0, Culture=neutral, PublicKeyToken=f0ebd12fd5e55cc5, processorArchitecture=MSIL">
      <HintPath>..\packages\Owin.1.0\lib\net40\Owin.dll</HintPath>
      <Private>True</Private>
    </Reference>
    <Reference Include="System.Net.Http" />
    <Reference Include="System.Net.Http.Formatting, Version=5.2.3.0, Culture=neutral, PublicKeyToken=31bf3856ad364e35, processorArchitecture=MSIL">
      <HintPath>..\packages\Microsoft.AspNet.WebApi.Client.5.2.3\lib\net45\System.Net.Http.Formatting.dll</HintPath>
      <Private>True</Private>
    </Reference>
    <Reference Include="System.Web.DynamicData" />
    <Reference Include="System.Web.Entity" />
    <Reference Include="System.Web.ApplicationServices" />
    <Reference Include="System.ComponentModel.DataAnnotations" />
    <Reference Include="System" />
    <Reference Include="System.Data" />
    <Reference Include="System.Core" />
    <Reference Include="System.Data.DataSetExtensions" />
    <Reference Include="System.Web.Extensions" />
    <Reference Include="System.Web.Http, Version=5.2.3.0, Culture=neutral, PublicKeyToken=31bf3856ad364e35, processorArchitecture=MSIL">
      <HintPath>..\packages\Microsoft.AspNet.WebApi.Core.5.2.3\lib\net45\System.Web.Http.dll</HintPath>
      <Private>True</Private>
    </Reference>
    <Reference Include="System.Web.Http.Owin, Version=5.2.3.0, Culture=neutral, PublicKeyToken=31bf3856ad364e35, processorArchitecture=MSIL">
      <HintPath>..\packages\Microsoft.AspNet.WebApi.Owin.5.2.3\lib\net45\System.Web.Http.Owin.dll</HintPath>
      <Private>True</Private>
    </Reference>
    <Reference Include="System.Xml.Linq" />
    <Reference Include="System.Drawing" />
    <Reference Include="System.Web" />
    <Reference Include="System.Xml" />
    <Reference Include="System.Configuration" />
    <Reference Include="System.Web.Services" />
    <Reference Include="System.EnterpriseServices" />
  </ItemGroup>
  <ItemGroup>
    <Content Include="packages.config" />
    <None Include="Web.Debug.config">
      <DependentUpon>Web.config</DependentUpon>
    </None>
    <None Include="Web.Release.config">
      <DependentUpon>Web.config</DependentUpon>
    </None>
  </ItemGroup>
  <ItemGroup>
    <Content Include="Web.config">
      <SubType>Designer</SubType>
    </Content>
  </ItemGroup>
  <ItemGroup>
    <Compile Include="App_Start\Startup.cs" />
    <Compile Include="Controllers\PersonController.cs" />
    <Compile Include="Properties\AssemblyInfo.cs" />
  </ItemGroup>
  <ItemGroup>
    <ProjectReference Include="..\NSwag.Annotations\NSwag.Annotations.csproj">
      <Project>{CA084154-E758-4A44-938D-7806AF2DD886}</Project>
      <Name>NSwag.Annotations</Name>
    </ProjectReference>
    <ProjectReference Include="..\NSwag.AspNet.Owin\NSwag.AspNet.Owin.csproj">
      <Project>{69a692eb-c277-46ab-ba55-b33e7e6e129c}</Project>
      <Name>NSwag.AspNet.Owin</Name>
    </ProjectReference>
    <ProjectReference Include="..\NSwag.CodeGeneration\NSwag.CodeGeneration.csproj">
      <Project>{75B3F91D-687E-4FB3-AD45-CCFA3C406DB4}</Project>
      <Name>NSwag.CodeGeneration</Name>
    </ProjectReference>
    <ProjectReference Include="..\NSwag.Core\NSwag.Core.csproj">
      <Project>{2e6174aa-fc75-4821-9e86-51b30568bec0}</Project>
      <Name>NSwag.Core</Name>
    </ProjectReference>
  </ItemGroup>
  <PropertyGroup>
    <VisualStudioVersion Condition="'$(VisualStudioVersion)' == ''">10.0</VisualStudioVersion>
    <VSToolsPath Condition="'$(VSToolsPath)' == ''">$(MSBuildExtensionsPath32)\Microsoft\VisualStudio\v$(VisualStudioVersion)</VSToolsPath>
  </PropertyGroup>
  <PropertyGroup Condition="'$(Configuration)|$(Platform)' == 'Debug|x64'">
    <DebugSymbols>true</DebugSymbols>
    <OutputPath>bin\</OutputPath>
    <DefineConstants>DEBUG;TRACE</DefineConstants>
    <DebugType>full</DebugType>
    <PlatformTarget>x64</PlatformTarget>
    <ErrorReport>prompt</ErrorReport>
    <CodeAnalysisRuleSet>MinimumRecommendedRules.ruleset</CodeAnalysisRuleSet>
  </PropertyGroup>
  <PropertyGroup Condition="'$(Configuration)|$(Platform)' == 'Release|x64'">
    <OutputPath>bin\</OutputPath>
    <DefineConstants>TRACE</DefineConstants>
    <Optimize>true</Optimize>
    <DebugType>pdbonly</DebugType>
    <PlatformTarget>x64</PlatformTarget>
    <ErrorReport>prompt</ErrorReport>
    <CodeAnalysisRuleSet>MinimumRecommendedRules.ruleset</CodeAnalysisRuleSet>
  </PropertyGroup>
  <Import Project="$(MSBuildBinPath)\Microsoft.CSharp.targets" />
  <Import Project="$(VSToolsPath)\WebApplications\Microsoft.WebApplication.targets" Condition="'$(VSToolsPath)' != ''" />
  <Import Project="$(MSBuildExtensionsPath32)\Microsoft\VisualStudio\v10.0\WebApplications\Microsoft.WebApplication.targets" Condition="false" />
  <ProjectExtensions>
    <VisualStudio>
      <FlavorProperties GUID="{349c5851-65df-11da-9384-00065b846f21}">
        <WebProjectProperties>
          <UseIIS>True</UseIIS>
          <AutoAssignPort>True</AutoAssignPort>
          <DevelopmentServerPort>20227</DevelopmentServerPort>
          <DevelopmentServerVPath>/</DevelopmentServerVPath>
          <IISUrl>http://localhost:23227</IISUrl>
          <NTLMAuthentication>False</NTLMAuthentication>
          <UseCustomServer>False</UseCustomServer>
          <CustomServerUrl>
          </CustomServerUrl>
          <SaveServerSettingsInUserFile>False</SaveServerSettingsInUserFile>
        </WebProjectProperties>
      </FlavorProperties>
    </VisualStudio>
  </ProjectExtensions>
  <!-- To modify your build process, add your task inside one of the targets below and uncomment it. 
       Other similar extension points exist, see Microsoft.Common.targets.
  <Target Name="BeforeBuild">
  </Target>
  <Target Name="AfterBuild">
  </Target>
  -->
</Project><|MERGE_RESOLUTION|>--- conflicted
+++ resolved
@@ -1,187 +1,182 @@
-﻿<?xml version="1.0" encoding="utf-8"?>
-<Project ToolsVersion="12.0" DefaultTargets="Build" xmlns="http://schemas.microsoft.com/developer/msbuild/2003">
-  <Import Project="$(MSBuildExtensionsPath)\$(MSBuildToolsVersion)\Microsoft.Common.props" Condition="Exists('$(MSBuildExtensionsPath)\$(MSBuildToolsVersion)\Microsoft.Common.props')" />
-  <PropertyGroup>
-    <Configuration Condition=" '$(Configuration)' == '' ">Debug</Configuration>
-    <Platform Condition=" '$(Platform)' == '' ">AnyCPU</Platform>
-    <ProductVersion>
-    </ProductVersion>
-    <SchemaVersion>2.0</SchemaVersion>
-    <ProjectGuid>{AFB11187-666F-4225-8039-D91AE046AFCB}</ProjectGuid>
-    <ProjectTypeGuids>{349c5851-65df-11da-9384-00065b846f21};{fae04ec0-301f-11d3-bf4b-00c04f79efbc}</ProjectTypeGuids>
-    <OutputType>Library</OutputType>
-    <AppDesignerFolder>Properties</AppDesignerFolder>
-    <RootNamespace>NSwag.Demo.OwinWeb</RootNamespace>
-    <AssemblyName>NSwag.Demo.OwinWeb</AssemblyName>
-    <TargetFrameworkVersion>v4.5.2</TargetFrameworkVersion>
-    <UseIISExpress>true</UseIISExpress>
-    <IISExpressSSLPort />
-    <IISExpressAnonymousAuthentication />
-    <IISExpressWindowsAuthentication />
-    <IISExpressUseClassicPipelineMode />
-    <UseGlobalApplicationHostFile />
-    <NuGetPackageImportStamp>
-    </NuGetPackageImportStamp>
-  </PropertyGroup>
-  <PropertyGroup Condition=" '$(Configuration)|$(Platform)' == 'Debug|AnyCPU' ">
-    <DebugSymbols>true</DebugSymbols>
-    <DebugType>full</DebugType>
-    <Optimize>false</Optimize>
-    <OutputPath>bin\</OutputPath>
-    <DefineConstants>DEBUG;TRACE</DefineConstants>
-    <ErrorReport>prompt</ErrorReport>
-    <WarningLevel>4</WarningLevel>
-  </PropertyGroup>
-  <PropertyGroup Condition=" '$(Configuration)|$(Platform)' == 'Release|AnyCPU' ">
-    <DebugType>pdbonly</DebugType>
-    <Optimize>true</Optimize>
-    <OutputPath>bin\</OutputPath>
-    <DefineConstants>TRACE</DefineConstants>
-    <ErrorReport>prompt</ErrorReport>
-    <WarningLevel>4</WarningLevel>
-  </PropertyGroup>
-  <ItemGroup>
-    <Reference Include="Microsoft.CSharp" />
-    <Reference Include="Microsoft.Owin, Version=3.0.1.0, Culture=neutral, PublicKeyToken=31bf3856ad364e35, processorArchitecture=MSIL">
-      <HintPath>..\packages\Microsoft.Owin.3.0.1\lib\net45\Microsoft.Owin.dll</HintPath>
-      <Private>True</Private>
-    </Reference>
-    <Reference Include="Microsoft.Owin.Host.SystemWeb, Version=3.0.1.0, Culture=neutral, PublicKeyToken=31bf3856ad364e35, processorArchitecture=MSIL">
-      <HintPath>..\packages\Microsoft.Owin.Host.SystemWeb.3.0.1\lib\net45\Microsoft.Owin.Host.SystemWeb.dll</HintPath>
-      <Private>True</Private>
-    </Reference>
-    <Reference Include="Newtonsoft.Json, Version=9.0.0.0, Culture=neutral, PublicKeyToken=30ad4fe6b2a6aeed, processorArchitecture=MSIL">
-      <HintPath>..\packages\Newtonsoft.Json.9.0.1\lib\net45\Newtonsoft.Json.dll</HintPath>
-      <Private>True</Private>
-    </Reference>
-<<<<<<< HEAD
-    <Reference Include="NJsonSchema, Version=5.9.6144.17989, Culture=neutral, PublicKeyToken=c2f9c3bdfae56102, processorArchitecture=MSIL">
-      <HintPath>..\packages\NJsonSchema.5.9.6144.17989\lib\net45\NJsonSchema.dll</HintPath>
-=======
-    <Reference Include="NJsonSchema, Version=5.10.6148.26188, Culture=neutral, PublicKeyToken=c2f9c3bdfae56102, processorArchitecture=MSIL">
-      <HintPath>..\packages\NJsonSchema.5.10.6148.26188\lib\net45\NJsonSchema.dll</HintPath>
->>>>>>> 5d35432c
-      <Private>True</Private>
-    </Reference>
-    <Reference Include="Owin, Version=1.0.0.0, Culture=neutral, PublicKeyToken=f0ebd12fd5e55cc5, processorArchitecture=MSIL">
-      <HintPath>..\packages\Owin.1.0\lib\net40\Owin.dll</HintPath>
-      <Private>True</Private>
-    </Reference>
-    <Reference Include="System.Net.Http" />
-    <Reference Include="System.Net.Http.Formatting, Version=5.2.3.0, Culture=neutral, PublicKeyToken=31bf3856ad364e35, processorArchitecture=MSIL">
-      <HintPath>..\packages\Microsoft.AspNet.WebApi.Client.5.2.3\lib\net45\System.Net.Http.Formatting.dll</HintPath>
-      <Private>True</Private>
-    </Reference>
-    <Reference Include="System.Web.DynamicData" />
-    <Reference Include="System.Web.Entity" />
-    <Reference Include="System.Web.ApplicationServices" />
-    <Reference Include="System.ComponentModel.DataAnnotations" />
-    <Reference Include="System" />
-    <Reference Include="System.Data" />
-    <Reference Include="System.Core" />
-    <Reference Include="System.Data.DataSetExtensions" />
-    <Reference Include="System.Web.Extensions" />
-    <Reference Include="System.Web.Http, Version=5.2.3.0, Culture=neutral, PublicKeyToken=31bf3856ad364e35, processorArchitecture=MSIL">
-      <HintPath>..\packages\Microsoft.AspNet.WebApi.Core.5.2.3\lib\net45\System.Web.Http.dll</HintPath>
-      <Private>True</Private>
-    </Reference>
-    <Reference Include="System.Web.Http.Owin, Version=5.2.3.0, Culture=neutral, PublicKeyToken=31bf3856ad364e35, processorArchitecture=MSIL">
-      <HintPath>..\packages\Microsoft.AspNet.WebApi.Owin.5.2.3\lib\net45\System.Web.Http.Owin.dll</HintPath>
-      <Private>True</Private>
-    </Reference>
-    <Reference Include="System.Xml.Linq" />
-    <Reference Include="System.Drawing" />
-    <Reference Include="System.Web" />
-    <Reference Include="System.Xml" />
-    <Reference Include="System.Configuration" />
-    <Reference Include="System.Web.Services" />
-    <Reference Include="System.EnterpriseServices" />
-  </ItemGroup>
-  <ItemGroup>
-    <Content Include="packages.config" />
-    <None Include="Web.Debug.config">
-      <DependentUpon>Web.config</DependentUpon>
-    </None>
-    <None Include="Web.Release.config">
-      <DependentUpon>Web.config</DependentUpon>
-    </None>
-  </ItemGroup>
-  <ItemGroup>
-    <Content Include="Web.config">
-      <SubType>Designer</SubType>
-    </Content>
-  </ItemGroup>
-  <ItemGroup>
-    <Compile Include="App_Start\Startup.cs" />
-    <Compile Include="Controllers\PersonController.cs" />
-    <Compile Include="Properties\AssemblyInfo.cs" />
-  </ItemGroup>
-  <ItemGroup>
-    <ProjectReference Include="..\NSwag.Annotations\NSwag.Annotations.csproj">
-      <Project>{CA084154-E758-4A44-938D-7806AF2DD886}</Project>
-      <Name>NSwag.Annotations</Name>
-    </ProjectReference>
-    <ProjectReference Include="..\NSwag.AspNet.Owin\NSwag.AspNet.Owin.csproj">
-      <Project>{69a692eb-c277-46ab-ba55-b33e7e6e129c}</Project>
-      <Name>NSwag.AspNet.Owin</Name>
-    </ProjectReference>
-    <ProjectReference Include="..\NSwag.CodeGeneration\NSwag.CodeGeneration.csproj">
-      <Project>{75B3F91D-687E-4FB3-AD45-CCFA3C406DB4}</Project>
-      <Name>NSwag.CodeGeneration</Name>
-    </ProjectReference>
-    <ProjectReference Include="..\NSwag.Core\NSwag.Core.csproj">
-      <Project>{2e6174aa-fc75-4821-9e86-51b30568bec0}</Project>
-      <Name>NSwag.Core</Name>
-    </ProjectReference>
-  </ItemGroup>
-  <PropertyGroup>
-    <VisualStudioVersion Condition="'$(VisualStudioVersion)' == ''">10.0</VisualStudioVersion>
-    <VSToolsPath Condition="'$(VSToolsPath)' == ''">$(MSBuildExtensionsPath32)\Microsoft\VisualStudio\v$(VisualStudioVersion)</VSToolsPath>
-  </PropertyGroup>
-  <PropertyGroup Condition="'$(Configuration)|$(Platform)' == 'Debug|x64'">
-    <DebugSymbols>true</DebugSymbols>
-    <OutputPath>bin\</OutputPath>
-    <DefineConstants>DEBUG;TRACE</DefineConstants>
-    <DebugType>full</DebugType>
-    <PlatformTarget>x64</PlatformTarget>
-    <ErrorReport>prompt</ErrorReport>
-    <CodeAnalysisRuleSet>MinimumRecommendedRules.ruleset</CodeAnalysisRuleSet>
-  </PropertyGroup>
-  <PropertyGroup Condition="'$(Configuration)|$(Platform)' == 'Release|x64'">
-    <OutputPath>bin\</OutputPath>
-    <DefineConstants>TRACE</DefineConstants>
-    <Optimize>true</Optimize>
-    <DebugType>pdbonly</DebugType>
-    <PlatformTarget>x64</PlatformTarget>
-    <ErrorReport>prompt</ErrorReport>
-    <CodeAnalysisRuleSet>MinimumRecommendedRules.ruleset</CodeAnalysisRuleSet>
-  </PropertyGroup>
-  <Import Project="$(MSBuildBinPath)\Microsoft.CSharp.targets" />
-  <Import Project="$(VSToolsPath)\WebApplications\Microsoft.WebApplication.targets" Condition="'$(VSToolsPath)' != ''" />
-  <Import Project="$(MSBuildExtensionsPath32)\Microsoft\VisualStudio\v10.0\WebApplications\Microsoft.WebApplication.targets" Condition="false" />
-  <ProjectExtensions>
-    <VisualStudio>
-      <FlavorProperties GUID="{349c5851-65df-11da-9384-00065b846f21}">
-        <WebProjectProperties>
-          <UseIIS>True</UseIIS>
-          <AutoAssignPort>True</AutoAssignPort>
-          <DevelopmentServerPort>20227</DevelopmentServerPort>
-          <DevelopmentServerVPath>/</DevelopmentServerVPath>
-          <IISUrl>http://localhost:23227</IISUrl>
-          <NTLMAuthentication>False</NTLMAuthentication>
-          <UseCustomServer>False</UseCustomServer>
-          <CustomServerUrl>
-          </CustomServerUrl>
-          <SaveServerSettingsInUserFile>False</SaveServerSettingsInUserFile>
-        </WebProjectProperties>
-      </FlavorProperties>
-    </VisualStudio>
-  </ProjectExtensions>
-  <!-- To modify your build process, add your task inside one of the targets below and uncomment it. 
-       Other similar extension points exist, see Microsoft.Common.targets.
-  <Target Name="BeforeBuild">
-  </Target>
-  <Target Name="AfterBuild">
-  </Target>
-  -->
+﻿<?xml version="1.0" encoding="utf-8"?>
+<Project ToolsVersion="12.0" DefaultTargets="Build" xmlns="http://schemas.microsoft.com/developer/msbuild/2003">
+  <Import Project="$(MSBuildExtensionsPath)\$(MSBuildToolsVersion)\Microsoft.Common.props" Condition="Exists('$(MSBuildExtensionsPath)\$(MSBuildToolsVersion)\Microsoft.Common.props')" />
+  <PropertyGroup>
+    <Configuration Condition=" '$(Configuration)' == '' ">Debug</Configuration>
+    <Platform Condition=" '$(Platform)' == '' ">AnyCPU</Platform>
+    <ProductVersion>
+    </ProductVersion>
+    <SchemaVersion>2.0</SchemaVersion>
+    <ProjectGuid>{AFB11187-666F-4225-8039-D91AE046AFCB}</ProjectGuid>
+    <ProjectTypeGuids>{349c5851-65df-11da-9384-00065b846f21};{fae04ec0-301f-11d3-bf4b-00c04f79efbc}</ProjectTypeGuids>
+    <OutputType>Library</OutputType>
+    <AppDesignerFolder>Properties</AppDesignerFolder>
+    <RootNamespace>NSwag.Demo.OwinWeb</RootNamespace>
+    <AssemblyName>NSwag.Demo.OwinWeb</AssemblyName>
+    <TargetFrameworkVersion>v4.5.2</TargetFrameworkVersion>
+    <UseIISExpress>true</UseIISExpress>
+    <IISExpressSSLPort />
+    <IISExpressAnonymousAuthentication />
+    <IISExpressWindowsAuthentication />
+    <IISExpressUseClassicPipelineMode />
+    <UseGlobalApplicationHostFile />
+    <NuGetPackageImportStamp>
+    </NuGetPackageImportStamp>
+  </PropertyGroup>
+  <PropertyGroup Condition=" '$(Configuration)|$(Platform)' == 'Debug|AnyCPU' ">
+    <DebugSymbols>true</DebugSymbols>
+    <DebugType>full</DebugType>
+    <Optimize>false</Optimize>
+    <OutputPath>bin\</OutputPath>
+    <DefineConstants>DEBUG;TRACE</DefineConstants>
+    <ErrorReport>prompt</ErrorReport>
+    <WarningLevel>4</WarningLevel>
+  </PropertyGroup>
+  <PropertyGroup Condition=" '$(Configuration)|$(Platform)' == 'Release|AnyCPU' ">
+    <DebugType>pdbonly</DebugType>
+    <Optimize>true</Optimize>
+    <OutputPath>bin\</OutputPath>
+    <DefineConstants>TRACE</DefineConstants>
+    <ErrorReport>prompt</ErrorReport>
+    <WarningLevel>4</WarningLevel>
+  </PropertyGroup>
+  <ItemGroup>
+    <Reference Include="Microsoft.CSharp" />
+    <Reference Include="Microsoft.Owin, Version=3.0.1.0, Culture=neutral, PublicKeyToken=31bf3856ad364e35, processorArchitecture=MSIL">
+      <HintPath>..\packages\Microsoft.Owin.3.0.1\lib\net45\Microsoft.Owin.dll</HintPath>
+      <Private>True</Private>
+    </Reference>
+    <Reference Include="Microsoft.Owin.Host.SystemWeb, Version=3.0.1.0, Culture=neutral, PublicKeyToken=31bf3856ad364e35, processorArchitecture=MSIL">
+      <HintPath>..\packages\Microsoft.Owin.Host.SystemWeb.3.0.1\lib\net45\Microsoft.Owin.Host.SystemWeb.dll</HintPath>
+      <Private>True</Private>
+    </Reference>
+    <Reference Include="Newtonsoft.Json, Version=9.0.0.0, Culture=neutral, PublicKeyToken=30ad4fe6b2a6aeed, processorArchitecture=MSIL">
+      <HintPath>..\packages\Newtonsoft.Json.9.0.1\lib\net45\Newtonsoft.Json.dll</HintPath>
+      <Private>True</Private>
+    </Reference>
+    <Reference Include="NJsonSchema, Version=5.10.6148.26188, Culture=neutral, PublicKeyToken=c2f9c3bdfae56102, processorArchitecture=MSIL">
+      <HintPath>..\packages\NJsonSchema.5.10.6148.26188\lib\net45\NJsonSchema.dll</HintPath>
+      <Private>True</Private>
+    </Reference>
+    <Reference Include="Owin, Version=1.0.0.0, Culture=neutral, PublicKeyToken=f0ebd12fd5e55cc5, processorArchitecture=MSIL">
+      <HintPath>..\packages\Owin.1.0\lib\net40\Owin.dll</HintPath>
+      <Private>True</Private>
+    </Reference>
+    <Reference Include="System.Net.Http" />
+    <Reference Include="System.Net.Http.Formatting, Version=5.2.3.0, Culture=neutral, PublicKeyToken=31bf3856ad364e35, processorArchitecture=MSIL">
+      <HintPath>..\packages\Microsoft.AspNet.WebApi.Client.5.2.3\lib\net45\System.Net.Http.Formatting.dll</HintPath>
+      <Private>True</Private>
+    </Reference>
+    <Reference Include="System.Web.DynamicData" />
+    <Reference Include="System.Web.Entity" />
+    <Reference Include="System.Web.ApplicationServices" />
+    <Reference Include="System.ComponentModel.DataAnnotations" />
+    <Reference Include="System" />
+    <Reference Include="System.Data" />
+    <Reference Include="System.Core" />
+    <Reference Include="System.Data.DataSetExtensions" />
+    <Reference Include="System.Web.Extensions" />
+    <Reference Include="System.Web.Http, Version=5.2.3.0, Culture=neutral, PublicKeyToken=31bf3856ad364e35, processorArchitecture=MSIL">
+      <HintPath>..\packages\Microsoft.AspNet.WebApi.Core.5.2.3\lib\net45\System.Web.Http.dll</HintPath>
+      <Private>True</Private>
+    </Reference>
+    <Reference Include="System.Web.Http.Owin, Version=5.2.3.0, Culture=neutral, PublicKeyToken=31bf3856ad364e35, processorArchitecture=MSIL">
+      <HintPath>..\packages\Microsoft.AspNet.WebApi.Owin.5.2.3\lib\net45\System.Web.Http.Owin.dll</HintPath>
+      <Private>True</Private>
+    </Reference>
+    <Reference Include="System.Xml.Linq" />
+    <Reference Include="System.Drawing" />
+    <Reference Include="System.Web" />
+    <Reference Include="System.Xml" />
+    <Reference Include="System.Configuration" />
+    <Reference Include="System.Web.Services" />
+    <Reference Include="System.EnterpriseServices" />
+  </ItemGroup>
+  <ItemGroup>
+    <Content Include="packages.config" />
+    <None Include="Web.Debug.config">
+      <DependentUpon>Web.config</DependentUpon>
+    </None>
+    <None Include="Web.Release.config">
+      <DependentUpon>Web.config</DependentUpon>
+    </None>
+  </ItemGroup>
+  <ItemGroup>
+    <Content Include="Web.config">
+      <SubType>Designer</SubType>
+    </Content>
+  </ItemGroup>
+  <ItemGroup>
+    <Compile Include="App_Start\Startup.cs" />
+    <Compile Include="Controllers\PersonController.cs" />
+    <Compile Include="Properties\AssemblyInfo.cs" />
+  </ItemGroup>
+  <ItemGroup>
+    <ProjectReference Include="..\NSwag.Annotations\NSwag.Annotations.csproj">
+      <Project>{CA084154-E758-4A44-938D-7806AF2DD886}</Project>
+      <Name>NSwag.Annotations</Name>
+    </ProjectReference>
+    <ProjectReference Include="..\NSwag.AspNet.Owin\NSwag.AspNet.Owin.csproj">
+      <Project>{69a692eb-c277-46ab-ba55-b33e7e6e129c}</Project>
+      <Name>NSwag.AspNet.Owin</Name>
+    </ProjectReference>
+    <ProjectReference Include="..\NSwag.CodeGeneration\NSwag.CodeGeneration.csproj">
+      <Project>{75B3F91D-687E-4FB3-AD45-CCFA3C406DB4}</Project>
+      <Name>NSwag.CodeGeneration</Name>
+    </ProjectReference>
+    <ProjectReference Include="..\NSwag.Core\NSwag.Core.csproj">
+      <Project>{2e6174aa-fc75-4821-9e86-51b30568bec0}</Project>
+      <Name>NSwag.Core</Name>
+    </ProjectReference>
+  </ItemGroup>
+  <PropertyGroup>
+    <VisualStudioVersion Condition="'$(VisualStudioVersion)' == ''">10.0</VisualStudioVersion>
+    <VSToolsPath Condition="'$(VSToolsPath)' == ''">$(MSBuildExtensionsPath32)\Microsoft\VisualStudio\v$(VisualStudioVersion)</VSToolsPath>
+  </PropertyGroup>
+  <PropertyGroup Condition="'$(Configuration)|$(Platform)' == 'Debug|x64'">
+    <DebugSymbols>true</DebugSymbols>
+    <OutputPath>bin\</OutputPath>
+    <DefineConstants>DEBUG;TRACE</DefineConstants>
+    <DebugType>full</DebugType>
+    <PlatformTarget>x64</PlatformTarget>
+    <ErrorReport>prompt</ErrorReport>
+    <CodeAnalysisRuleSet>MinimumRecommendedRules.ruleset</CodeAnalysisRuleSet>
+  </PropertyGroup>
+  <PropertyGroup Condition="'$(Configuration)|$(Platform)' == 'Release|x64'">
+    <OutputPath>bin\</OutputPath>
+    <DefineConstants>TRACE</DefineConstants>
+    <Optimize>true</Optimize>
+    <DebugType>pdbonly</DebugType>
+    <PlatformTarget>x64</PlatformTarget>
+    <ErrorReport>prompt</ErrorReport>
+    <CodeAnalysisRuleSet>MinimumRecommendedRules.ruleset</CodeAnalysisRuleSet>
+  </PropertyGroup>
+  <Import Project="$(MSBuildBinPath)\Microsoft.CSharp.targets" />
+  <Import Project="$(VSToolsPath)\WebApplications\Microsoft.WebApplication.targets" Condition="'$(VSToolsPath)' != ''" />
+  <Import Project="$(MSBuildExtensionsPath32)\Microsoft\VisualStudio\v10.0\WebApplications\Microsoft.WebApplication.targets" Condition="false" />
+  <ProjectExtensions>
+    <VisualStudio>
+      <FlavorProperties GUID="{349c5851-65df-11da-9384-00065b846f21}">
+        <WebProjectProperties>
+          <UseIIS>True</UseIIS>
+          <AutoAssignPort>True</AutoAssignPort>
+          <DevelopmentServerPort>20227</DevelopmentServerPort>
+          <DevelopmentServerVPath>/</DevelopmentServerVPath>
+          <IISUrl>http://localhost:23227</IISUrl>
+          <NTLMAuthentication>False</NTLMAuthentication>
+          <UseCustomServer>False</UseCustomServer>
+          <CustomServerUrl>
+          </CustomServerUrl>
+          <SaveServerSettingsInUserFile>False</SaveServerSettingsInUserFile>
+        </WebProjectProperties>
+      </FlavorProperties>
+    </VisualStudio>
+  </ProjectExtensions>
+  <!-- To modify your build process, add your task inside one of the targets below and uncomment it. 
+       Other similar extension points exist, see Microsoft.Common.targets.
+  <Target Name="BeforeBuild">
+  </Target>
+  <Target Name="AfterBuild">
+  </Target>
+  -->
 </Project>