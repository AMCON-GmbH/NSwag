﻿<?xml version="1.0" encoding="utf-8"?>
<configuration>
    <system.web>
        <compilation debug="true" targetFramework="4.5.2" />
        <httpRuntime targetFramework="4.5.2" />
        <httpModules></httpModules>
    </system.web>
    <system.webServer>
        <validation validateIntegratedModeConfiguration="false" />
        <modules></modules>
        <handlers>
            <clear />
            <add name="Owin" verb="" path="*" type="Microsoft.Owin.Host.SystemWeb.OwinHttpHandler, Microsoft.Owin.Host.SystemWeb" />
        </handlers>
    </system.webServer>
    <runtime>
        <assemblyBinding xmlns="urn:schemas-microsoft-com:asm.v1">
            <dependentAssembly>
                <assemblyIdentity name="Microsoft.Owin" publicKeyToken="31bf3856ad364e35" culture="neutral" />
                <bindingRedirect oldVersion="0.0.0.0-3.0.1.0" newVersion="3.0.1.0" />
            </dependentAssembly>
            <dependentAssembly>
                <assemblyIdentity name="Newtonsoft.Json" publicKeyToken="30ad4fe6b2a6aeed" culture="neutral" />
                <bindingRedirect oldVersion="0.0.0.0-9.0.0.0" newVersion="9.0.0.0" />
            </dependentAssembly>
            <dependentAssembly>
                <assemblyIdentity name="NJsonSchema" publicKeyToken="c2f9c3bdfae56102" culture="neutral" />
<<<<<<< HEAD
                <bindingRedirect oldVersion="0.0.0.0-5.9.6144.17989" newVersion="5.9.6144.17989" />
=======
                <bindingRedirect oldVersion="0.0.0.0-5.10.6148.26188" newVersion="5.10.6148.26188" />
>>>>>>> 5d35432c
            </dependentAssembly>
        </assemblyBinding>
    </runtime>
</configuration><|MERGE_RESOLUTION|>--- conflicted
+++ resolved
@@ -1,36 +1,32 @@
-﻿<?xml version="1.0" encoding="utf-8"?>
-<configuration>
-    <system.web>
-        <compilation debug="true" targetFramework="4.5.2" />
-        <httpRuntime targetFramework="4.5.2" />
-        <httpModules></httpModules>
-    </system.web>
-    <system.webServer>
-        <validation validateIntegratedModeConfiguration="false" />
-        <modules></modules>
-        <handlers>
-            <clear />
-            <add name="Owin" verb="" path="*" type="Microsoft.Owin.Host.SystemWeb.OwinHttpHandler, Microsoft.Owin.Host.SystemWeb" />
-        </handlers>
-    </system.webServer>
-    <runtime>
-        <assemblyBinding xmlns="urn:schemas-microsoft-com:asm.v1">
-            <dependentAssembly>
-                <assemblyIdentity name="Microsoft.Owin" publicKeyToken="31bf3856ad364e35" culture="neutral" />
-                <bindingRedirect oldVersion="0.0.0.0-3.0.1.0" newVersion="3.0.1.0" />
-            </dependentAssembly>
-            <dependentAssembly>
-                <assemblyIdentity name="Newtonsoft.Json" publicKeyToken="30ad4fe6b2a6aeed" culture="neutral" />
-                <bindingRedirect oldVersion="0.0.0.0-9.0.0.0" newVersion="9.0.0.0" />
-            </dependentAssembly>
-            <dependentAssembly>
-                <assemblyIdentity name="NJsonSchema" publicKeyToken="c2f9c3bdfae56102" culture="neutral" />
-<<<<<<< HEAD
-                <bindingRedirect oldVersion="0.0.0.0-5.9.6144.17989" newVersion="5.9.6144.17989" />
-=======
-                <bindingRedirect oldVersion="0.0.0.0-5.10.6148.26188" newVersion="5.10.6148.26188" />
->>>>>>> 5d35432c
-            </dependentAssembly>
-        </assemblyBinding>
-    </runtime>
+﻿<?xml version="1.0" encoding="utf-8"?>
+<configuration>
+    <system.web>
+        <compilation debug="true" targetFramework="4.5.2" />
+        <httpRuntime targetFramework="4.5.2" />
+        <httpModules></httpModules>
+    </system.web>
+    <system.webServer>
+        <validation validateIntegratedModeConfiguration="false" />
+        <modules></modules>
+        <handlers>
+            <clear />
+            <add name="Owin" verb="" path="*" type="Microsoft.Owin.Host.SystemWeb.OwinHttpHandler, Microsoft.Owin.Host.SystemWeb" />
+        </handlers>
+    </system.webServer>
+    <runtime>
+        <assemblyBinding xmlns="urn:schemas-microsoft-com:asm.v1">
+            <dependentAssembly>
+                <assemblyIdentity name="Microsoft.Owin" publicKeyToken="31bf3856ad364e35" culture="neutral" />
+                <bindingRedirect oldVersion="0.0.0.0-3.0.1.0" newVersion="3.0.1.0" />
+            </dependentAssembly>
+            <dependentAssembly>
+                <assemblyIdentity name="Newtonsoft.Json" publicKeyToken="30ad4fe6b2a6aeed" culture="neutral" />
+                <bindingRedirect oldVersion="0.0.0.0-9.0.0.0" newVersion="9.0.0.0" />
+            </dependentAssembly>
+            <dependentAssembly>
+                <assemblyIdentity name="NJsonSchema" publicKeyToken="c2f9c3bdfae56102" culture="neutral" />
+                <bindingRedirect oldVersion="0.0.0.0-5.10.6148.26188" newVersion="5.10.6148.26188" />
+            </dependentAssembly>
+        </assemblyBinding>
+    </runtime>
 </configuration>